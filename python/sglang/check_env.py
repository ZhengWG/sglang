--- conflicted
+++ resolved
@@ -20,12 +20,7 @@
 PACKAGE_LIST = [
     "sglang",
     "sgl_kernel",
-<<<<<<< HEAD
-    "flashinfer",
-    "flashinfer-python",
-=======
     "flashinfer_python",
->>>>>>> 799789af
     "triton",
     "transformers",
     "torchao",
