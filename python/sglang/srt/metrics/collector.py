--- conflicted
+++ resolved
@@ -834,16 +834,11 @@
             self.cached_tokens_total.labels(**labels).inc(cached_tokens)
         self.num_requests_total.labels(**labels).inc(1)
         if has_grammar:
-<<<<<<< HEAD
-            self.num_so_requests_total.labels(**self.labels).inc(1)
+            self.num_so_requests_total.labels(**labels).inc(1)
         self.counter_request_success.labels(
-            **self.labels, finished_reason=finished_reason
+            **labels, finished_reason=finished_reason
         ).inc(1)
-        self._log_histogram(self.histogram_e2e_request_latency, e2e_latency)
-=======
-            self.num_so_requests_total.labels(**labels).inc(1)
         self.histogram_e2e_request_latency.labels(**labels).observe(float(e2e_latency))
->>>>>>> b354e3c9
         if self.collect_tokens_histogram:
             self.prompt_tokens_histogram.labels(**labels).observe(float(prompt_tokens))
             self.generation_tokens_histogram.labels(**labels).observe(
