# Adapted from https://github.com/vllm-project/vllm/blob/v0.6.4.post1/vllm/distributed/parallel_state.py

# Copyright 2023 The vLLM team.
# Adapted from
# https://github.com/NVIDIA/Megatron-LM/blob/main/megatron/core/parallel_state.py
# Copyright (c) 2022, NVIDIA CORPORATION. All rights reserved.
"""vLLM distributed state.
It takes over the control of the distributed environment from PyTorch.
The typical workflow is:

- call `init_distributed_environment` to initialize the distributed environment.
- call `initialize_model_parallel` or `ensure_model_parallel_initialized` to
 initialize the model parallel groups.

- any code dealing with the distributed stuff

- call `destroy_model_parallel` to destroy the model parallel groups.
- call `destroy_distributed_environment` to destroy the distributed environment.

If you only need to use the distributed environment without model/pipeline
 parallelism, you can skip the model parallel initialization and destruction
 steps.
"""
import contextlib
import gc
import logging
import os
import pickle
import weakref
from collections import namedtuple
from contextlib import contextmanager, nullcontext
from dataclasses import dataclass
from datetime import timedelta
from multiprocessing import shared_memory
from typing import Any, Callable, Dict, List, Optional, Tuple, Union
from unittest.mock import patch

import torch
import torch.distributed
from torch.distributed import Backend, ProcessGroup

from sglang.srt.utils import (
    direct_register_custom_op,
    get_bool_env_var,
    get_int_env_var,
    is_cuda_alike,
    is_npu,
    is_shm_available,
    supports_custom_op,
)


@dataclass
class GraphCaptureContext:
    stream: torch.cuda.Stream


TensorMetadata = namedtuple("TensorMetadata", ["device", "dtype", "size"])


def _split_tensor_dict(
    tensor_dict: Dict[str, Union[torch.Tensor, Any]]
) -> Tuple[List[Tuple[str, Any]], List[torch.Tensor]]:
    """Split the tensor dictionary into two parts:
    1. A list of (key, value) pairs. If the value is a tensor, it is replaced
         by its metadata.
    2. A list of tensors.
    """
    metadata_list: List[Tuple[str, Any]] = []
    tensor_list: List[torch.Tensor] = []
    for key, value in tensor_dict.items():
        if isinstance(value, torch.Tensor):
            # Note: we cannot use `value.device` here,
            # because it contains not only the device type but also the device
            # index (e.g. "cuda:0"). We only need the device type.
            # receiving side will set the device index.
            device = value.device.type
            metadata_list.append(
                (key, TensorMetadata(device, value.dtype, value.size()))
            )
            tensor_list.append(value)
        else:
            metadata_list.append((key, value))
    return metadata_list, tensor_list


_group_name_counter: Dict[str, int] = {}


def _get_unique_name(name: str) -> str:
    """Get a unique name for the group.
    Example:
    _get_unique_name("tp") -> "tp:0"
    _get_unique_name("tp") -> "tp:1"
    """
    if name not in _group_name_counter:
        _group_name_counter[name] = 0
    newname = f"{name}:{_group_name_counter[name]}"
    _group_name_counter[name] += 1
    return newname


_groups: Dict[str, Callable[[], Optional["GroupCoordinator"]]] = {}


def _register_group(group: "GroupCoordinator") -> None:
    _groups[group.unique_name] = weakref.ref(group)


if supports_custom_op():

    def inplace_all_reduce(tensor: torch.Tensor, group_name: str) -> None:
        assert group_name in _groups, f"Group {group_name} is not found."
        group = _groups[group_name]()
        if group is None:
            raise ValueError(f"Group {group_name} is destroyed.")
        group._all_reduce_in_place(tensor)

    def inplace_all_reduce_fake(tensor: torch.Tensor, group_name: str) -> None:
        return

    direct_register_custom_op(
        op_name="inplace_all_reduce",
        op_func=inplace_all_reduce,
        mutates_args=["tensor"],
        fake_impl=inplace_all_reduce_fake,
    )

    def outplace_all_reduce(tensor: torch.Tensor, group_name: str) -> torch.Tensor:
        assert group_name in _groups, f"Group {group_name} is not found."
        group = _groups[group_name]()
        if group is None:
            raise ValueError(f"Group {group_name} is destroyed.")
        return group._all_reduce_out_place(tensor)

    def outplace_all_reduce_fake(tensor: torch.Tensor, group_name: str) -> torch.Tensor:
        return torch.empty_like(tensor)

    direct_register_custom_op(
        op_name="outplace_all_reduce",
        op_func=outplace_all_reduce,
        mutates_args=[],
        fake_impl=outplace_all_reduce_fake,
    )

    def reg_all_gather_into_tensor(
        output: torch.Tensor, input: torch.Tensor, group_name: str
    ) -> None:
        assert group_name in _groups, f"Group {group_name} is not found."
        group = _groups[group_name]()
        if group is None:
            raise ValueError(f"Group {group_name} is destroyed.")
        group._all_gather_into_tensor(output, input)

    def reg_all_gather_into_tensor_fake(
        output: torch.Tensor, input: torch.Tensor, group_name: str
    ) -> None:
        pass

    direct_register_custom_op(
        op_name="reg_all_gather_into_tensor",
        op_func=reg_all_gather_into_tensor,
        mutates_args=["output"],
        fake_impl=reg_all_gather_into_tensor_fake,
    )


class GroupCoordinator:
    """
    PyTorch ProcessGroup wrapper for a group of processes.
    PyTorch ProcessGroup is bound to one specific communication backend,
        e.g. NCCL, Gloo, MPI, etc.
    GroupCoordinator takes charge of all the communication operations among
        the processes in the group. It can route the communication to
        a specific implementation (e.g. switch allreduce implementation
        based on the tensor size and cuda graph mode).
    """

    # available attributes:
    rank: int  # global rank
    ranks: List[int]  # global ranks in the group
    world_size: int  # size of the group
    # difference between `local_rank` and `rank_in_group`:
    # if we have a group of size 4 across two nodes:
    # Process | Node | Rank | Local Rank | Rank in Group
    #   0     |   0  |  0   |     0      |       0
    #   1     |   0  |  1   |     1      |       1
    #   2     |   1  |  2   |     0      |       2
    #   3     |   1  |  3   |     1      |       3
    local_rank: int  # local rank used to assign devices
    rank_in_group: int  # rank inside the group
    cpu_group: ProcessGroup  # group for CPU communication
    device_group: ProcessGroup  # group for device communication
    use_pynccl: bool  # a hint of whether to use PyNccl
    use_pymscclpp: bool  # a hint of whether to use PyMsccl
    use_custom_allreduce: bool  # a hint of whether to use CustomAllreduce
    use_message_queue_broadcaster: (
        bool  # a hint of whether to use message queue broadcaster
    )
    # communicators are only created for world size > 1
    pynccl_comm: Optional[Any]  # PyNccl communicator
    ca_comm: Optional[Any]  # Custom allreduce communicator
    mq_broadcaster: Optional[Any]  # shared memory broadcaster

    def __init__(
        self,
        group_ranks: List[List[int]],
        local_rank: int,
        torch_distributed_backend: Union[str, Backend],
        use_pynccl: bool,
        use_pymscclpp: bool,
        use_custom_allreduce: bool,
        use_hpu_communicator: bool,
        use_xpu_communicator: bool,
        use_npu_communicator: bool,
        use_message_queue_broadcaster: bool = False,
        group_name: Optional[str] = None,
    ):
        group_name = group_name or "anonymous"
        self.unique_name = _get_unique_name(group_name)
        _register_group(self)

        self.rank = torch.distributed.get_rank()
        self.local_rank = local_rank
        self.device_group = None
        self.cpu_group = None
        self.local_size = get_int_env_var("LOCAL_SIZE", 0)

        for ranks in group_ranks:
            device_group = torch.distributed.new_group(
                ranks, backend=torch_distributed_backend
            )
            # a group with `gloo` backend, to allow direct coordination between
            # processes through the CPU.
            cpu_group = torch.distributed.new_group(ranks, backend="gloo")
            if self.rank in ranks:
                self.ranks = ranks
                self.world_size = len(ranks)
                self.rank_in_group = ranks.index(self.rank)
                self.device_group = device_group
                self.cpu_group = cpu_group

        assert self.cpu_group is not None
        assert self.device_group is not None

        if is_cuda_alike():
            self.device = torch.device(f"cuda:{local_rank}")
        else:
            self.device = torch.device("cpu")

        self.use_pynccl = use_pynccl
        self.use_pymscclpp = use_pymscclpp
        self.use_custom_allreduce = use_custom_allreduce
        self.use_hpu_communicator = use_hpu_communicator
        self.use_xpu_communicator = use_xpu_communicator
        self.use_npu_communicator = use_npu_communicator
        self.use_message_queue_broadcaster = use_message_queue_broadcaster

        # lazy import to avoid documentation build error
        from sglang.srt.distributed.device_communicators.custom_all_reduce import (
            CustomAllreduce,
        )
        from sglang.srt.distributed.device_communicators.pynccl import (
            PyNcclCommunicator,
        )

        self.pynccl_comm: Optional[PyNcclCommunicator] = None
        if use_pynccl and self.world_size > 1:
            self.pynccl_comm = PyNcclCommunicator(
                group=self.cpu_group,
                device=self.device,
            )

        from sglang.srt.distributed.device_communicators.pymscclpp import (
            PyMscclppCommunicator,
        )

        self.pymscclpp_comm: Optional[PyMscclppCommunicator] = None
        if use_pymscclpp and self.world_size > 1:
            self.pymscclpp_comm = PyMscclppCommunicator(
                group=self.cpu_group,
                device=self.device,
            )

        self.ca_comm: Optional[CustomAllreduce] = None
        if use_custom_allreduce and self.world_size > 1:
            # Initialize a custom fast all-reduce implementation.
            try:
                self.ca_comm = CustomAllreduce(
                    group=self.cpu_group,
                    device=self.device,
                )
            except Exception as e:
                logger.warning(
                    f"Setup Custom allreduce failed with {e}. To silence this "
                    "warning, specify --disable-custom-all-reduce explicitly."
                )

        from sglang.srt.distributed.device_communicators.hpu_communicator import (
            HpuCommunicator,
        )

        self.hpu_communicator: Optional[HpuCommunicator] = None
        if use_hpu_communicator and self.world_size > 1:
            self.hpu_communicator = HpuCommunicator(group=self.device_group)

        from sglang.srt.distributed.device_communicators.xpu_communicator import (
            XpuCommunicator,
        )

        self.xpu_communicator: Optional[XpuCommunicator] = None
        if use_xpu_communicator and self.world_size > 1:
            self.xpu_communicator = XpuCommunicator(group=self.device_group)

        from sglang.srt.distributed.device_communicators.npu_communicator import (
            NpuCommunicator,
        )

        self.npu_communicator: Optional[NpuCommunicator] = None
        if use_npu_communicator and self.world_size > 1:
            self.npu_communicator = NpuCommunicator(group=self.device_group)

        from sglang.srt.distributed.device_communicators.shm_broadcast import (
            MessageQueue,
        )

        self.mq_broadcaster: Optional[MessageQueue] = None
        if use_message_queue_broadcaster and self.world_size > 1:
            self.mq_broadcaster = MessageQueue.create_from_process_group(
                self.cpu_group, 1 << 22, 6
            )

    @property
    def first_rank(self):
        """Return the global rank of the first process in the group"""
        return self.ranks[0]

    @property
    def last_rank(self):
        """Return the global rank of the last process in the group"""
        return self.ranks[-1]

    @property
    def is_first_rank(self):
        """Return whether the caller is the first process in the group"""
        return self.rank == self.first_rank

    @property
    def is_last_rank(self):
        """Return whether the caller is the last process in the group"""
        return self.rank == self.last_rank

    @property
    def next_rank(self):
        """Return the global rank of the process that follows the caller"""
        rank_in_group = self.rank_in_group
        world_size = self.world_size
        return self.ranks[(rank_in_group + 1) % world_size]

    @property
    def prev_rank(self):
        """Return the global rank of the process that precedes the caller"""
        rank_in_group = self.rank_in_group
        world_size = self.world_size
        return self.ranks[(rank_in_group - 1) % world_size]

    @contextmanager
    def graph_capture(
        self, graph_capture_context: Optional[GraphCaptureContext] = None
    ):
        if graph_capture_context is None:
            stream = torch.cuda.Stream()
            graph_capture_context = GraphCaptureContext(stream)
        else:
            stream = graph_capture_context.stream

        ca_comm = self.ca_comm
        maybe_ca_context = nullcontext() if ca_comm is None else ca_comm.capture()

        # ensure all initialization operations complete before attempting to
        # capture the graph on another stream
        curr_stream = torch.cuda.current_stream()
        if curr_stream != stream:
            stream.wait_stream(curr_stream)

        with torch.cuda.stream(stream), maybe_ca_context:
            # In graph mode, we have to be very careful about the collective
            # operations. The current status is:
            #     allreduce \ Mode   |  Eager  |  Graph  |
            # --------------------------------------------
            # custom allreduce       | enabled | enabled |
            # PyNccl                 | disabled| enabled |
            # PyMscclpp              | disabled| enabled |
            # torch.distributed      | enabled | disabled|
            #
            # Note that custom allreduce will have a runtime check, if the
            #  tensor size is too large, it will fallback to the next
            #  available option.
            # Note that the PyMsccl needs to register the tensor in ahead,
            #  which will introduce large overhead in the eager case,
            #  therefore it is only supported in the graph case.
            # In summary: When using CUDA graph, we use
            #  either custom all-reduce kernel or pynccl. When not using
            #  CUDA graph, we use either custom all-reduce kernel or
            #  PyTorch NCCL. We always prioritize using custom all-reduce
            #  kernel but fall back to PyTorch or pynccl if it is
            #  disabled or not supported.
            pynccl_comm = self.pynccl_comm
            maybe_pynccl_context: Any
            if not pynccl_comm:
                maybe_pynccl_context = nullcontext()
            else:
                maybe_pynccl_context = pynccl_comm.change_state(
                    enable=True, stream=torch.cuda.current_stream()
                )

            pymscclpp_comm = self.pymscclpp_comm
            maybe_pymscclpp_context: Any
            if not pymscclpp_comm:
                maybe_pymscclpp_context = nullcontext()
            else:
                maybe_pymscclpp_context = pymscclpp_comm.change_state(enable=True)
            with maybe_pynccl_context, maybe_pymscclpp_context:
                yield graph_capture_context

    def all_reduce(self, input_: torch.Tensor) -> torch.Tensor:
        """
        User-facing all-reduce function before we actually call the
        all-reduce operation.

        We need this because Dynamo does not support passing an arbitrary
        object (`self` in this case) to a custom op. We need to pass the
         group name as a string, and then look up the group coordinator from
         the group name, dispatch the all-reduce operation to the group
         coordinator.

        In addition, PyTorch custom ops do not support mutation or returning
        a new tensor in the same op. So we need to figure out if the op is
        in-place or out-of-place ahead of time.
        """
        # Bypass the function if we are using only 1 GPU.
        if self.world_size == 1:
            return input_

        if input_.is_cpu:
            if is_shm_available(input_.dtype, self.world_size, self.local_size):
                torch.ops.sgl_kernel.shm_allreduce(
                    input_, torch.distributed.ReduceOp.SUM
                )
            else:
                torch.distributed.all_reduce(input_, group=self.device_group)
            return input_

        if not supports_custom_op():
            self._all_reduce_in_place(input_)
            return input_

        if self.hpu_communicator is not None and not self.hpu_communicator.disabled:
            return self.hpu_communicator.all_reduce(input_)

        if self.xpu_communicator is not None and not self.xpu_communicator.disabled:
            return self.xpu_communicator.all_reduce(input_)

        if self.npu_communicator is not None and not self.npu_communicator.disabled:
            return self.npu_communicator.all_reduce(input_)

        if (
            self.ca_comm is not None
            and not self.ca_comm.disabled
            and self.ca_comm.should_custom_ar(input_)
        ) or (
            self.pymscclpp_comm is not None
            and not self.pymscclpp_comm.disabled
            and self.pymscclpp_comm.should_mscclpp_allreduce(input_)
        ):
            return torch.ops.sglang.outplace_all_reduce(
                input_, group_name=self.unique_name
            )
        else:
            torch.ops.sglang.inplace_all_reduce(input_, group_name=self.unique_name)
            return input_

    def _all_reduce_out_place(self, input_: torch.Tensor) -> torch.Tensor:
        ca_comm = self.ca_comm
        pymscclpp_comm = self.pymscclpp_comm
        assert ca_comm is not None or pymscclpp_comm is not None
        if ca_comm is not None and not ca_comm.disabled:
            out = ca_comm.custom_all_reduce(input_)
        else:
            assert not pymscclpp_comm.disabled
            out = pymscclpp_comm.all_reduce(input_)
        assert out is not None
        return out

    def _all_reduce_in_place(self, input_: torch.Tensor) -> None:
        pynccl_comm = self.pynccl_comm
        if pynccl_comm is not None and not pynccl_comm.disabled:
            pynccl_comm.all_reduce(input_)
        else:
            torch.distributed.all_reduce(input_, group=self.device_group)

    def reduce_scatter(
        self,
        output: torch.Tensor,
        input_list: List[torch.Tensor],
    ) -> None:
        # TODO(ch-wan): support other backends
        torch.distributed.reduce_scatter(output, input_list, group=self.device_group)
        return output

    def _all_gather_into_tensor(self, output: torch.Tensor, input: torch.Tensor):
        pynccl_comm = self.pynccl_comm
        if pynccl_comm is not None and not pynccl_comm.disabled:
            pynccl_comm.all_gather(output, input)
        else:
            torch.distributed.all_gather_into_tensor(
                output, input, group=self.device_group
            )

    def all_gather_into_tensor(self, output: torch.Tensor, input: torch.Tensor):
        if not supports_custom_op():
            self._all_gather_into_tensor(output, input)
        else:
            torch.ops.sglang.reg_all_gather_into_tensor(
                output, input, group_name=self.unique_name
            )

    def all_gather(
        self,
        input_: torch.Tensor,
        dim: int = -1,
        output_tensor_list: Optional[List[torch.Tensor]] = None,
    ) -> torch.Tensor:
        world_size = self.world_size
        # Bypass the function if we are using only 1 GPU.
        if world_size == 1:
            if output_tensor_list is not None:
                logger.warning(
                    "Performing in-place all-gather with a group size of 1. "
                    "This may be unnecessary; consider bypassing it for better efficiency."
                )
                output_tensor_list[0].copy_(input_)
                return None
            else:
                return input_

        if output_tensor_list is not None:
            # TODO(ch-wan): support other backends
            return torch.distributed.all_gather(
                output_tensor_list, input_, group=self.device_group
            )

        assert (
            -input_.dim() <= dim < input_.dim()
        ), f"Invalid dim ({dim}) for input tensor with shape {input_.size()}"

        # For HPUs, use HPU communicator.
        hpu_comm = self.hpu_communicator
        if hpu_comm is not None and not hpu_comm.disabled:
            return hpu_comm.all_gather(input_, dim)

        # For NPUs, use NPU communicator.
        npu_comm = self.npu_communicator
        if npu_comm is not None and not npu_comm.disabled:
            return npu_comm.all_gather(input_, dim)

        if dim < 0:
            # Convert negative dim to positive.
            dim += input_.dim()
        input_size = input_.size()
        # NOTE: we have to use concat-style all-gather here,
        # stack-style all-gather has compatibility issues with
        # torch.compile . see https://github.com/pytorch/pytorch/issues/138795
        output_size = (input_size[0] * world_size,) + input_size[1:]
        # Allocate output tensor.
        output_tensor = torch.empty(
            output_size, dtype=input_.dtype, device=input_.device
        )

        if input_.is_cpu:
            if is_shm_available(input_.dtype, self.world_size, self.local_size):
                return torch.ops.sgl_kernel.shm_allgather(input_, dim)
            else:
                torch.distributed.all_gather_into_tensor(
                    output_tensor, input_, group=self.device_group
                )
                return output_tensor

        # All-gather.
        self.all_gather_into_tensor(output_tensor, input_)
        # Reshape
        output_tensor = output_tensor.reshape((world_size,) + input_size)
        output_tensor = output_tensor.movedim(0, dim)
        output_tensor = output_tensor.reshape(
            input_size[:dim] + (world_size * input_size[dim],) + input_size[dim + 1 :]
        )
        return output_tensor

    def gather(
        self, input_: torch.Tensor, dst: int = 0, dim: int = -1
    ) -> Optional[torch.Tensor]:
        """
        NOTE: We assume that the input tensor is on the same device across
        all the ranks.
        NOTE: `dst` is the local rank of the destination rank.
        """
        world_size = self.world_size
        # Bypass the function if we are using only 1 GPU.
        if world_size == 1:
            return input_
        assert (
            -input_.dim() <= dim < input_.dim()
        ), f"Invalid dim ({dim}) for input tensor with shape {input_.size()}"
        if dim < 0:
            # Convert negative dim to positive.
            dim += input_.dim()
        if self.xpu_communicator is not None and not self.xpu_communicator.disabled:
            return self.xpu_communicator.gather(input_, self.rank_in_group, dst, dim)
        # Allocate output tensor.
        if self.rank_in_group == dst:
            gather_list = [torch.empty_like(input_) for _ in range(world_size)]
        else:
            gather_list = None
        # Gather.
        torch.distributed.gather(
            input_, gather_list, dst=self.ranks[dst], group=self.device_group
        )
        if self.rank_in_group == dst:
            output_tensor = torch.cat(gather_list, dim=dim)
        else:
            output_tensor = None
        return output_tensor

    def broadcast(self, input_: torch.Tensor, src: int = 0):
        """Broadcast the input tensor.
        NOTE: `src` is the local rank of the source rank.
        """
        assert src < self.world_size, f"Invalid src rank ({src})"

        # Bypass the function if we are using only 1 GPU.
        if self.world_size == 1:
            return input_
        # Broadcast.
        torch.distributed.broadcast(
            input_, src=self.ranks[src], group=self.device_group
        )
        return input_

    def broadcast_object(self, obj: Optional[Any] = None, src: int = 0):
        """Broadcast the input object.
        NOTE: `src` is the local rank of the source rank.
        """
        assert src < self.world_size, f"Invalid src rank ({src})"

        # Bypass the function if we are using only 1 GPU.
        if self.world_size == 1:
            return obj
        if self.mq_broadcaster is not None:
            assert src == 0, "Message queue broadcaster only supports src=0"
            return self.mq_broadcaster.broadcast_object(obj)
        if self.rank_in_group == src:
            torch.distributed.broadcast_object_list(
                [obj], src=self.ranks[src], group=self.cpu_group
            )
            return obj
        else:
            recv = [None]
            torch.distributed.broadcast_object_list(
                recv, src=self.ranks[src], group=self.cpu_group
            )
            return recv[0]

    def broadcast_object_list(
        self, obj_list: List[Any], src: int = 0, group: Optional[ProcessGroup] = None
    ):
        """Broadcast the input object list.
        NOTE: `src` is the local rank of the source rank.
        """
        assert src < self.world_size, f"Invalid src rank ({src})"

        # Bypass the function if we are using only 1 GPU.
        if self.world_size == 1:
            return obj_list
        # Broadcast.
        torch.distributed.broadcast_object_list(
            obj_list, src=self.ranks[src], group=self.device_group
        )
        return obj_list

    def send_object(self, obj: Any, dst: int) -> None:
        """Send the input object list to the destination rank."""
        """NOTE: `dst` is the local rank of the destination rank."""

        assert dst < self.world_size, f"Invalid dst rank ({dst})"

        assert dst != self.rank_in_group, (
            "Invalid destination rank. Destination rank is the same "
            "as the current rank."
        )

        # Serialize object to tensor and get the size as well
<<<<<<< HEAD
        object_tensor = torch.frombuffer(pickle.dumps(obj), dtype=torch.uint8).cuda(device=torch.cuda.current_device())

        size_tensor = torch.tensor(
            [object_tensor.numel()], dtype=torch.long, device=torch.cuda.current_device()
        )

        # Send object size
        torch.distributed.send(size_tensor, dst=self.ranks[dst], group=self.device_group)

        # Send object
        torch.distributed.send(object_tensor, dst=self.ranks[dst], group=self.device_group)
=======
        object_tensor = torch.frombuffer(pickle.dumps(obj), dtype=torch.uint8).cuda(
            device=torch.cuda.current_device()
        )

        size_tensor = torch.tensor(
            [object_tensor.numel()],
            dtype=torch.long,
            device=torch.cuda.current_device(),
        )

        # Send object size
        torch.distributed.send(
            size_tensor, dst=self.ranks[dst], group=self.device_group
        )

        # Send object
        torch.distributed.send(
            object_tensor, dst=self.ranks[dst], group=self.device_group
        )
>>>>>>> 8b1942c6

        return None

    def recv_object(self, src: int) -> Any:
        """Receive the input object list from the source rank."""
        """NOTE: `src` is the local rank of the source rank."""

        assert src < self.world_size, f"Invalid src rank ({src})"

        assert (
            src != self.rank_in_group
        ), "Invalid source rank. Source rank is the same as the current rank."

<<<<<<< HEAD
        size_tensor = torch.empty(1, dtype=torch.long, device=torch.cuda.current_device())
=======
        size_tensor = torch.empty(
            1, dtype=torch.long, device=torch.cuda.current_device()
        )
>>>>>>> 8b1942c6

        # Receive object size
        rank_size = torch.distributed.recv(
            size_tensor, src=self.ranks[src], group=self.device_group
        )

        # Tensor to receive serialized objects into.
        object_tensor = torch.empty(  # type: ignore[call-overload]
            size_tensor.item(),  # type: ignore[arg-type]
            dtype=torch.uint8,
            device=torch.cuda.current_device(),
        )

        rank_object = torch.distributed.recv(
            object_tensor, src=self.ranks[src], group=self.device_group
        )

        assert (
            rank_object == rank_size
        ), "Received object sender rank does not match the size sender rank."

        obj = pickle.loads(object_tensor.cpu().numpy().tobytes())

        return obj

    def broadcast_tensor_dict(
        self,
        tensor_dict: Optional[Dict[str, Union[torch.Tensor, Any]]] = None,
        src: int = 0,
        group: Optional[ProcessGroup] = None,
        metadata_group: Optional[ProcessGroup] = None,
    ) -> Optional[Dict[str, Union[torch.Tensor, Any]]]:
        """Broadcast the input tensor dictionary.
        NOTE: `src` is the local rank of the source rank.
        """
        # Bypass the function if we are using only 1 GPU.
        if not torch.distributed.is_initialized() or self.world_size == 1:
            return tensor_dict

        group = self.device_group
        metadata_group = self.cpu_group
        assert src < self.world_size, f"Invalid src rank ({src})"

        rank_in_group = self.rank_in_group
        if rank_in_group == src:
            metadata_list: List[Tuple[Any, Any]] = []
            assert isinstance(
                tensor_dict, dict
            ), f"Expecting a dictionary, got {type(tensor_dict)}"
            metadata_list, tensor_list = _split_tensor_dict(tensor_dict)
            # `metadata_list` lives in CPU memory.
            # `broadcast_object_list` has serialization & deserialization,
            # all happening on CPU. Therefore, we can use the CPU group.
            self.broadcast_object(metadata_list, src=src)
            async_handles = []
            for tensor in tensor_list:
                if tensor.numel() == 0:
                    # Skip broadcasting empty tensors.
                    continue
                if tensor.is_cpu:
                    # use metadata_group for CPU tensors
                    handle = torch.distributed.broadcast(
                        tensor, src=self.ranks[src], group=metadata_group, async_op=True
                    )
                else:
                    # use group for GPU tensors
                    handle = torch.distributed.broadcast(
                        tensor, src=self.ranks[src], group=group, async_op=True
                    )
                async_handles.append(handle)
            for async_handle in async_handles:
                async_handle.wait()

        else:
            metadata_list = self.broadcast_object(None, src=src)
            tensor_dict = {}
            async_handles = []
            for key, value in metadata_list:
                if isinstance(value, TensorMetadata):
                    tensor = torch.empty(
                        value.size, dtype=value.dtype, device=value.device
                    )
                    if tensor.numel() == 0:
                        # Skip broadcasting empty tensors.
                        tensor_dict[key] = tensor
                        continue
                    if tensor.is_cpu:
                        # use metadata_group for CPU tensors
                        handle = torch.distributed.broadcast(
                            tensor,
                            src=self.ranks[src],
                            group=metadata_group,
                            async_op=True,
                        )
                    else:
                        # use group for GPU tensors
                        handle = torch.distributed.broadcast(
                            tensor, src=self.ranks[src], group=group, async_op=True
                        )
                    async_handles.append(handle)
                    tensor_dict[key] = tensor
                else:
                    tensor_dict[key] = value
            for async_handle in async_handles:
                async_handle.wait()
        return tensor_dict

    def send_tensor_dict(
        self,
        tensor_dict: Dict[str, Union[torch.Tensor, Any]],
        dst: Optional[int] = None,
        all_gather_group: Optional["GroupCoordinator"] = None,
    ) -> Optional[Dict[str, Union[torch.Tensor, Any]]]:
        """Send the input tensor dictionary.
        NOTE: `dst` is the local rank of the source rank.
        """
        # Bypass the function if we are using only 1 GPU.
        if not torch.distributed.is_initialized() or self.world_size == 1:
            return tensor_dict

        all_gather_size = 1 if all_gather_group is None else all_gather_group.world_size
        all_gather_rank = (
            0 if all_gather_group is None else all_gather_group.rank_in_group
        )

        group = self.device_group
        metadata_group = self.cpu_group

        if dst is None:
            dst = (self.rank_in_group + 1) % self.world_size
        assert dst < self.world_size, f"Invalid dst rank ({dst})"

        assert isinstance(
            tensor_dict, dict
        ), f"Expecting a dictionary, got {type(tensor_dict)}"
        metadata_list, tensor_list = _split_tensor_dict(tensor_dict)
        # Note: While switching to Device-to-Device (D2D) would introduce an extra
        # Device-to-Host (D2H) memory copy overhead for serialization, our benchmarks
        # show better overall transmission performance with D2D due to:
        # 1. Superior D2D transfer bandwidth
        # 2. Ability to overlap send and recv operations
        # Thus the net performance gain justifies this approach.
        self.send_object(metadata_list, dst=dst)
        for tensor in tensor_list:
            if tensor.numel() == 0:
                # Skip sending empty tensors.
                continue

            # send-allgather: send only a slice, then do allgather.
            if all_gather_group is not None and tensor.numel() % all_gather_size == 0:
                tensor = tensor.reshape(all_gather_size, -1)[all_gather_rank]

            if tensor.is_cpu:
                # use metadata_group for CPU tensors
                torch.distributed.send(
                    tensor, dst=self.ranks[dst], group=metadata_group
                )
            else:
                # use group for GPU tensors
                torch.distributed.send(tensor, dst=self.ranks[dst], group=group)
        return None

    def recv_tensor_dict(
        self,
        src: Optional[int] = None,
        all_gather_group: Optional["GroupCoordinator"] = None,
    ) -> Optional[Dict[str, Union[torch.Tensor, Any]]]:
        """Recv the input tensor dictionary.
        NOTE: `src` is the local rank of the source rank.
        """
        # Bypass the function if we are using only 1 GPU.
        if not torch.distributed.is_initialized() or self.world_size == 1:
            return None

        all_gather_size = 1 if all_gather_group is None else all_gather_group.world_size
        all_gather_rank = (
            0 if all_gather_group is None else all_gather_group.rank_in_group
        )

        group = self.device_group
        metadata_group = self.cpu_group

        if src is None:
            src = (self.rank_in_group - 1) % self.world_size
        assert src < self.world_size, f"Invalid src rank ({src})"

        recv_metadata_list = self.recv_object(src=src)
        tensor_dict: Dict[str, Any] = {}
        for key, value in recv_metadata_list:
            if isinstance(value, TensorMetadata):
                tensor = torch.empty(value.size, dtype=value.dtype, device=value.device)
                if tensor.numel() == 0:
                    # Skip broadcasting empty tensors.
                    tensor_dict[key] = tensor
                    continue

                # send-allgather: send only a slice, then do allgather.
                use_all_gather = (
                    all_gather_group is not None
                    and tensor.numel() % all_gather_size == 0
                )

                if use_all_gather:
                    orig_shape = tensor.shape
                    tensor = tensor.reshape(all_gather_size, -1)[all_gather_rank]

                if tensor.is_cpu:
                    # use metadata_group for CPU tensors
                    torch.distributed.recv(
                        tensor, src=self.ranks[src], group=metadata_group
                    )
                else:
                    # use group for GPU tensors
                    torch.distributed.recv(tensor, src=self.ranks[src], group=group)
                if use_all_gather:
                    # do the allgather
                    tensor = all_gather_group.all_gather(tensor, dim=0)  # type: ignore
                    tensor = tensor.reshape(orig_shape)

                tensor_dict[key] = tensor
            else:
                tensor_dict[key] = value
        return tensor_dict

    def barrier(self):
        """Barrier synchronization among the group.
        NOTE: don't use `device_group` here! `barrier` in NCCL is
        terrible because it is internally a broadcast operation with
        secretly created GPU tensors. It is easy to mess up the current
        device. Use the CPU group instead.
        """
        torch.distributed.barrier(group=self.cpu_group)

    def send(self, tensor: torch.Tensor, dst: Optional[int] = None) -> None:
        """Sends a tensor to the destination rank in a non-blocking way"""
        """NOTE: `dst` is the local rank of the destination rank."""
        if dst is None:
            dst = (self.rank_in_group + 1) % self.world_size

        pynccl_comm = self.pynccl_comm
        if pynccl_comm is not None and not pynccl_comm.disabled:
            pynccl_comm.send(tensor, dst)
        else:
            torch.distributed.send(tensor, self.ranks[dst], self.device_group)

    def recv(
        self, size: torch.Size, dtype: torch.dtype, src: Optional[int] = None
    ) -> torch.Tensor:
        """Receives a tensor from the source rank."""
        """NOTE: `src` is the local rank of the source rank."""
        if src is None:
            src = (self.rank_in_group - 1) % self.world_size

        tensor = torch.empty(size, dtype=dtype, device=self.device)
        pynccl_comm = self.pynccl_comm
        if pynccl_comm is not None and not pynccl_comm.disabled:
            pynccl_comm.recv(tensor, src)
        else:
            torch.distributed.recv(tensor, self.ranks[src], self.device_group)
        return tensor

    def destroy(self):
        if self.device_group is not None:
            torch.distributed.destroy_process_group(self.device_group)
            self.device_group = None
        if self.cpu_group is not None:
            torch.distributed.destroy_process_group(self.cpu_group)
            self.cpu_group = None
        if self.pynccl_comm is not None:
            self.pynccl_comm = None
        if self.ca_comm is not None:
            self.ca_comm = None
        if self.mq_broadcaster is not None:
            self.mq_broadcaster = None


_WORLD: Optional[GroupCoordinator] = None


def get_world_group() -> GroupCoordinator:
    assert _WORLD is not None, "world group is not initialized"
    return _WORLD


def init_world_group(
    ranks: List[int], local_rank: int, backend: str
) -> GroupCoordinator:
    return GroupCoordinator(
        group_ranks=[ranks],
        local_rank=local_rank,
        torch_distributed_backend=backend,
        use_pynccl=False,
        use_pymscclpp=False,
        use_custom_allreduce=False,
        use_hpu_communicator=False,
        use_xpu_communicator=False,
        use_npu_communicator=False,
        group_name="world",
    )


def init_model_parallel_group(
    group_ranks: List[List[int]],
    local_rank: int,
    backend: str,
    use_custom_allreduce: Optional[bool] = None,
    use_message_queue_broadcaster: bool = False,
    group_name: Optional[str] = None,
    use_mscclpp_allreduce: Optional[bool] = None,
) -> GroupCoordinator:
    if use_custom_allreduce is None:
        use_custom_allreduce = _ENABLE_CUSTOM_ALL_REDUCE
    if use_mscclpp_allreduce is None:
        use_mscclpp_allreduce = _ENABLE_MSCCLPP_ALL_REDUCE
    return GroupCoordinator(
        group_ranks=group_ranks,
        local_rank=local_rank,
        torch_distributed_backend=backend,
        use_pynccl=not is_npu(),
        use_pymscclpp=use_mscclpp_allreduce,
        use_custom_allreduce=use_custom_allreduce,
        use_hpu_communicator=True,
        use_xpu_communicator=True,
        use_npu_communicator=True,
        use_message_queue_broadcaster=use_message_queue_broadcaster,
        group_name=group_name,
    )


_TP: Optional[GroupCoordinator] = None


def get_tp_group() -> GroupCoordinator:
    assert _TP is not None, "tensor model parallel group is not initialized"
    return _TP


# kept for backward compatibility
get_tensor_model_parallel_group = get_tp_group

_PP: Optional[GroupCoordinator] = None


def get_pp_group() -> GroupCoordinator:
    assert _PP is not None, "pipeline model parallel group is not initialized"
    return _PP


# kept for backward compatibility
get_pipeline_model_parallel_group = get_pp_group


@contextmanager
def graph_capture():
    """
    `graph_capture` is a context manager which should surround the code that
    is capturing the CUDA graph. Its main purpose is to ensure that the
    some operations will be run after the graph is captured, before the graph
    is replayed. It returns a `GraphCaptureContext` object which contains the
    necessary data for the graph capture. Currently, it only contains the
    stream that the graph capture is running on. This stream is set to the
    current CUDA stream when the context manager is entered and reset to the
    default stream when the context manager is exited. This is to ensure that
    the graph capture is running on a separate stream from the default stream,
    in order to explicitly distinguish the kernels to capture
    from other kernels possibly launched on background in the default stream.
    """
    with get_tp_group().graph_capture() as context, get_pp_group().graph_capture(
        context
    ):
        yield context


logger = logging.getLogger(__name__)

_ENABLE_CUSTOM_ALL_REDUCE = True
_ENABLE_MSCCLPP_ALL_REDUCE = False


def set_custom_all_reduce(enable: bool):
    global _ENABLE_CUSTOM_ALL_REDUCE
    _ENABLE_CUSTOM_ALL_REDUCE = enable


def set_mscclpp_all_reduce(enable: bool):
    global _ENABLE_MSCCLPP_ALL_REDUCE
    _ENABLE_MSCCLPP_ALL_REDUCE = enable


def init_distributed_environment(
    world_size: int = -1,
    rank: int = -1,
    distributed_init_method: str = "env://",
    local_rank: int = -1,
    backend: str = "nccl",
    timeout: Optional[int] = None,
):
    logger.info(
        "world_size=%d rank=%d local_rank=%d " "distributed_init_method=%s backend=%s",
        world_size,
        rank,
        local_rank,
        distributed_init_method,
        backend,
    )
    if not torch.distributed.is_initialized():
        assert distributed_init_method is not None, (
            "distributed_init_method must be provided when initializing "
            "distributed environment"
        )
        if timeout is not None:
            assert isinstance(timeout, (int)), "timeout must be a number"
            assert timeout > 0, "timeout must be positive"
            timeout = timedelta(seconds=timeout)

        # this backend is used for WORLD
        torch.distributed.init_process_group(
            backend=backend,
            init_method=distributed_init_method,
            world_size=world_size,
            rank=rank,
            timeout=timeout,
        )

    # set the local rank
    # local_rank is not available in torch ProcessGroup,
    # see https://github.com/pytorch/pytorch/issues/122816
    if local_rank == -1:
        # local rank not set, this usually happens in single-node
        # setting, where we can use rank as local rank
        if distributed_init_method == "env://":
            local_rank = int(os.environ.get("LOCAL_RANK", "0"))
        else:
            local_rank = rank
    global _WORLD
    if _WORLD is None:
        ranks = list(range(torch.distributed.get_world_size()))
        _WORLD = init_world_group(ranks, local_rank, backend)
    else:
        assert (
            _WORLD.world_size == torch.distributed.get_world_size()
        ), "world group already initialized with a different world size"


def initialize_model_parallel(
    tensor_model_parallel_size: int = 1,
    pipeline_model_parallel_size: int = 1,
    backend: Optional[str] = None,
) -> None:
    """
    Initialize model parallel groups.

    Arguments:
        tensor_model_parallel_size: number of GPUs used for tensor model
            parallelism.
        pipeline_model_parallel_size: number of GPUs used for pipeline model
            parallelism.

    Let's say we have a total of 8 GPUs denoted by g0 ... g7 and we
    use 2 GPUs to parallelize the model tensor, and 4 GPUs to parallelize
    the model pipeline. The present function will
    create 4 tensor model-parallel groups and 2 pipeline model-parallel groups:
        4 tensor model-parallel groups:
            [g0, g1], [g2, g3], [g4, g5], [g6, g7]
        2 pipeline model-parallel groups:
            [g0, g2, g4, g6], [g1, g3, g5, g7]
    Note that for efficiency, the caller should make sure adjacent ranks
    are on the same DGX box. For example if we are using 2 DGX-1 boxes
    with a total of 16 GPUs, rank 0 to 7 belong to the first box and
    ranks 8 to 15 belong to the second box.
    """
    # Get world size and rank. Ensure some consistencies.
    assert torch.distributed.is_initialized()
    world_size: int = torch.distributed.get_world_size()
    backend = backend or torch.distributed.get_backend(get_world_group().device_group)

    if world_size != tensor_model_parallel_size * pipeline_model_parallel_size:
        raise RuntimeError(
            f"world_size ({world_size}) is not equal to "
            f"tensor_model_parallel_size ({tensor_model_parallel_size}) x "
            f"pipeline_model_parallel_size ({pipeline_model_parallel_size})"
        )

    # Build the tensor model-parallel groups.
    num_tensor_model_parallel_groups: int = world_size // tensor_model_parallel_size
    global _TP
    assert _TP is None, "tensor model parallel group is already initialized"
    group_ranks = []
    for i in range(num_tensor_model_parallel_groups):
        ranks = list(
            range(i * tensor_model_parallel_size, (i + 1) * tensor_model_parallel_size)
        )
        group_ranks.append(ranks)

    # message queue broadcaster is only used in tensor model parallel group
    _TP = init_model_parallel_group(
        group_ranks,
        get_world_group().local_rank,
        backend,
        use_message_queue_broadcaster=get_bool_env_var(
            "SGLANG_USE_MESSAGE_QUEUE_BROADCASTER", "true"
        ),
        group_name="tp",
    )

    # Build the pipeline model-parallel groups.
    num_pipeline_model_parallel_groups: int = world_size // pipeline_model_parallel_size
    global _PP
    assert _PP is None, "pipeline model parallel group is already initialized"
    group_ranks = []
    for i in range(num_pipeline_model_parallel_groups):
        ranks = list(range(i, world_size, num_pipeline_model_parallel_groups))
        group_ranks.append(ranks)
    # pipeline parallel does not need custom allreduce
    _PP = init_model_parallel_group(
        group_ranks,
        get_world_group().local_rank,
        backend,
        use_custom_allreduce=False,
        group_name="pp",
    )


def ensure_model_parallel_initialized(
    tensor_model_parallel_size: int,
    pipeline_model_parallel_size: int,
    backend: Optional[str] = None,
) -> None:
    """Helper to initialize model parallel groups if they are not initialized,
    or ensure tensor-parallel and pipeline-parallel sizes are equal to expected
    values if the model parallel groups are initialized.
    """
    backend = backend or torch.distributed.get_backend(get_world_group().device_group)
    if not model_parallel_is_initialized():
        initialize_model_parallel(
            tensor_model_parallel_size, pipeline_model_parallel_size, backend
        )
        return

    assert get_tensor_model_parallel_world_size() == tensor_model_parallel_size, (
        "tensor parallel group already initialized, but of unexpected size: "
        f"{get_tensor_model_parallel_world_size()=} vs. "
        f"{tensor_model_parallel_size=}"
    )
    pp_world_size = get_pp_group().world_size
    assert pp_world_size == pipeline_model_parallel_size, (
        "pipeline parallel group already initialized, but of unexpected size: "
        f"{pp_world_size=} vs. "
        f"{pipeline_model_parallel_size=}"
    )


def model_parallel_is_initialized():
    """Check if tensor and pipeline parallel groups are initialized."""
    return _TP is not None and _PP is not None


_TP_STATE_PATCHED = False


@contextmanager
def patch_tensor_parallel_group(tp_group: GroupCoordinator):
    """Patch the tp group temporarily until this function ends.

    This method is for draft workers of speculative decoding to run draft model
    with different tp degree from that of target model workers.

    Args:
        tp_group (GroupCoordinator): the tp group coordinator
    """
    global _TP_STATE_PATCHED
    assert not _TP_STATE_PATCHED, "Should not call when it's already patched"

    _TP_STATE_PATCHED = True
    old_tp_group = get_tp_group()
    global _TP
    _TP = tp_group
    try:
        yield
    finally:
        # restore the original state
        _TP_STATE_PATCHED = False
        _TP = old_tp_group


def get_tensor_model_parallel_world_size():
    """Return world size for the tensor model parallel group."""
    return get_tp_group().world_size


def get_tensor_model_parallel_rank():
    """Return my rank for the tensor model parallel group."""
    return get_tp_group().rank_in_group


def destroy_model_parallel():
    """Set the groups to none and destroy them."""
    global _TP
    if _TP:
        _TP.destroy()
    _TP = None

    global _PP
    if _PP:
        _PP.destroy()
    _PP = None


def destroy_distributed_environment():
    global _WORLD
    if _WORLD:
        _WORLD.destroy()
    _WORLD = None
    if torch.distributed.is_initialized():
        torch.distributed.destroy_process_group()


def cleanup_dist_env_and_memory(shutdown_ray: bool = False):
    destroy_model_parallel()
    destroy_distributed_environment()
    with contextlib.suppress(AssertionError):
        torch.distributed.destroy_process_group()
    if shutdown_ray:
        import ray  # Lazy import Ray

        ray.shutdown()
    gc.collect()
    if not current_platform.is_cpu():
        if hasattr(torch, "cuda") and torch.cuda.is_available():
            torch.cuda.empty_cache()
            if hasattr(torch._C, "_host_emptyCache"):
                torch._C._host_emptyCache()
            else:
                logger.warning(
                    "torch._C._host_emptyCache() only available in Pytorch >=2.5"
                )
        elif hasattr(torch, "xpu") and torch.xpu.is_available():
            torch.xpu.empty_cache()


def in_the_same_node_as(pg: ProcessGroup, source_rank: int = 0) -> List[bool]:
    """
    This is a collective operation that returns if each rank is in the same node
    as the source rank. It tests if processes are attached to the same
    memory system (shared access to shared memory).
    """
    assert (
        torch.distributed.get_backend(pg) != torch.distributed.Backend.NCCL
    ), "in_the_same_node_as should be tested with a non-NCCL group."
    # local rank inside the group
    rank = torch.distributed.get_rank(group=pg)
    world_size = torch.distributed.get_world_size(group=pg)

    # local tensor in each process to store the result
    is_in_the_same_node = torch.tensor([0] * world_size, dtype=torch.int32)

    # global ranks of the processes in the group
    ranks = torch.distributed.get_process_group_ranks(pg)

    magic_message = b"magic_message"
    shm = None

    try:
        with contextlib.suppress(OSError):
            if rank == source_rank:
                # create a shared memory segment
                shm = shared_memory.SharedMemory(create=True, size=128)
                shm.buf[: len(magic_message)] = magic_message
                torch.distributed.broadcast_object_list(
                    [shm.name], src=ranks[source_rank], group=pg
                )
                is_in_the_same_node[rank] = 1
            else:
                # try to open the shared memory segment
                recv = [None]
                torch.distributed.broadcast_object_list(
                    recv, src=ranks[source_rank], group=pg
                )
                name = recv[0]
                # fix to https://stackoverflow.com/q/62748654/9191338
                # Python incorrectly tracks shared memory even if it is not
                # created by the process. The following patch is a workaround.
                with patch(
                    "multiprocessing.resource_tracker.register",
                    lambda *args, **kwargs: None,
                ):
                    shm = shared_memory.SharedMemory(name=name)
                if shm.buf[: len(magic_message)] == magic_message:
                    is_in_the_same_node[rank] = 1
    except Exception as e:
        logger.error("Error ignored in is_in_the_same_node: %s", e)
    finally:
        if shm:
            shm.close()

    torch.distributed.barrier(group=pg)

    # clean up the shared memory segment
    with contextlib.suppress(OSError):
        if rank == source_rank and shm:
            shm.unlink()
    torch.distributed.all_reduce(is_in_the_same_node, group=pg)

    return [x == 1 for x in is_in_the_same_node.tolist()]


vllm_get_pp_group = None
vllm_get_tp_group = None
vllm_get_world_group = None


def monkey_patch_vllm_parallel_state(reverse: bool = False):
    try:
        import vllm.distributed.parallel_state as vllm_parrlel_state
    except ImportError:
        return

    global vllm_get_pp_group, vllm_get_tp_group, vllm_get_world_group
    if vllm_get_pp_group is None:
        vllm_get_pp_group = vllm_parrlel_state.get_pp_group
        vllm_get_tp_group = vllm_parrlel_state.get_tp_group
        vllm_get_world_group = vllm_parrlel_state.get_world_group
    if reverse:
        setattr(vllm_parrlel_state, "get_pp_group", vllm_get_pp_group)
        setattr(vllm_parrlel_state, "get_tp_group", vllm_get_tp_group)
        setattr(vllm_parrlel_state, "get_world_group", vllm_get_world_group)
    else:
        setattr(vllm_parrlel_state, "get_pp_group", get_pp_group)
        setattr(vllm_parrlel_state, "get_tp_group", get_tp_group)
        setattr(vllm_parrlel_state, "get_world_group", get_world_group)<|MERGE_RESOLUTION|>--- conflicted
+++ resolved
@@ -699,19 +699,6 @@
         )
 
         # Serialize object to tensor and get the size as well
-<<<<<<< HEAD
-        object_tensor = torch.frombuffer(pickle.dumps(obj), dtype=torch.uint8).cuda(device=torch.cuda.current_device())
-
-        size_tensor = torch.tensor(
-            [object_tensor.numel()], dtype=torch.long, device=torch.cuda.current_device()
-        )
-
-        # Send object size
-        torch.distributed.send(size_tensor, dst=self.ranks[dst], group=self.device_group)
-
-        # Send object
-        torch.distributed.send(object_tensor, dst=self.ranks[dst], group=self.device_group)
-=======
         object_tensor = torch.frombuffer(pickle.dumps(obj), dtype=torch.uint8).cuda(
             device=torch.cuda.current_device()
         )
@@ -731,7 +718,6 @@
         torch.distributed.send(
             object_tensor, dst=self.ranks[dst], group=self.device_group
         )
->>>>>>> 8b1942c6
 
         return None
 
@@ -745,13 +731,9 @@
             src != self.rank_in_group
         ), "Invalid source rank. Source rank is the same as the current rank."
 
-<<<<<<< HEAD
-        size_tensor = torch.empty(1, dtype=torch.long, device=torch.cuda.current_device())
-=======
         size_tensor = torch.empty(
             1, dtype=torch.long, device=torch.cuda.current_device()
         )
->>>>>>> 8b1942c6
 
         # Receive object size
         rank_size = torch.distributed.recv(
