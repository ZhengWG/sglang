--- conflicted
+++ resolved
@@ -565,11 +565,8 @@
         enable_memory_saver: bool,
         start_layer: Optional[int] = None,
         end_layer: Optional[int] = None,
-<<<<<<< HEAD
+        enable_alt_stream: bool = True,
         disable_allocate_kvcache: bool = False,
-=======
-        enable_alt_stream: bool = True,
->>>>>>> 6e29446e
         enable_kv_cache_copy: bool = False,
     ):
         super().__init__(
@@ -585,28 +582,11 @@
         self.head_num = head_num
         self.head_dim = head_dim
 
-<<<<<<< HEAD
-        # for disagg with nvlink
-        self.enable_custom_mem_pool = get_bool_env_var(
-            "SGLANG_MOONCAKE_CUSTOM_MEM_POOL", "false"
-        )
-        if self.enable_custom_mem_pool:
-            # TODO(shangming): abstract custom allocator class for more backends
-            from mooncake.allocator import NVLinkAllocator
-
-            allocator = NVLinkAllocator.get_allocator(self.device)
-            self.custom_mem_pool = torch.cuda.MemPool(allocator.allocator())
-        else:
-            self.custom_mem_pool = None
-
         if not disable_allocate_kvcache:
             self._create_buffers()
         else:
             self.k_buffer = None
             self.v_buffer = None
-=======
-        self._create_buffers()
->>>>>>> 6e29446e
 
         self.device_module = torch.get_device_module(self.device)
         self.alt_stream = (
