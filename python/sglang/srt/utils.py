--- conflicted
+++ resolved
@@ -3024,7 +3024,11 @@
         self.wait_for(lambda count: count == 0)
 
 
-<<<<<<< HEAD
+@lru_cache(maxsize=1)
+def is_triton_kernels_available() -> bool:
+    return importlib.util.find_spec("triton_kernels") is not None
+
+
 def extract_numa_id(device_id):
     return device_id.split(':')[0]
 
@@ -3058,9 +3062,4 @@
         return False
     except Exception as e:
         logger.error(f"An unexpected error occurred: {e}")
-        return False
-=======
-@lru_cache(maxsize=1)
-def is_triton_kernels_available() -> bool:
-    return importlib.util.find_spec("triton_kernels") is not None
->>>>>>> 11325474
+        return False