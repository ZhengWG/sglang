--- conflicted
+++ resolved
@@ -937,74 +937,6 @@
     setattr(GGUFConfig, "get_quant_method", get_quant_method_with_embedding_replaced)
 
 
-<<<<<<< HEAD
-def maybe_set_triton_cache_manager() -> None:
-    """Set environment variable to tell Triton to use a
-    custom cache manager"""
-    cache_manger = os.environ.get("TRITON_CACHE_MANAGER", None)
-    if cache_manger is None:
-        manager = "sglang.srt.utils:CustomCacheManager"
-        logger.info("Setting Triton cache manager to: %s", manager)
-        os.environ["TRITON_CACHE_MANAGER"] = manager
-
-
-class CustomCacheManager(FileCacheManager):
-    # Adapted from: https://github.com/tdoublep/vllm/blob/3307522289fdfefe323b6c00d0db696651989a2f/vllm/triton_utils/custom_cache_manager.py
-    def __init__(self, key, override=False, dump=False):
-        from sglang.srt.distributed.parallel_state import get_tp_group
-
-        self.key = key
-        self.lock_path = None
-
-        try:
-            module_path = "triton.runtime.cache"
-            cache_module = importlib.import_module(module_path)
-
-            default_cache_dir = getattr(cache_module, "default_cache_dir", None)
-            default_dump_dir = getattr(cache_module, "default_dump_dir", None)
-            default_override_dir = getattr(cache_module, "default_override_dir", None)
-        except (ModuleNotFoundError, AttributeError) as e:
-            default_cache_dir = None
-            default_dump_dir = None
-            default_override_dir = None
-
-        if dump:
-            self.cache_dir = (
-                default_dump_dir()
-                if default_dump_dir is not None
-                else os.path.join(Path.home(), ".triton", "dump")
-            )
-            self.cache_dir = os.path.join(self.cache_dir, self.key)
-            self.lock_path = os.path.join(self.cache_dir, "lock")
-            os.makedirs(self.cache_dir, exist_ok=True)
-        elif override:
-            self.cache_dir = (
-                default_override_dir()
-                if default_override_dir is not None
-                else os.path.join(Path.home(), ".triton", "override")
-            )
-            self.cache_dir = os.path.join(self.cache_dir, self.key)
-        else:
-            # create cache directory if it doesn't exist
-            self.cache_dir = os.getenv("TRITON_CACHE_DIR", "").strip() or (
-                default_cache_dir()
-                if default_cache_dir is not None
-                else os.path.join(Path.home(), ".triton", "cache")
-            )
-            if self.cache_dir:
-                try:
-                    self.cache_dir = f"{self.cache_dir}_{get_tp_group().local_rank}"
-                except:
-                    self.cache_dir = f"{self.cache_dir}_{os.getpid()}"
-                self.cache_dir = os.path.join(self.cache_dir, self.key)
-                self.lock_path = os.path.join(self.cache_dir, "lock")
-                os.makedirs(self.cache_dir, exist_ok=True)
-            else:
-                raise RuntimeError("Could not create or locate cache dir")
-
-
-=======
->>>>>>> da0c0260
 def set_ulimit(target_soft_limit=65535):
     # number of open files
     resource_type = resource.RLIMIT_NOFILE
