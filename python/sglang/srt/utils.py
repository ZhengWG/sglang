--- conflicted
+++ resolved
@@ -2845,42 +2845,6 @@
     return decorator
 
 
-<<<<<<< HEAD
-def extract_numa_id(device_id):
-    return device_id.split(':')[0]
-
-def check_device_cross_numa_node(visible_device_idx=None) -> bool:
-    """Check if the GPU devices are on different NUMA nodes.
-       Assuming the device id format is like 00000001:8A:00.0
-       For example, for "00000001:8A:00.0", the NUMA node ID might be "01".
-    """
-    try:
-        result = subprocess.run(
-            ['nvidia-smi', '--query-gpu=pci.bus_id', '--format=csv,noheader'],
-            stdout=subprocess.PIPE,
-            stderr=subprocess.PIPE,
-            check=True,
-            text=True
-        )
-        device_ids = result.stdout.strip().split('\n')
-        if visible_device_idx is not None:
-            valid_indices = [i for i in visible_device_idx if 0 <= i < len(device_ids)]
-            device_ids = [device_ids[i] for i in valid_indices]
-
-        if len(device_ids) <= 1:
-            return False
-
-        numa_ids = [extract_numa_id(device_id) for device_id in device_ids]
-        same_numa = all(numa == numa_ids[0] for numa in numa_ids)
-
-        return not same_numa
-    except subprocess.CalledProcessError as e:
-        logger.error(f"Failed to execute nvidia-smi: {e}")
-        return False
-    except Exception as e:
-        logger.error(f"An unexpected error occurred: {e}")
-        return False
-=======
 def apply_module_patch(target_module, target_function, wrappers):
     original_module, original_function = parse_module_path(
         target_module, target_function, False
@@ -2977,4 +2941,39 @@
         return final_module, getattr(final_module, function_name)
 
     return final_module, None
->>>>>>> 49a5915f
+
+
+def extract_numa_id(device_id):
+    return device_id.split(':')[0]
+
+def check_device_cross_numa_node(visible_device_idx=None) -> bool:
+    """Check if the GPU devices are on different NUMA nodes.
+       Assuming the device id format is like 00000001:8A:00.0
+       For example, for "00000001:8A:00.0", the NUMA node ID might be "01".
+    """
+    try:
+        result = subprocess.run(
+            ['nvidia-smi', '--query-gpu=pci.bus_id', '--format=csv,noheader'],
+            stdout=subprocess.PIPE,
+            stderr=subprocess.PIPE,
+            check=True,
+            text=True
+        )
+        device_ids = result.stdout.strip().split('\n')
+        if visible_device_idx is not None:
+            valid_indices = [i for i in visible_device_idx if 0 <= i < len(device_ids)]
+            device_ids = [device_ids[i] for i in valid_indices]
+
+        if len(device_ids) <= 1:
+            return False
+
+        numa_ids = [extract_numa_id(device_id) for device_id in device_ids]
+        same_numa = all(numa == numa_ids[0] for numa in numa_ids)
+
+        return not same_numa
+    except subprocess.CalledProcessError as e:
+        logger.error(f"Failed to execute nvidia-smi: {e}")
+        return False
+    except Exception as e:
+        logger.error(f"An unexpected error occurred: {e}")
+        return False