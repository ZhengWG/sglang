# Copyright 2023-2024 SGLang Team
# Licensed under the Apache License, Version 2.0 (the "License");
# you may not use this file except in compliance with the License.
# You may obtain a copy of the License at
#
#     http://www.apache.org/licenses/LICENSE-2.0
#
# Unless required by applicable law or agreed to in writing, software
# distributed under the License is distributed on an "AS IS" BASIS,
# WITHOUT WARRANTIES OR CONDITIONS OF ANY KIND, either express or implied.
# See the License for the specific language governing permissions and
# limitations under the License.
# ==============================================================================
"""Common utilities."""

from __future__ import annotations

import asyncio
import builtins
import ctypes
import dataclasses
import functools
import importlib
import io
import ipaddress
import itertools
import json
import logging
import os
import pickle
import platform
import random
import re
import resource
import shutil
import signal
import socket
import subprocess
import sys
import tempfile
import threading
import time
import traceback
import uuid
import warnings
from collections import OrderedDict, defaultdict
from contextlib import contextmanager
from dataclasses import dataclass
from functools import lru_cache
from importlib.metadata import PackageNotFoundError, version
from importlib.util import find_spec
from io import BytesIO
from json import JSONDecodeError
from multiprocessing.reduction import ForkingPickler
from pathlib import Path
from typing import (
    Any,
    Callable,
    Dict,
    Generic,
    List,
    Optional,
    Protocol,
    Set,
    Tuple,
    TypeVar,
    Union,
)

import numpy as np
import psutil
import pybase64
import requests
import torch
import torch.distributed
import torch.distributed as dist
import triton
import zmq
from fastapi.responses import ORJSONResponse
from packaging import version as pkg_version
from PIL import Image
from starlette.routing import Mount
from torch import nn
from torch.func import functional_call
from torch.library import Library
from torch.profiler import ProfilerActivity, profile, record_function
from torch.utils._contextlib import _DecoratorContextManager
from triton.runtime.cache import FileCacheManager
from typing_extensions import Literal

from sglang.srt.metrics.func_timer import enable_func_timer

logger = logging.getLogger(__name__)

show_time_cost = False
time_infos = {}


HIP_FP8_E4M3_FNUZ_MAX = 224.0


# https://pytorch.org/docs/stable/notes/hip.html#checking-for-hip
def is_hip() -> bool:
    return torch.version.hip is not None


if is_hip():
    FP8_E4M3_MAX = HIP_FP8_E4M3_FNUZ_MAX
else:
    FP8_E4M3_MAX = torch.finfo(torch.float8_e4m3fn).max

FP8_E4M3_MIN = -FP8_E4M3_MAX

builtins.FP8_E4M3_MAX = FP8_E4M3_MAX
builtins.FP8_E4M3_MIN = FP8_E4M3_MIN


def is_cuda():
    return torch.cuda.is_available() and torch.version.cuda


def is_cuda_alike():
    return is_cuda() or is_hip()


def is_hpu() -> bool:
    return hasattr(torch, "hpu") and torch.hpu.is_available()


def is_xpu() -> bool:
    return hasattr(torch, "xpu") and torch.xpu.is_available()


def is_npu() -> bool:
    return hasattr(torch, "npu") and torch.npu.is_available()


def is_host_cpu_x86() -> bool:
    machine = platform.machine().lower()
    return (
        machine in ("x86_64", "amd64", "i386", "i686")
        and hasattr(torch, "cpu")
        and torch.cpu.is_available()
    )


def is_cpu() -> bool:
    return os.getenv("SGLANG_USE_CPU_ENGINE", "0") == "1" and is_host_cpu_x86()


def get_cuda_version():
    if torch.version.cuda:
        return tuple(map(int, torch.version.cuda.split(".")))
    return (0, 0)


def _check(cc_major):
    if not is_cuda():
        return False
    return torch.cuda.get_device_capability()[0] == cc_major and tuple(
        map(int, torch.version.cuda.split(".")[:2])
    ) >= (12, 3)


is_ampere_with_cuda_12_3 = lambda: _check(8)
is_hopper_with_cuda_12_3 = lambda: _check(9)


def is_blackwell():
    if not is_cuda():
        return False
    return torch.cuda.get_device_capability()[0] == 10


_warned_bool_env_var_keys = set()


def get_bool_env_var(name: str, default: str = "false") -> bool:
    value = os.getenv(name, default)
    value = value.lower()

    truthy_values = ("true", "1")
    falsy_values = ("false", "0")

    if (value not in truthy_values) and (value not in falsy_values):
        if value not in _warned_bool_env_var_keys:
            logger.warning(
                f"get_bool_env_var({name}) see non-understandable value={value} and treat as false"
            )
        _warned_bool_env_var_keys.add(value)

    return value in truthy_values


def get_int_env_var(name: str, default: int = 0) -> int:
    value = os.getenv(name)
    if value is None or not value.strip():
        return default
    try:
        return int(value)
    except ValueError:
        return default


def support_triton(backend: str) -> bool:
    return backend not in ["torch_native", "intel_amx", "ascend"]


try:
    import sgl_kernel

    is_intel_amx_backend_available = hasattr(
        torch.ops.sgl_kernel, "convert_weight_packed"
    )
except:
    is_intel_amx_backend_available = False


def cpu_has_amx_support():
    return torch._C._cpu._is_amx_tile_supported() and is_intel_amx_backend_available


def use_intel_amx_backend(layer):
    return getattr(layer, "use_intel_amx_backend", False)


def is_flashinfer_available():
    """
    Check whether flashinfer is available.
    As of Oct. 6, 2024, it is only available on NVIDIA GPUs.
    """
    if not get_bool_env_var("SGLANG_IS_FLASHINFER_AVAILABLE", default="true"):
        return False
    return importlib.util.find_spec("flashinfer") is not None and is_cuda()


def random_uuid() -> str:
    return str(uuid.uuid4().hex)


_ENABLE_TORCH_INFERENCE_MODE = get_bool_env_var(
    "SGLANG_ENABLE_TORCH_INFERENCE_MODE", "false"
)


class DynamicGradMode(_DecoratorContextManager):
    """
    A combination of torch.no_grad and torch.inference_mode,
    with their behavior controlled by an environment variable. Just refer to them.
    """

    @staticmethod
    def set_inference_mode(mode: bool):
        if isinstance(mode, bool):
            global _ENABLE_TORCH_INFERENCE_MODE

            _ENABLE_TORCH_INFERENCE_MODE = mode
        else:
            logger.warning("mode is not a boolean object")

    def __init__(self, mode=True):
        if not torch._jit_internal.is_scripting():
            super().__init__()
        if _ENABLE_TORCH_INFERENCE_MODE:
            self.mode = mode
        else:
            self.prev = False

    def __new__(cls, mode_or_orig_func=True if _ENABLE_TORCH_INFERENCE_MODE else None):
        if mode_or_orig_func is None or isinstance(mode_or_orig_func, bool):
            return super().__new__(cls)
        return cls()(mode_or_orig_func)

    def __enter__(self) -> None:
        if _ENABLE_TORCH_INFERENCE_MODE:
            self._inference_mode_context = torch._C._InferenceMode(self.mode)
            self._inference_mode_context.__enter__()
        else:
            self.prev = torch.is_grad_enabled()
            torch.set_grad_enabled(False)

    def __exit__(self, exc_type: Any, exc_value: Any, traceback: Any) -> None:
        if _ENABLE_TORCH_INFERENCE_MODE:
            self._inference_mode_context.__exit__(exc_type, exc_value, traceback)
        else:
            torch.set_grad_enabled(self.prev)

    def clone(self) -> "DynamicGradMode":
        r"""
        Create a copy of this class
        """
        if _ENABLE_TORCH_INFERENCE_MODE:
            return self.__class__(self.mode)
        else:
            return self.__class__()


def enable_show_time_cost():
    global show_time_cost
    show_time_cost = True


class TimeInfo:
    def __init__(self, name, interval=0.1, color=0, indent=0):
        self.name = name
        self.interval = interval
        self.color = color
        self.indent = indent

        self.acc_time = 0
        self.last_acc_time = 0

    def check(self):
        if self.acc_time - self.last_acc_time > self.interval:
            self.last_acc_time = self.acc_time
            return True
        return False

    def pretty_print(self):
        print(f"\x1b[{self.color}m", end="")
        print("-" * self.indent * 2, end="")
        print(f"{self.name}: {self.acc_time:.3f}s\x1b[0m")


def mark_start(name, interval=0.1, color=0, indent=0):
    global time_infos, show_time_cost
    if not show_time_cost:
        return
    torch.cuda.synchronize()
    if time_infos.get(name, None) is None:
        time_infos[name] = TimeInfo(name, interval, color, indent)
    time_infos[name].acc_time -= time.perf_counter()


def mark_end(name):
    global time_infos, show_time_cost
    if not show_time_cost:
        return
    torch.cuda.synchronize()
    time_infos[name].acc_time += time.perf_counter()
    if time_infos[name].check():
        time_infos[name].pretty_print()


def calculate_time(show=False, min_cost_ms=0.0):
    def wrapper(func):
        def inner_func(*args, **kwargs):
            torch.cuda.synchronize()
            if show:
                start_time = time.perf_counter()
            result = func(*args, **kwargs)
            torch.cuda.synchronize()
            if show:
                cost_time = (time.perf_counter() - start_time) * 1000
                if cost_time > min_cost_ms:
                    print(f"Function {func.__name__} took {cost_time} ms to run.")
            return result

        return inner_func

    return wrapper


def get_available_gpu_memory(
    device, gpu_id, distributed=False, empty_cache=True, cpu_group=None
):
    """
    Get available memory for cuda:gpu_id device.
    When distributed is True, the available memory is the minimum available memory of all GPUs.
    """
    if device == "cuda":
        num_gpus = torch.cuda.device_count()
        assert gpu_id < num_gpus

        if torch.cuda.current_device() != gpu_id:
            print(
                f"WARNING: current device is not {gpu_id}, but {torch.cuda.current_device()}, ",
                "which may cause useless memory allocation for torch CUDA context.",
            )

        if empty_cache:
            torch.cuda.empty_cache()
        free_gpu_memory, _ = torch.cuda.mem_get_info(gpu_id)

    elif device == "xpu":
        num_gpus = torch.xpu.device_count()
        assert gpu_id < num_gpus

        if torch.xpu.current_device() != gpu_id:
            print(
                f"WARNING: current device is not {gpu_id}, but {torch.xpu.current_device()}, ",
                "which may cause useless memory allocation for torch XPU context.",
            )

        if empty_cache:
            torch.xpu.empty_cache()
        used_memory = torch.xpu.memory_allocated()
        total_gpu_memory = torch.xpu.get_device_properties(gpu_id).total_memory
        free_gpu_memory = total_gpu_memory - used_memory

    elif device == "hpu":
        num_gpus = torch.hpu.device_count()
        assert gpu_id < num_gpus

        if torch.hpu.current_device() != gpu_id:
            print(
                f"WARNING: current device is not {gpu_id}, but {torch.hpu.current_device()}, ",
                "which may cause useless memory allocation for torch HPU context.",
            )

        free_gpu_memory, total_gpu_memory = torch.hpu.mem_get_info()

    elif device == "cpu":
        # TODO: rename the variables in the current function to be not GPU specific
        free_gpu_memory = psutil.virtual_memory().available
    elif device == "npu":
        num_gpus = torch.npu.device_count()
        assert gpu_id < num_gpus

        if torch.npu.current_device() != gpu_id:
            print(
                f"WARNING: current device is not {gpu_id}, but {torch.npu.current_device()}, ",
                "which may cause useless memory allocation for torch NPU context.",
            )
        free_gpu_memory, total_gpu_memory = torch.npu.mem_get_info()

    if distributed:
        tensor = torch.tensor(free_gpu_memory, dtype=torch.float32)
        torch.distributed.all_reduce(
            tensor, op=torch.distributed.ReduceOp.MIN, group=cpu_group
        )
        free_gpu_memory = tensor.item()

    return free_gpu_memory / (1 << 30)


def is_pin_memory_available() -> bool:
    return torch.cuda.is_available()


class LayerFn(Protocol):

    def __call__(self, layer_id: int, prefix: str) -> torch.nn.Module: ...


def make_layers(
    num_hidden_layers: int,
    layer_fn: LayerFn,
    pp_rank: Optional[int] = None,
    pp_size: Optional[int] = None,
    prefix: str = "",
    return_tuple: bool = False,
    offloader_kwargs: Dict[str, Any] = {},
) -> Tuple[int, int, torch.nn.ModuleList]:
    """Make a list of layers with the given layer function"""
    # circula imports
    from sglang.srt.distributed import get_pp_indices
    from sglang.srt.layers.utils import PPMissingLayer
    from sglang.srt.offloader import get_offloader

    assert not pp_size or num_hidden_layers >= pp_size
    start_layer, end_layer = (
        get_pp_indices(
            num_hidden_layers,
            pp_rank,
            pp_size,
        )
        if pp_rank is not None and pp_size is not None
        else (0, num_hidden_layers)
    )
    modules = torch.nn.ModuleList(
        [PPMissingLayer(return_tuple=return_tuple) for _ in range(start_layer)]
        + get_offloader().wrap_modules(
            (
                layer_fn(idx=idx, prefix=add_prefix(idx, prefix))
                for idx in range(start_layer, end_layer)
            ),
            **offloader_kwargs,
        )
        + [
            PPMissingLayer(return_tuple=return_tuple)
            for _ in range(end_layer, num_hidden_layers)
        ]
    )
    if pp_rank is None or pp_size is None:
        return modules
    return modules, start_layer, end_layer


def set_random_seed(seed: int) -> None:
    """Set the random seed for all libraries."""
    random.seed(seed)
    np.random.seed(seed)
    torch.manual_seed(seed)
    if torch.cuda.is_available():
        torch.cuda.manual_seed_all(seed)


def find_process_using_port(port: int) -> Optional[psutil.Process]:
    for conn in psutil.net_connections(kind="inet"):
        if conn.laddr.port == port:
            try:
                return psutil.Process(conn.pid)
            except psutil.NoSuchProcess:
                # It could happen by race condition (the proc dies when psutil.Process is called).
                pass

    return None


def wait_port_available(
    port: int, port_name: str, timeout_s: int = 30, raise_exception: bool = True
) -> bool:
    for i in range(timeout_s):
        if is_port_available(port):
            return True

        if i > 10 and i % 5 == 0:
            process = find_process_using_port(port)
            if process is None:
                logger.warning(
                    f"The port {port} is in use, but we could not find the process that uses it."
                )

            pid = process.pid
            error_message = f"{port_name} is used by a process already. {process.name()=}' {process.cmdline()=} {process.status()=} {pid=}"
            logger.info(
                f"port {port} is in use. Waiting for {i} seconds for {port_name} to be available. {error_message}"
            )
        time.sleep(0.1)

    if raise_exception:
        raise ValueError(
            f"{port_name} at {port} is not available in {timeout_s} seconds. {error_message}"
        )
    return False


def is_port_available(port):
    """Return whether a port is available."""
    with socket.socket(socket.AF_INET, socket.SOCK_STREAM) as s:
        try:
            s.setsockopt(socket.SOL_SOCKET, socket.SO_REUSEADDR, 1)
            s.bind(("", port))
            s.listen(1)
            return True
        except socket.error:
            return False
        except OverflowError:
            return False


def get_free_port():
    # try ipv4
    try:
        with socket.socket(socket.AF_INET, socket.SOCK_STREAM) as s:
            s.bind(("", 0))
            return s.getsockname()[1]
    except OSError:
        # try ipv6
        with socket.socket(socket.AF_INET6, socket.SOCK_STREAM) as s:
            s.bind(("", 0))
            return s.getsockname()[1]


def decode_video_base64(video_base64):
    from PIL import Image

    # Decode the base64 string
    video_bytes = pybase64.b64decode(video_base64, validate=True)

    # Placeholder for the start indices of each PNG image
    img_starts = []

    frame_format = "PNG"  # str(os.getenv('FRAME_FORMAT', "JPEG"))

    assert frame_format in [
        "PNG",
        "JPEG",
    ], "FRAME_FORMAT must be either 'PNG' or 'JPEG'"

    if frame_format == "PNG":
        # Find each PNG start signature to isolate images
        i = 0
        while i < len(video_bytes) - 7:  # Adjusted for the length of the PNG signature
            # Check if we found the start of a PNG file
            if (
                video_bytes[i] == 0x89
                and video_bytes[i + 1] == 0x50
                and video_bytes[i + 2] == 0x4E
                and video_bytes[i + 3] == 0x47
                and video_bytes[i + 4] == 0x0D
                and video_bytes[i + 5] == 0x0A
                and video_bytes[i + 6] == 0x1A
                and video_bytes[i + 7] == 0x0A
            ):
                img_starts.append(i)
                i += 8  # Skip the PNG signature
            else:
                i += 1
    else:
        # Find each JPEG start (0xFFD8) to isolate images
        i = 0
        while (
            i < len(video_bytes) - 1
        ):  # Adjusted for the length of the JPEG SOI signature
            # Check if we found the start of a JPEG file
            if video_bytes[i] == 0xFF and video_bytes[i + 1] == 0xD8:
                img_starts.append(i)
                # Move to the next byte to continue searching for the next image start
                i += 2
            else:
                i += 1

    frames = []
    for start_idx in img_starts:
        # Assuming each image is back-to-back, the end of one image is the start of another
        # The last image goes until the end of the byte string
        end_idx = (
            img_starts[img_starts.index(start_idx) + 1]
            if img_starts.index(start_idx) + 1 < len(img_starts)
            else len(video_bytes)
        )
        img_bytes = video_bytes[start_idx:end_idx]

        # Convert bytes to a PIL Image
        img = Image.open(BytesIO(img_bytes))

        # Convert PIL Image to a NumPy array
        frame = np.array(img)

        # Append the frame to the list of frames
        frames.append(frame)

    # Ensure there's at least one frame to avoid errors with np.stack
    if frames:
        return np.stack(frames, axis=0), img.size
    else:
        return np.array([]), (
            0,
            0,
        )  # Return an empty array and size tuple if no frames were found


def load_audio(
    audio_file: str, sr: Optional[int] = None, mono: bool = True
) -> np.ndarray:
    # Use soundfile here, since librosa use it under the hood,
    # and librosa will not support audio loading in the future
    import soundfile as sf
    from scipy.signal import resample

    if sr is None:
        sr = 16000

    # Load audio data
    if isinstance(audio_file, bytes):
        audio, original_sr = sf.read(BytesIO(audio_file))
    elif audio_file.startswith("data:"):
        audio_file = audio_file.split(",")[1]
        audio, original_sr = sf.read(
            BytesIO(pybase64.b64decode(audio_file, validate=True))
        )
    elif audio_file.startswith("http://") or audio_file.startswith("https://"):
        timeout = int(os.getenv("REQUEST_TIMEOUT", "5"))
        response = requests.get(audio_file, stream=True, timeout=timeout)
        audio_file = BytesIO(response.content)
        response.close()
        audio, original_sr = sf.read(audio_file)
    elif isinstance(audio_file, str):
        audio, original_sr = sf.read(audio_file)
    else:
        raise ValueError(f"Invalid audio format: {audio_file}")

    # Resample audio if the original sample rate is different from the desired sample rate
    if original_sr != sr:
        num_samples = int(len(audio) * float(sr) / original_sr)
        audio = resample(audio, num_samples)

    # Convert to mono if requested and audio is stereo
    if mono and len(audio.shape) > 1:
        audio = np.mean(audio, axis=1)

    return audio


@dataclass
class ImageData:
    url: str
    detail: Optional[Literal["auto", "low", "high"]] = "auto"


def load_image(
    image_file: Union[Image.Image, str, ImageData, bytes],
) -> tuple[Image.Image, tuple[int, int]]:
    if isinstance(image_file, ImageData):
        image_file = image_file.url

    image = image_size = None
    if isinstance(image_file, Image.Image):
        image = image_file
        image_size = (image.width, image.height)
    elif isinstance(image_file, bytes):
        image = Image.open(BytesIO(image_file))
    elif image_file.startswith("http://") or image_file.startswith("https://"):
        timeout = int(os.getenv("REQUEST_TIMEOUT", "3"))
        response = requests.get(image_file, stream=True, timeout=timeout)
        try:
            response.raise_for_status()
            image = Image.open(response.raw)
            image.load()  # Force loading to avoid issues after closing the stream
        finally:
            response.close()
    elif image_file.lower().endswith(("png", "jpg", "jpeg", "webp", "gif")):
        image = Image.open(image_file)
    elif image_file.startswith("data:"):
        image_file = image_file.split(",")[1]
        image = Image.open(BytesIO(pybase64.b64decode(image_file, validate=True)))
    elif isinstance(image_file, str):
        image = Image.open(BytesIO(pybase64.b64decode(image_file, validate=True)))
    else:
        raise ValueError(f"Invalid image: {image_file}")

    return image, image_size


def load_video(video_file: Union[str, bytes], use_gpu: bool = True):
    # We import decord here to avoid a strange Segmentation fault (core dumped) issue.
    from decord import VideoReader, cpu, gpu

    try:
        from decord.bridge import decord_bridge

        ctx = gpu(0)
        _ = decord_bridge.get_ctx_device(ctx)
    except Exception:
        ctx = cpu(0)

    tmp_file = None
    vr = None
    try:
        if isinstance(video_file, bytes):
            tmp_file = tempfile.NamedTemporaryFile(delete=False, suffix=".mp4")
            tmp_file.write(video_file)
            tmp_file.close()
            vr = VideoReader(tmp_file.name, ctx=ctx)
        elif isinstance(video_file, str):
            if video_file.startswith(("http://", "https://")):
                timeout = int(os.getenv("REQUEST_TIMEOUT", "10"))
                response = requests.get(video_file, stream=True, timeout=timeout)
                response.raise_for_status()
                tmp_file = tempfile.NamedTemporaryFile(delete=False, suffix=".mp4")
                for chunk in response.iter_content(chunk_size=8192):
                    tmp_file.write(chunk)
                tmp_file.close()
                vr = VideoReader(tmp_file.name, ctx=ctx)
            elif video_file.startswith("data:"):
                _, encoded = video_file.split(",", 1)
                video_bytes = pybase64.b64decode(encoded)
                tmp_file = tempfile.NamedTemporaryFile(delete=False, suffix=".mp4")
                tmp_file.write(video_bytes)
                tmp_file.close()
                vr = VideoReader(tmp_file.name, ctx=ctx)
            elif os.path.isfile(video_file):
                vr = VideoReader(video_file, ctx=ctx)
            else:
                video_bytes = pybase64.b64decode(video_file)
                tmp_file = tempfile.NamedTemporaryFile(delete=False, suffix=".mp4")
                tmp_file.write(video_bytes)
                tmp_file.close()
                vr = VideoReader(tmp_file.name, ctx=ctx)
        else:
            raise ValueError(f"Unsupported video input type: {type(video_file)}")

        return vr

    finally:
        if tmp_file and os.path.exists(tmp_file.name):
            os.unlink(tmp_file.name)


def suppress_other_loggers():
    warnings.filterwarnings(
        "ignore", category=UserWarning, message="The given NumPy array is not writable"
    )

    try:
        from vllm.logger import logger as vllm_default_logger
    except ImportError:
        return

    vllm_default_logger.setLevel(logging.WARN)
    logging.getLogger("vllm.distributed.device_communicators.pynccl").setLevel(
        logging.WARN
    )
    logging.getLogger("vllm.distributed.device_communicators.shm_broadcast").setLevel(
        logging.WARN
    )
    logging.getLogger("vllm.config").setLevel(logging.ERROR)


def assert_pkg_version(pkg: str, min_version: str, message: str):
    try:
        installed_version = version(pkg)
        if pkg_version.parse(installed_version) < pkg_version.parse(min_version):
            raise Exception(
                f"{pkg} is installed with version {installed_version}, which "
                f"is less than the minimum required version {min_version}. " + message
            )
    except PackageNotFoundError:
        raise Exception(
            f"{pkg} with minimum required version {min_version} is not installed. "
            + message
        )


def kill_process_tree(parent_pid, include_parent: bool = True, skip_pid: int = None):
    """Kill the process and all its child processes."""
    # Remove sigchld handler to avoid spammy logs.
    if threading.current_thread() is threading.main_thread():
        signal.signal(signal.SIGCHLD, signal.SIG_DFL)

    if parent_pid is None:
        parent_pid = os.getpid()
        include_parent = False

    try:
        itself = psutil.Process(parent_pid)
    except psutil.NoSuchProcess:
        return

    children = itself.children(recursive=True)
    for child in children:
        if child.pid == skip_pid:
            continue
        try:
            child.kill()
        except psutil.NoSuchProcess:
            pass

    if include_parent:
        try:
            if parent_pid == os.getpid():
                itself.kill()
                sys.exit(0)

            itself.kill()

            # Sometime processes cannot be killed with SIGKILL (e.g, PID=1 launched by kubernetes),
            # so we send an additional signal to kill them.
            itself.send_signal(signal.SIGQUIT)
        except psutil.NoSuchProcess:
            pass


def monkey_patch_p2p_access_check():
    """
    Monkey patch the slow p2p access check.
    NOTE: We assume the p2p access is always allowed, which can be wrong for some setups.
    """

    import sglang.srt.distributed.device_communicators.custom_all_reduce_utils as tgt

    setattr(tgt, "gpu_p2p_access_check", lambda *arg, **kwargs: True)

    # Suppress the warnings from this delete function when using sglang.bench_one_batch
    from sglang.srt.distributed.device_communicators.custom_all_reduce import (
        CustomAllreduce,
    )

    setattr(CustomAllreduce, "__del__", lambda *args, **kwargs: None)


def monkey_patch_vllm_gguf_config():
    try:
        from vllm.model_executor.layers.quantization.gguf import (
            GGUFConfig,
            GGUFEmbeddingMethod,
            GGUFLinearMethod,
        )
    except ImportError:
        return

    from sglang.srt.layers.linear import LinearBase
    from sglang.srt.layers.vocab_parallel_embedding import VocabParallelEmbedding

    def get_quant_method_with_embedding_replaced(
        self, layer: torch.nn.Module, prefix: str
    ) -> Optional["QuantizeMethodBase"]:
        if isinstance(layer, LinearBase):
            return GGUFLinearMethod(self)
        elif isinstance(layer, VocabParallelEmbedding):
            # patch to own VocabParallelEmbedding
            return GGUFEmbeddingMethod(self)
        return None

    setattr(GGUFConfig, "get_quant_method", get_quant_method_with_embedding_replaced)


def set_ulimit(target_soft_limit=65535):
    # number of open files
    resource_type = resource.RLIMIT_NOFILE
    current_soft, current_hard = resource.getrlimit(resource_type)

    if current_soft < target_soft_limit:
        try:
            resource.setrlimit(resource_type, (target_soft_limit, current_hard))
        except ValueError as e:
            logger.warning(f"Fail to set RLIMIT_NOFILE: {e}")

    # stack size
    resource_type = resource.RLIMIT_STACK
    current_soft, current_hard = resource.getrlimit(resource_type)
    target_soft_limit_stack_size = 1024 * target_soft_limit
    if current_soft < target_soft_limit_stack_size:
        try:
            resource.setrlimit(
                resource_type, (target_soft_limit_stack_size, current_hard)
            )
        except ValueError as e:
            logger.warning(f"Fail to set RLIMIT_STACK: {e}")


def add_api_key_middleware(app, api_key: str):
    @app.middleware("http")
    async def authentication(request, call_next):
        if request.method == "OPTIONS":
            return await call_next(request)
        if request.url.path.startswith("/health"):
            return await call_next(request)
        if request.url.path.startswith("/metrics"):
            return await call_next(request)
        if request.headers.get("Authorization") != "Bearer " + api_key:
            return ORJSONResponse(content={"error": "Unauthorized"}, status_code=401)
        return await call_next(request)


def prepare_model_and_tokenizer(model_path: str, tokenizer_path: str):
    if get_bool_env_var("SGLANG_USE_MODELSCOPE"):
        if not os.path.exists(model_path):
            from modelscope import snapshot_download

            model_path = snapshot_download(model_path)
            tokenizer_path = snapshot_download(
                tokenizer_path, ignore_patterns=["*.bin", "*.safetensors"]
            )
    return model_path, tokenizer_path


class NewLineFormatter(logging.Formatter):
    """Adds logging prefix to newlines to align multi-line messages."""
    def __init__(self, fmt, datefmt=None, style="%"):
        logging.Formatter.__init__(self, fmt, datefmt, style)

    def format(self, record):
        msg = logging.Formatter.format(self, record)
        if record.message != "":
            parts = msg.split(record.message)
            msg = msg.replace("\n", "\r\n" + parts[0])
        return msg


def configure_logger(server_args, prefix: str = ""):
    if SGLANG_LOGGING_CONFIG_PATH := os.getenv("SGLANG_LOGGING_CONFIG_PATH"):
        if not os.path.exists(SGLANG_LOGGING_CONFIG_PATH):
            raise Exception(
                "Setting SGLANG_LOGGING_CONFIG_PATH from env with "
                f"{SGLANG_LOGGING_CONFIG_PATH} but it does not exist!"
            )
        with open(SGLANG_LOGGING_CONFIG_PATH, encoding="utf-8") as file:
            custom_config = json.loads(file.read())
        logging.config.dictConfig(custom_config)
        return
    import concurrent_log_handler  # noqa: F401
    _FORMAT = f"%(asctime)s %(levelname)s %(process)d [{prefix} %(filename)s:%(lineno)d] %(message)s"
    _DATE_FORMAT = "%Y-%m-%d %H:%M:%S"
    DEFAULT_LOGGING_CONFIG = {
        "formatters": {
            "sglang": {
                "class": "sglang.srt.utils.NewLineFormatter",
                "datefmt": _DATE_FORMAT,
                "format": _FORMAT,
            },
        },
        "handlers": {
            "sglang": {
                "class": "concurrent_log_handler.ConcurrentRotatingFileHandler",
                "formatter": "sglang",
                "level": server_args.log_level.upper(),
                "filename": "/home/admin/logs/sglang.log",
                "maxBytes": 104857600,  # 100*1024*1024=100 MiB
                "backupCount": 20,
            },
        },
        "loggers": {
            "sglang": {
                "handlers": ["sglang"],
                "level": server_args.log_level.upper(),
                "propagate": False,
            },
        },
        "version": 1,
        "disable_existing_loggers": False
    }
    logging.config.dictConfig(DEFAULT_LOGGING_CONFIG)


# source: https://github.com/vllm-project/vllm/blob/93b38bea5dd03e1b140ca997dfaadef86f8f1855/vllm/lora/utils.py#L9
def replace_submodule(
    model: nn.Module, module_name: str, new_module: nn.Module
) -> nn.Module:
    """Replace a submodule in a model with a new module."""
    parent = model.get_submodule(".".join(module_name.split(".")[:-1]))
    target_name = module_name.split(".")[-1]
    setattr(parent, target_name, new_module)
    return new_module


def set_weight_attrs(
    weight: torch.Tensor,
    weight_attrs: Optional[Dict[str, Any]],
):
    """Set attributes on a weight tensor.

    This method is used to set attributes on a weight tensor. This method
    will not overwrite existing attributes.

    Args:
        weight: The weight tensor.
        weight_attrs: A dictionary of attributes to set on the weight tensor.
    """
    if weight_attrs is None:
        return
    for key, value in weight_attrs.items():
        assert not hasattr(weight, key), f"Overwriting existing tensor attribute: {key}"
        setattr(weight, key, value)


def broadcast_pyobj(
    data: List[Any],
    rank: int,
    dist_group: Optional[torch.distributed.ProcessGroup] = None,
    src: int = 0,
    force_cpu_device: bool = True,
):
    """Broadcast inputs from src rank to all other ranks with torch.dist backend.
    The `rank` here refer to the source rank on global process group (regardless
    of dist_group argument).
    """
    device = torch.device(
        "cuda" if torch.cuda.is_available() and not force_cpu_device else "cpu"
    )

    if rank == src:
        if len(data) == 0:
            tensor_size = torch.tensor([0], dtype=torch.long, device=device)
            dist.broadcast(tensor_size, src=src, group=dist_group)
        else:
            serialized_data = pickle.dumps(data)
            size = len(serialized_data)

            tensor_data = torch.ByteTensor(
                np.frombuffer(serialized_data, dtype=np.uint8)
            ).to(device)
            tensor_size = torch.tensor([size], dtype=torch.long, device=device)

            dist.broadcast(tensor_size, src=src, group=dist_group)
            dist.broadcast(tensor_data, src=src, group=dist_group)
        return data
    else:
        tensor_size = torch.tensor([0], dtype=torch.long, device=device)
        dist.broadcast(tensor_size, src=src, group=dist_group)
        size = tensor_size.item()

        if size == 0:
            return []

        tensor_data = torch.empty(size, dtype=torch.uint8, device=device)
        dist.broadcast(tensor_data, src=src, group=dist_group)

        serialized_data = bytes(tensor_data.cpu().numpy())
        data = pickle.loads(serialized_data)
        return data


def point_to_point_pyobj(
    data: List[Any],
    rank: int,
    group: Optional[torch.distributed.ProcessGroup] = None,
    src: int = 0,
    dst: int = 1,
):
    """Send data from src to dst in group using DeviceToDevice communication."""

    if rank == src:
        if len(data) == 0:
            tensor_size = torch.tensor(
                [0], dtype=torch.long, device=torch.cuda.current_device()
            )
            dist.send(tensor_size, dst=dst, group=group)
        else:
            serialized_data = pickle.dumps(data)
            size = len(serialized_data)
            tensor_data = torch.ByteTensor(
                np.frombuffer(serialized_data, dtype=np.uint8)
            ).cuda(
                device=torch.cuda.current_device()
            )  # Move to GPU
            tensor_size = torch.tensor(
                [size], dtype=torch.long, device=torch.cuda.current_device()
            )

            dist.send(tensor_size, dst=dst, group=group)
            dist.send(tensor_data, dst=dst, group=group)
        return data

    elif rank == dst:
        tensor_size = torch.tensor(
            [0], dtype=torch.long, device=torch.cuda.current_device()
        )
        dist.recv(tensor_size, src=src, group=group)
        size = tensor_size.item()

        if size == 0:
            return []

        tensor_data = torch.empty(
            size, dtype=torch.uint8, device=torch.cuda.current_device()
        )
        dist.recv(tensor_data, src=src, group=group)

        serialized_data = bytes(
            tensor_data.cpu().numpy()
        )  # Move back to host for deserialization
        data = pickle.loads(serialized_data)
        return data

    # Other ranks in pp_group do nothing
    return []


step_counter = 0


def pytorch_profile(name, func, *args, data_size=-1):
    """
    Args:
        name (string): the name of recorded function.
        func: the function to be profiled.
        args: the arguments of the profiled function.
        data_size (int): some measurement of the computation complexity.
            Usually, it could be the batch size.
    """
    global step_counter
    os.makedirs("trace", exist_ok=True)
    with profile(
        activities=[ProfilerActivity.CPU, ProfilerActivity.CUDA],
        # schedule=torch.profiler.schedule(wait=1, warmup=1, active=3, repeat=2),
        # on_trace_ready=tensorboard_trace_handler('./log_dir'),
        record_shapes=True,
        profile_memory=True,
        with_stack=True,
    ) as prof:
        with record_function(name):
            with open(f"trace/size_{step_counter}.json", "w") as f:
                json.dump({"size": data_size}, f)
            result = func(*args)
    prof.export_chrome_trace(f"trace/{name}_{step_counter}.json")
    step_counter += 1
    return result


def get_zmq_socket(
    context: zmq.Context, socket_type: zmq.SocketType, endpoint: str, bind: bool
):
    mem = psutil.virtual_memory()
    total_mem = mem.total / 1024**3
    available_mem = mem.available / 1024**3
    if total_mem > 32 and available_mem > 16:
        buf_size = int(0.5 * 1024**3)
    else:
        buf_size = -1

    socket = context.socket(socket_type)
    if endpoint.find("[") != -1:
        socket.setsockopt(zmq.IPV6, 1)

    def set_send_opt():
        socket.setsockopt(zmq.SNDHWM, 0)
        socket.setsockopt(zmq.SNDBUF, buf_size)

    def set_recv_opt():
        socket.setsockopt(zmq.RCVHWM, 0)
        socket.setsockopt(zmq.RCVBUF, buf_size)

    if socket_type == zmq.PUSH:
        set_send_opt()
    elif socket_type == zmq.PULL:
        set_recv_opt()
    elif socket_type == zmq.DEALER:
        set_send_opt()
        set_recv_opt()
    else:
        raise ValueError(f"Unsupported socket type: {socket_type}")

    if bind:
        socket.bind(endpoint)
    else:
        socket.connect(endpoint)

    return socket


def dump_to_file(dirpath, name, value):
    from sglang.srt.distributed import get_tensor_model_parallel_rank

    if get_tensor_model_parallel_rank() != 0:
        return

    os.makedirs(dirpath, exist_ok=True)
    if value.dtype is torch.bfloat16:
        value = value.float()
    value = value.cpu().numpy()
    output_filename = os.path.join(dirpath, f"pytorch_dump_{name}.npy")
    logger.info(f"Dump a tensor to {output_filename}. Shape = {value.shape}")
    np.save(output_filename, value)


def is_triton_3():
    return triton.__version__.startswith("3.")


def maybe_torch_compile(*args, **kwargs):
    """
    torch.compile does not work for triton 2.2.0, which is needed in xlm1's jax.
    Therefore, we disable it here.
    """

    def decorator(func):
        if is_triton_3():
            return torch.compile(*args, **kwargs)(func)
        return func

    return decorator


def delete_directory(dirpath):
    try:
        # This will remove the directory and all its contents
        shutil.rmtree(dirpath)
    except OSError as e:
        print(f"Warning: {dirpath} : {e.strerror}")


# Temporary directory for prometheus multiprocess mode
# Cleaned up automatically when this object is garbage collected
prometheus_multiproc_dir: tempfile.TemporaryDirectory


def set_prometheus_multiproc_dir():
    # Set prometheus multiprocess directory
    # sglang uses prometheus multiprocess mode
    # we need to set this before importing prometheus_client
    # https://prometheus.github.io/client_python/multiprocess/
    global prometheus_multiproc_dir

    if "PROMETHEUS_MULTIPROC_DIR" in os.environ:
        logger.info("User set PROMETHEUS_MULTIPROC_DIR detected.")
        prometheus_multiproc_dir = tempfile.TemporaryDirectory(
            dir=os.environ["PROMETHEUS_MULTIPROC_DIR"]
        )
    else:
        prometheus_multiproc_dir = tempfile.TemporaryDirectory()
        os.environ["PROMETHEUS_MULTIPROC_DIR"] = prometheus_multiproc_dir.name
    logger.info(f"PROMETHEUS_MULTIPROC_DIR: {os.environ['PROMETHEUS_MULTIPROC_DIR']}")


def add_prometheus_middleware(app):
    # We need to import prometheus_client after setting the env variable `PROMETHEUS_MULTIPROC_DIR`
    from prometheus_client import CollectorRegistry, make_asgi_app, multiprocess

    registry = CollectorRegistry()
    multiprocess.MultiProcessCollector(registry)
    metrics_route = Mount("/metrics", make_asgi_app(registry=registry))

    # Workaround for 307 Redirect for /metrics
    metrics_route.path_regex = re.compile("^/metrics(?P<path>.*)$")
    app.routes.append(metrics_route)


def bind_port(port):
    """Bind to a specific port, assuming it's available."""
    sock = socket.socket(socket.AF_INET, socket.SOCK_STREAM)
    sock.setsockopt(socket.SOL_SOCKET, socket.SO_REUSEADDR, 1)  # Allows address reuse
    sock.bind(("", port))
    sock.listen(1)
    return sock


def get_amdgpu_memory_capacity():
    try:
        # Run rocm-smi and capture the output
        result = subprocess.run(
            [
                "rocminfo | grep 'gfx' -A 100 | grep 'Pool 1' -A 5 | grep 'Size:' | awk '{print $2}'"
            ],
            stdout=subprocess.PIPE,
            stderr=subprocess.PIPE,
            shell=True,
            text=True,
        )
        if result.returncode != 0:
            raise RuntimeError(f"rocm-smi error: {result.stderr.strip()}")

        # Parse the output to extract memory values in MiB
        memory_values = [
            float(mem.split("(")[0].strip()) / 1024
            for mem in result.stdout.strip().split("\n")
        ]

        if not memory_values:
            raise ValueError("No GPU memory values found.")

        # Return the minimum memory value
        return min(memory_values)

    except FileNotFoundError:
        raise RuntimeError(
            "rocm-smi not found. Ensure AMD ROCm drivers are installed and accessible."
        )


def get_device_sm():
    if torch.cuda.is_available():
        major, minor = torch.cuda.get_device_capability()
        return major * 10 + minor
    return 0


def get_nvgpu_memory_capacity():
    try:
        # Run nvidia-smi and capture the output
        result = subprocess.run(
            ["nvidia-smi", "--query-gpu=memory.total", "--format=csv,noheader,nounits"],
            stdout=subprocess.PIPE,
            stderr=subprocess.PIPE,
            text=True,
        )

        if result.returncode != 0:
            raise RuntimeError(f"nvidia-smi error: {result.stderr.strip()}")

        # Parse the output to extract memory values
        memory_values = [
            float(mem)
            for mem in result.stdout.strip().split("\n")
            if re.match(r"^\d+(\.\d+)?$", mem.strip())
        ]

        if not memory_values:
            # Fallback to torch.cuda.mem_get_info() when failed to get memory capacity from nvidia-smi,
            # typically in NVIDIA MIG mode.
            if torch.cuda.is_available():
                logger.warning(
                    "Failed to get GPU memory capacity from nvidia-smi, falling back to torch.cuda.mem_get_info()."
                )
                return torch.cuda.mem_get_info()[1] // 1024 // 1024  # unit: MB
            raise ValueError("No GPU memory values found.")

        # Return the minimum memory value
        return min(memory_values)

    except FileNotFoundError:
        raise RuntimeError(
            "nvidia-smi not found. Ensure NVIDIA drivers are installed and accessible."
        )


def get_hpu_memory_capacity():
    try:
        # Run hl-smi and capture the output
        result = subprocess.run(
            ["hl-smi --query | grep 'Total'"],
            stdout=subprocess.PIPE,
            stderr=subprocess.PIPE,
            shell=True,
            text=True,
        )

        if result.returncode != 0:
            raise RuntimeError(f"hl-smi error: {result.stderr.strip()}")

        # Parse the output to extract memory values in MiB
        memory_values = [
            float(mem.split(" ")[-2]) for mem in result.stdout.strip().split("\n")
        ]

        if not memory_values:
            raise ValueError("No GPU memory values found.")

        # Return the minimum memory value
        return min(memory_values)

    except FileNotFoundError:
        raise RuntimeError(
            "hl-smi not found. Ensure Habana drivers are installed and accessible."
        )


def get_npu_memory_capacity():
    try:
        import torch_npu

        return torch.npu.mem_get_info()[1] // 1024 // 1024  # unit: MB
    except ImportError as e:
        raise ImportError("torch_npu is required when run on npu device.")


def get_device_memory_capacity(device: str = None):
    if is_cuda():
        gpu_mem = get_nvgpu_memory_capacity()
    elif is_hip():
        gpu_mem = get_amdgpu_memory_capacity()
    elif device == "hpu":
        gpu_mem = get_hpu_memory_capacity()
    elif device == "npu":
        gpu_mem = get_npu_memory_capacity()
    else:
        # GPU memory is not known yet or no GPU is available.
        gpu_mem = None

    return gpu_mem


# Copy from pytorch and OpenRLHF to allow creating multiple main groups.
# https://github.com/pytorch/pytorch/blob/main/torch/distributed/distributed_c10d.py
# https://github.com/OpenRLHF/OpenRLHF/blob/main/openrlhf/utils/distributed_util.py
def init_custom_process_group(
    backend=None,
    init_method=None,
    timeout=None,
    world_size=-1,
    rank=-1,
    store=None,
    group_name=None,
    pg_options=None,
):
    from torch.distributed.distributed_c10d import (
        Backend,
        PrefixStore,
        _new_process_group_helper,
        _world,
        default_pg_timeout,
        rendezvous,
    )

    assert (store is None) or (
        init_method is None
    ), "Cannot specify both init_method and store."

    if store is not None:
        assert world_size > 0, "world_size must be positive if using store"
        assert rank >= 0, "rank must be non-negative if using store"
    elif init_method is None:
        init_method = "env://"

    if backend:
        backend = Backend(backend)
    else:
        backend = Backend("undefined")

    if timeout is None:
        timeout = default_pg_timeout

    # backward compatible API
    if store is None:
        rendezvous_iterator = rendezvous(init_method, rank, world_size, timeout=timeout)
        store, rank, world_size = next(rendezvous_iterator)
        store.set_timeout(timeout)

        # Use a PrefixStore to avoid accidental overrides of keys used by
        # different systems (e.g. RPC) in case the store is multi-tenant.
        store = PrefixStore(group_name, store)

    # NOTE: The pg_options parameter was renamed into backend_options in PyTorch 2.6.0
    # https://github.com/pytorch/pytorch/commit/a0c7029a75628cd5fa8df83c0de0ea98ee7fd844
    # We need to determine the appropriate parameter name based on PyTorch version
    pg_options_param_name = (
        "backend_options" if str(torch.__version__) >= "2.6" else "pg_options"
    )
    pg, _ = _new_process_group_helper(
        world_size,
        rank,
        [],
        backend,
        store,
        group_name=group_name,
        **{pg_options_param_name: pg_options},
        timeout=timeout,
    )

    _world.pg_group_ranks[pg] = {i: i for i in range(world_size)}

    return pg


def crash_on_warnings():
    # Crash on warning if we are running CI tests
    return get_bool_env_var("SGLANG_IS_IN_CI")


def print_warning_once(msg: str) -> None:
    # Set the stacklevel to 2 to print the caller's line info
    logger.warning(msg, stacklevel=2)


@functools.lru_cache(None)
def print_info_once(msg: str) -> None:
    logger.info(msg)


def get_device_name(device_id: int = 0) -> str:
    if hasattr(torch, "cuda") and torch.cuda.is_available():
        device_name = torch.cuda.get_device_name(device_id)
        # 蚂蚁的H200卡型号是L20X😂
        device_name_map = {
            "NVIDIA L20X": "NVIDIA H200",
        }
        return device_name_map.get(device_name, device_name)

    if hasattr(torch, "xpu") and torch.xpu.is_available():
        return torch.xpu.get_device_name(device_id)

    if hasattr(torch, "hpu") and torch.hpu.is_available():
        return torch.hpu.get_device_name(device_id)

    if hasattr(torch, "npu") and torch.npu.is_available():
        return torch.npu.get_device_name(device_id)


@lru_cache(maxsize=1)
def is_habana_available() -> bool:
    return find_spec("habana_frameworks") is not None


@lru_cache(maxsize=8)
def get_device(device_id: Optional[int] = None) -> str:
    if is_cpu():
        if cpu_has_amx_support():
            logger.info("Intel AMX is detected, using CPU with Intel AMX support.")
        else:
            logger.warning(
                "CPU device enabled, using torch native backend, low performance expected."
            )
        return "cpu"

    if hasattr(torch, "cuda") and torch.cuda.is_available():
        if device_id is None:
            return "cuda"
        return "cuda:{}".format(device_id)

    if hasattr(torch, "xpu") and torch.xpu.is_available():
        if device_id == None:
            return "xpu"
        return "xpu:{}".format(device_id)

    if hasattr(torch, "npu") and torch.npu.is_available():
        if device_id == None:
            return "npu"
        return "npu:{}".format(device_id)

    if is_habana_available():
        try:
            import habana_frameworks.torch.hpu

            if torch.hpu.is_available():
                if device_id == None:
                    return "hpu"
                return "hpu:{}".format(device_id)
        except ImportError as e:
            raise ImportError(
                "Habana frameworks detected, but failed to import 'habana_frameworks.torch.hpu'."
            )

    raise RuntimeError("No accelerator (CUDA, XPU, HPU) is available.")


@lru_cache(maxsize=1)
def get_device_count() -> int:
    if hasattr(torch, "cuda") and torch.cuda.is_available():
        try:
            return torch.cuda.device_count()
        except RuntimeError:
            return 0

    if hasattr(torch, "xpu") and torch.xpu.is_available():
        try:
            return torch.xpu.device_count()
        except RuntimeError:
            return 0

    if is_habana_available():
        try:
            import habana_frameworks.torch.hpu

            if torch.hpu.is_available():
                return torch.hpu.device_count()
        except (ImportError, RuntimeError):
            return 0

    return 0  # No accelerators available


def get_device_core_count(device_id: int = 0) -> int:
    if hasattr(torch, "cuda") and torch.cuda.is_available():
        return torch.cuda.get_device_properties(device_id).multi_processor_count

    return 0


def get_device_capability(device_id: int = 0) -> Tuple[int, int]:
    major, minor = None, None
    if hasattr(torch, "cuda") and torch.cuda.is_available():
        major, minor = torch.cuda.get_device_capability(device_id)

    if hasattr(torch, "xpu") and torch.xpu.is_available():
        major, minor, *_ = torch.xpu.get_device_capability(device_id)["version"].split(
            "."
        )
        major, minor = int(major), int(minor)

    if hasattr(torch, "hpu") and torch.hpu.is_available():
        try:
            # TODO(HandH1998): `get_device_capability` is not supported by `torch.hpu` for now.
            # Update this once the support is available.
            # major, minor = torch.hpu.get_device_capability(device_id)
            major, minor = None, None
        except Exception as e:
            raise RuntimeError(
                f"An error occurred while getting device capability of hpu: {e}."
            ) from e

    return major, minor


def get_npu_compiler_config():
    config = {
        "frozen_parameter": True,
        "tiling_schedule_optimize": True,
        "topology_sorting_strategy": "StableRDFS",
    }
    return config


def get_compiler_backend() -> str:
    if hasattr(torch, "hpu") and torch.hpu.is_available():
        return "hpu_backend"

    if hasattr(torch, "npu") and torch.npu.is_available():
        try:
            import torchair
            import torchair.ge_concrete_graph.ge_converter.experimental.patch_for_hcom_allreduce
            from torchair.configs.compiler_config import CompilerConfig
        except ImportError as e:
            raise ImportError(
                "NPU detected, but torchair package is not installed. "
                "Please install torchair for torch.compile support on NPU."
            )
        compiler_config = CompilerConfig()
        predefined_config = get_npu_compiler_config()
        for k, v in predefined_config.items():
            setattr(compiler_config.experimental_config, k, v)

        npu_backend = torchair.get_npu_backend(compiler_config=compiler_config)
        return npu_backend

    return "inductor"


sglang_lib = Library("sglang", "FRAGMENT")  # noqa


# Some backends use pytorch version < 2.4.0 which doesn't
# support `torch.library.custom_op`.
def supports_custom_op() -> bool:
    return hasattr(torch.library, "custom_op")


def direct_register_custom_op(
    op_name: str,
    op_func: Callable,
    mutates_args: List[str],
    fake_impl: Optional[Callable] = None,
    target_lib: Optional[Library] = None,
):
    """
    `torch.library.custom_op` can have significant overhead because it
    needs to consider complicated dispatching logic. This function
    directly registers a custom op and dispatches it to the CUDA backend.
    See https://gist.github.com/youkaichao/ecbea9ec9fc79a45d2adce1784d7a9a5
    for more details.

    By default, the custom op is registered to the vLLM library. If you
    want to register it to a different library, you can pass the library
    object to the `target_lib` argument.

    IMPORTANT: the lifetime of the operator is tied to the lifetime of the
    library object. If you want to bind the operator to a different library,
    make sure the library object is alive when the operator is used.
    """
    import torch.library

    if hasattr(torch.library, "infer_schema"):
        schema_str = torch.library.infer_schema(op_func, mutates_args=mutates_args)
    else:
        # for pytorch 2.4
        import torch._custom_op.impl

        schema_str = torch._custom_op.impl.infer_schema(op_func, mutates_args)

    my_lib = target_lib or sglang_lib
    my_lib.define(op_name + schema_str)
    my_lib.impl(op_name, op_func, "CUDA")
    if fake_impl is not None:
        my_lib._register_fake(op_name, fake_impl)


def set_gpu_proc_affinity(
    tp_size: int,
    nnodes: int,
    gpu_id: int,
):
    # current process
    pid = os.getpid()
    p = psutil.Process(pid)

    tp_size_per_node = tp_size // nnodes

    # total physical cores
    total_pcores = psutil.cpu_count(logical=False)
    # physical cores per TP (N.B. more Cores than GPUs on node)
    num_cores_bind = total_pcores // tp_size_per_node

    # able to handle multiple DP per node
    start_cpu_id = (gpu_id * num_cores_bind) % total_pcores
    end_cpu_id = start_cpu_id + num_cores_bind

    if psutil.cpu_count() != psutil.cpu_count(logical=False):
        # HT on
        lower_cpu_ids = [id for id in range(start_cpu_id, end_cpu_id)]
        upper_cpu_ids = [id + total_pcores for id in range(start_cpu_id, end_cpu_id)]
        bind_cpu_ids = list(itertools.chain(lower_cpu_ids, upper_cpu_ids))
    else:
        # HT off
        bind_cpu_ids = [id for id in range(start_cpu_id, end_cpu_id)]

    # set cpu_affinity to current process
    p.cpu_affinity(bind_cpu_ids)
    logger.info(f"Process {pid} gpu_id {gpu_id} is running on CPUs: {p.cpu_affinity()}")


@lru_cache(maxsize=2)
def disable_request_logging() -> bool:
    return get_bool_env_var("SGLANG_DISABLE_REQUEST_LOGGING")


def dataclass_to_string_truncated(
    data, max_length=2048, skip_names: Optional[Set[str]] = None
):
    if skip_names is None:
        skip_names = set()
    if isinstance(data, str):
        if len(data) > max_length:
            half_length = max_length // 2
            return f"{repr(data[:half_length])} ... {repr(data[-half_length:])}"
        else:
            return f"{repr(data)}"
    elif isinstance(data, (list, tuple)):
        if len(data) > max_length:
            half_length = max_length // 2
            return str(data[:half_length]) + " ... " + str(data[-half_length:])
        else:
            return str(data)
    elif isinstance(data, dict):
        return (
            "{"
            + ", ".join(
                f"'{k}': {dataclass_to_string_truncated(v, max_length)}"
                for k, v in data.items()
                if k not in skip_names
            )
            + "}"
        )
    elif dataclasses.is_dataclass(data):
        fields = dataclasses.fields(data)
        return (
            f"{data.__class__.__name__}("
            + ", ".join(
                f"{f.name}={dataclass_to_string_truncated(getattr(data, f.name), max_length)}"
                for f in fields
                if f.name not in skip_names
            )
            + ")"
        )
    else:
        return str(data)


def permute_weight(x: torch.Tensor) -> torch.Tensor:
    b_ = x.shape[0]
    n_ = x.shape[1]
    k_ = x.shape[2]

    x_ = x
    if x.dtype == torch.bfloat16 or x.dtype == torch.float16:
        x_ = x_.view(int(b_), int(n_ / 16), 16, int(k_ / 32), 4, 8)
    elif x.dtype == torch.float8_e4m3fnuz or x.dtype == torch.int8:
        x_ = x_.view(int(b_), int(n_ / 16), 16, int(k_ / 64), 4, 16)
    else:
        # return x_
        x_ = x_.view(int(b_), int(n_ / 16), 16, int(k_ / 8), 2, 4)

    x_ = x_.permute(0, 1, 3, 4, 2, 5)
    x_ = x_.contiguous()
    x_ = x_.view(*x.shape)
    return x_


class MultiprocessingSerializer:
    @staticmethod
    def serialize(obj, output_str: bool = False):
        """
        Serialize a Python object using ForkingPickler.

        Args:
            obj: The object to serialize.
            output_str (bool): If True, return a base64-encoded string instead of raw bytes.

        Returns:
            bytes or str: The serialized object.
        """
        buf = io.BytesIO()
        ForkingPickler(buf).dump(obj)
        buf.seek(0)
        output = buf.read()

        if output_str:
            # Convert bytes to base64-encoded string
            output = pybase64.b64encode(output).decode("utf-8")

        return output

    @staticmethod
    def deserialize(data):
        """
        Deserialize a previously serialized object.

        Args:
            data (bytes or str): The serialized data, optionally base64-encoded.

        Returns:
            The deserialized Python object.
        """
        if isinstance(data, str):
            # Decode base64 string to bytes
            data = pybase64.b64decode(data, validate=True)

        return ForkingPickler.loads(data)


def debug_timing(func):
    # todo: replace with a more organized instrumentation
    def wrapper(*args, **kwargs):
        if logger.isEnabledFor(logging.DEBUG):
            tic = torch.cuda.Event(enable_timing=True)
            toc = torch.cuda.Event(enable_timing=True)
            tic.record()
            result = func(*args, **kwargs)
            toc.record()
            toc.synchronize()  # Wait for the function to complete without synchronizing all ops on the GPU
            elapsed = tic.elapsed_time(toc)
            indices = kwargs.get("indices", args[1] if len(args) > 1 else None)
            num_tokens = len(indices) if indices is not None else 0
            throughput = num_tokens / elapsed * 1000 if elapsed > 0 else 0
            logger.debug(
                f"Transfer time: {elapsed} ms, throughput: {throughput} tokens/s"
            )
            return result
        else:
            return func(*args, **kwargs)

    return wrapper


def nullable_str(val: str):
    if not val or val == "None":
        return None
    return val


def pyspy_dump_schedulers():
    """py-spy dump on all scheduler in a local node."""
    try:
        pid = psutil.Process().pid
        # Command to run py-spy with the PID
        cmd = f"py-spy dump --pid {pid}"
        result = subprocess.run(
            cmd, shell=True, capture_output=True, text=True, check=True
        )
        logger.error(f"Pyspy dump for PID {pid}:\n{result.stdout}")
    except subprocess.CalledProcessError as e:
        logger.error(f"Pyspy failed to dump PID {pid}. Error: {e.stderr}")


def kill_itself_when_parent_died():
    if sys.platform == "linux":
        # sigkill this process when parent worker manager dies
        PR_SET_PDEATHSIG = 1
        libc = ctypes.CDLL("libc.so.6")
        libc.prctl(PR_SET_PDEATHSIG, signal.SIGKILL)
    else:
        logger.warning("kill_itself_when_parent_died is only supported in linux.")


def set_uvicorn_logging_configs():
    from uvicorn.config import LOGGING_CONFIG

    LOGGING_CONFIG["formatters"]["default"][
        "fmt"
    ] = "[%(asctime)s] %(levelprefix)s %(message)s"
    LOGGING_CONFIG["formatters"]["default"]["datefmt"] = "%Y-%m-%d %H:%M:%S"
    LOGGING_CONFIG["formatters"]["access"][
        "fmt"
    ] = '[%(asctime)s] %(levelprefix)s %(client_addr)s - "%(request_line)s" %(status_code)s'
    LOGGING_CONFIG["formatters"]["access"]["datefmt"] = "%Y-%m-%d %H:%M:%S"
    # handler
    LOGGING_CONFIG["handlers"] = {
        "default": {
            "formatter": "default",
            "class": "logging.handlers.TimedRotatingFileHandler",
            "filename": "/home/admin/logs/sglang_gw.log",
            "when": "D",
            "interval": 1,
            "backupCount": 10,
        },
        "access": {
            "formatter": "access",
            "class": "logging.handlers.TimedRotatingFileHandler",
            "filename": "/home/admin/logs/sglang_gw.log",
            "when": "D",
            "interval": 1,
            "backupCount": 10,
        },
    }


def get_ip() -> str:
    # SGLANG_HOST_IP env can be ignore
    host_ip = os.getenv("SGLANG_HOST_IP", "") or os.getenv("HOST_IP", "")
    if host_ip:
        return host_ip

    # IP is not set, try to get it from the network interface

    # try ipv4
    s = socket.socket(socket.AF_INET, socket.SOCK_DGRAM)
    try:
        s.connect(("8.8.8.8", 80))  # Doesn't need to be reachable
        return s.getsockname()[0]
    except Exception:
        pass

    # try ipv6
    try:
        s = socket.socket(socket.AF_INET6, socket.SOCK_DGRAM)
        # Google's public DNS server, see
        # https://developers.google.com/speed/public-dns/docs/using#addresses
        s.connect(("2001:4860:4860::8888", 80))  # Doesn't need to be reachable
        return s.getsockname()[0]
    except Exception:
        pass

    warnings.warn(
        "Failed to get the IP address, using 0.0.0.0 by default."
        "The value can be set by the environment variable"
        " SGLANG_HOST_IP or HOST_IP.",
        stacklevel=2,
    )
    return "0.0.0.0"


def get_open_port() -> int:
    port = os.getenv("SGLANG_PORT")
    if port is not None:
        port = int(port)
        while True:
            try:
                with socket.socket(socket.AF_INET, socket.SOCK_STREAM) as s:
                    s.bind(("", port))
                    return port
            except OSError:
                port += 1  # Increment port number if already in use
                logger.info("Port %d is already in use, trying port %d", port - 1, port)
    # try ipv4
    try:
        with socket.socket(socket.AF_INET, socket.SOCK_STREAM) as s:
            s.bind(("", 0))
            return s.getsockname()[1]
    except OSError:
        # try ipv6
        with socket.socket(socket.AF_INET6, socket.SOCK_STREAM) as s:
            s.bind(("", 0))
            return s.getsockname()[1]


def is_valid_ipv6_address(address: str) -> bool:
    try:
        ipaddress.IPv6Address(address)
        return True
    except ValueError:
        return False


def maybe_wrap_ipv6_address(address: str) -> str:
    if is_valid_ipv6_address(address):
        return f"[{address}]"
    return address


def format_tcp_address(ip: str, port: int) -> str:
    return f"tcp://{maybe_wrap_ipv6_address(ip)}:{port}"


def configure_ipv6(dist_init_addr):
    addr = dist_init_addr
    end = addr.find("]")
    if end == -1:
        raise ValueError("invalid IPv6 address format: missing ']'")

    host = addr[: end + 1]

    # this only validates the address without brackets: we still need the below checks.
    # if it's invalid, immediately raise an error so we know it's not formatting issues.
    if not is_valid_ipv6_address(host[1:end]):
        raise ValueError(f"invalid IPv6 address: {host}")

    port_str = None
    if len(addr) > end + 1:
        if addr[end + 1] == ":":
            port_str = addr[end + 2 :]
        else:
            raise ValueError("received IPv6 address format: expected ':' after ']'")

    if not port_str:
        raise ValueError(
            "a port must be specified in IPv6 address (format: [ipv6]:port)"
        )

    try:
        port = int(port_str)
    except ValueError:
        raise ValueError(f"invalid port in IPv6 address: '{port_str}'")
    return port, host


def rank0_log(msg: str):
    from sglang.srt.distributed import get_tensor_model_parallel_rank

    if get_tensor_model_parallel_rank() == 0:
        logger.info(msg)


def launch_dummy_health_check_server(host, port, enable_metrics):
    import asyncio

    import uvicorn
    from fastapi import FastAPI, Response

    app = FastAPI()

    @app.get("/health")
    async def health():
        """Check the health of the http server."""
        return Response(status_code=200)

    @app.get("/health_generate")
    async def health_generate():
        """Check the health of the http server."""
        return Response(status_code=200)

    # Add prometheus middleware
    if enable_metrics:
        add_prometheus_middleware(app)
        enable_func_timer()

    config = uvicorn.Config(
        app,
        host=host,
        port=port,
        timeout_keep_alive=5,
        loop="auto",
        log_config=None,
        log_level="warning",
    )
    server = uvicorn.Server(config=config)

    try:
        loop = asyncio.get_running_loop()
        logger.info(
            f"Dummy health check server scheduled on existing loop at {host}:{port}"
        )
        loop.create_task(server.serve())

    except RuntimeError:
        logger.info(f"Starting dummy health check server at {host}:{port}")
        server.run()


def create_checksum(directory: str):
    raise NotImplementedError()


def set_cuda_arch():
    if is_flashinfer_available():
        capability = torch.cuda.get_device_capability()
        arch = f"{capability[0]}.{capability[1]}"
        os.environ["TORCH_CUDA_ARCH_LIST"] = f"{arch}{'+PTX' if arch == '9.0' else ''}"


def next_power_of_2(n: int):
    return 1 << (n - 1).bit_length() if n > 0 else 1


def round_up(x: int, y: int) -> int:
    return ((x - 1) // y + 1) * y


setattr(triton, "next_power_of_2", next_power_of_2)


class EmptyContextManager:
    def __enter__(self):
        return self

    def __exit__(self, exc_type, exc_value, traceback):
        pass


def empty_context(*args, **kwargs):
    return EmptyContextManager()


def add_prefix(name: str, prefix: str) -> str:
    """Add a weight path prefix to a module name.

    Args:
        name: base module name.
        prefix: weight prefix str to added to the front of `name` concatenated with `.`.

    Returns:
        The string `prefix.name` if prefix is non-empty, otherwise just `name`.
    """
    return name if not prefix else f"{prefix}.{name}"


def is_remote_url(url: Union[str, Path]) -> bool:
    """
    Check if the URL is a remote URL of the format:
    <connector_type>://<host>:<port>/<model_name>
    """
    if isinstance(url, Path):
        return False

    pattern = r"(.+)://(.*)"
    m = re.match(pattern, url)
    return m is not None


def parse_connector_type(url: str) -> str:
    """
    Parse the connector type from the URL of the format:
    <connector_type>://<path>
    """
    pattern = r"(.+)://(.*)"
    m = re.match(pattern, url)
    if m is None:
        return ""

    return m.group(1)


def retry(
    fn,
    max_retry: int,
    initial_delay: float = 2.0,
    max_delay: float = 60.0,
    should_retry: Callable[[Any], bool] = lambda e: True,
):
    for try_index in itertools.count():
        try:
            return fn()
        except Exception as e:
            if try_index >= max_retry:
                raise Exception(f"retry() exceed maximum number of retries.")

            if not should_retry(e):
                raise Exception(f"retry() observe errors that should not be retried.")

            delay = min(initial_delay * (2**try_index), max_delay) * (
                0.75 + 0.25 * random.random()
            )

            logger.warning(
                f"retry() failed once ({try_index}th try, maximum {max_retry} retries). Will delay {delay:.2f}s and retry. Error: {e}"
            )
            traceback.print_exc()

            time.sleep(delay)


def flatten_nested_list(nested_list):
    if isinstance(nested_list, list):
        return [
            item for sublist in nested_list for item in flatten_nested_list(sublist)
        ]
    else:
        return [nested_list]


def is_non_idle_and_non_empty(forward_mode, hidden_states):
    return (
        (forward_mode is not None)
        and not forward_mode.is_idle()
        and hidden_states.shape[0] > 0
    )


def fast_topk(values, topk, dim):
    if topk == 1:
        # Use max along the specified dimension to get both value and index
        return torch.max(values, dim=dim, keepdim=True)
    else:
        # Use topk for efficiency with larger k values
        return torch.topk(values, topk, dim=dim)


def bind_or_assign(target, source):
    if target is not None:
        target.copy_(source)
        return target
    else:
        return source


def get_local_ip_auto() -> str:
    interface = os.environ.get("SGLANG_LOCAL_IP_NIC", None)
    return (
        get_local_ip_by_nic(interface)
        if interface is not None
        else get_local_ip_by_remote()
    )


def get_local_ip_by_nic(interface: str) -> str:
    try:
        import netifaces
    except ImportError as e:
        raise ImportError(
            "Environment variable SGLANG_LOCAL_IP_NIC requires package netifaces, please install it through 'pip install netifaces'"
        ) from e

    try:
        addresses = netifaces.ifaddresses(interface)
        if netifaces.AF_INET in addresses:
            for addr_info in addresses[netifaces.AF_INET]:
                ip = addr_info.get("addr")
                if ip and ip != "127.0.0.1" and ip != "0.0.0.0":
                    return ip
        if netifaces.AF_INET6 in addresses:
            for addr_info in addresses[netifaces.AF_INET6]:
                ip = addr_info.get("addr")
                if ip and not ip.startswith("fe80::") and ip != "::1":
                    return ip.split("%")[0]
    except (ValueError, OSError) as e:
        raise ValueError(
            "Can not get local ip from NIC. Please verify whether SGLANG_LOCAL_IP_NIC is set correctly."
        )

    # Fallback
    return get_local_ip_by_remote()


def get_local_ip_by_remote() -> str:
    # try ipv4
    s = socket.socket(socket.AF_INET, socket.SOCK_DGRAM)
    try:
        s.connect(("8.8.8.8", 80))  # Doesn't need to be reachable
        return s.getsockname()[0]
    except Exception:
        pass

    try:
        hostname = socket.gethostname()
        ip = socket.gethostbyname(hostname)
        if ip and ip != "127.0.0.1" and ip != "0.0.0.0":
            return ip
    except Exception:
        pass

    # try ipv6
    try:
        s = socket.socket(socket.AF_INET6, socket.SOCK_DGRAM)
        # Google's public DNS server, see
        # https://developers.google.com/speed/public-dns/docs/using#addresses
        s.connect(("2001:4860:4860::8888", 80))  # Doesn't need to be reachable
        return s.getsockname()[0]
    except Exception:
        raise ValueError("Can not get local ip")


def is_page_size_one(server_args):
    return server_args.page_size == 1


# TODO(hebiao064): Accelerate FA3 Spec Decode with topk > 1.
# TODO(hebiao064): Improve the acc rate for FA3 Spec Decode with topk == 1 and page_size > 1.
def is_no_spec_infer_or_topk_one(server_args):
    return server_args.speculative_eagle_topk is None or (
        server_args.speculative_eagle_topk is not None
        and server_args.speculative_eagle_topk == 1
        and is_page_size_one(server_args)
    )


def is_fa3_default_architecture(hf_config):
    architectures = getattr(hf_config, "architectures", None)
    if not isinstance(architectures, list) or not architectures:
        return False
    default_archs = {
        "Qwen2ForCausalLM",
        "Llama4ForConditionalGeneration",
        "LlamaForCausalLM",
        "Gemma2ForCausalLM",
        "Gemma3ForConditionalGeneration",
        "Qwen3ForCausalLM",
        "Qwen3MoeForCausalLM",
        "Glm4MoeForCausalLM",
        "Glm4vMoeForConditionalGeneration",
        "Step3VLForConditionalGeneration",
    }
    return architectures[0] in default_archs


# Can be more general if it is used in multiple places (keep it simple and thus not general now)
class BumpAllocator:
    def __init__(self, buffer_size: int, dtype, device):
        self._buffer = torch.zeros((buffer_size,), dtype=dtype, device=device)
        self._pointer = 0

    def allocate(self, size: int):
        assert self._pointer + size <= len(self._buffer)
        output = self._buffer[self._pointer : self._pointer + size]
        self._pointer += size
        return output


def log_info_on_rank0(logger, msg):
    from sglang.srt.distributed import get_tensor_model_parallel_rank

    if get_tensor_model_parallel_rank() == 0:
        logger.info(msg)


def load_json_config(data: str):
    try:
        return json.loads(data)
    except JSONDecodeError:
        return json.loads(Path(data).read_text())


def dispose_tensor(x: torch.Tensor):
    x.set_(torch.empty((0,), device=x.device, dtype=x.dtype))


T = TypeVar("T")


class Withable(Generic[T]):
    def __init__(self):
        self._value: Optional[T] = None

    @property
    def value(self) -> T:
        return self._value

    @contextmanager
    def with_value(self, new_value: T):
        assert self._value is None
        self._value = new_value
        try:
            yield
        finally:
            assert self._value is new_value
            self._value = None


def require_mlp_tp_gather(server_args):
    """
    Check if the input of MLP is obtained by all-gather rather than all-reduce. This only happens when each MLP TP group contains multiple attention DP groups.
    """
    if server_args.enable_dp_attention:
        assert server_args.dp_size > 1, "dp_size must be greater than 1"
        if (
            server_args.moe_dense_tp_size is None
        ):  # TODO(ch-wan): some MoE models do not have dense layers
            return True
        elif not server_args.enable_dp_lm_head:
            return True
        elif server_args.moe_a2a_backend == "none":
            return True
        else:
            return (
                server_args.moe_dense_tp_size
                > server_args.tp_size // server_args.dp_size
            )
    else:
        return False


def require_attn_tp_gather(server_args):
    """
    Check if the input of attention is scattered.
    """
    assert server_args.moe_dense_tp_size in [1, None]
    if server_args.moe_a2a_backend != "none" or server_args.moe_dense_tp_size == 1:
        if server_args.enable_dp_attention:
            return server_args.dp_size < server_args.tp_size
        else:
            return True
    else:
        return False


def require_gathered_buffer(server_args):
    return require_mlp_tp_gather(server_args) or require_attn_tp_gather(server_args)


def require_mlp_sync(server_args):
    return server_args.enable_dp_attention or require_gathered_buffer(server_args)


def find_local_repo_dir(repo_id: str, revision: Optional[str] = None) -> Optional[str]:
    import huggingface_hub as hf

    # Build cache path
    cache_path = os.path.join(
        hf.constants.HF_HUB_CACHE,
        hf.constants.REPO_ID_SEPARATOR.join(["models", *repo_id.split("/")]),
    )

    # Get revision from main ref if not specified
    if not revision:
        ref_path = os.path.join(cache_path, "refs", "main")
        if os.path.isfile(ref_path):
            with open(ref_path) as f:
                revision = f.read().strip()

    # List files from revision directory
    if revision:
        rev_dir = os.path.join(cache_path, "snapshots", revision)
        if os.path.isdir(rev_dir):
            return rev_dir

    return None


def read_system_prompt_from_file(model_name: str) -> str:
    """Read system prompt from a file in the HuggingFace cache directory.

    Args:
        model_name: The model name to construct the file path

    Returns:
        The system prompt content from the file, or empty string if file not found
    """
    try:
        local_repo_dir = find_local_repo_dir(model_name)
        if local_repo_dir:
            system_prompt_file = os.path.join(local_repo_dir, "SYSTEM_PROMPT.txt")
            if os.path.exists(system_prompt_file):
                with open(system_prompt_file, "r", encoding="utf-8") as f:
                    return f.read()

        return ""
    except Exception:
        # If anything fails, return empty string
        return ""


def bind_or_assign(target, source):
    if target is not None:
        target.copy_(source)
        return target
    else:
        return source


def prepack_weight_if_needed(weight):
    if weight.device != torch.device("cpu"):
        return weight
    if not cpu_has_amx_support():
        return weight

    return torch.ops.sgl_kernel.convert_weight_packed(weight)


# TODO: currently gemm kernel has the below requirements:
# OC % TILE_N == 0, where TILE_N = 16
# IC % TILE_K == 0, where TILE_K = 32
def dim_is_supported(weight):
    return weight.size(0) % 16 == 0 and weight.size(1) % 32 == 0


def _process_weight_after_loading(module, weight_names, transpose_dims=None) -> None:
    # Pack weight for get better performance on CPU
    devices = {getattr(module, weight_name).device for weight_name in weight_names}
    assert len(devices) == 1, f"Expects all weights to be on the same device"
    device = devices.pop()

    if transpose_dims:
        assert len(weight_names) == len(
            transpose_dims
        ), "len(weight_names) should be equal to len(transpose_dims)"

    for i, weight_name in enumerate(weight_names):
        weight_tensor = getattr(module, weight_name)

        # We don't pack weight or use intel amx backend if any weight of this module has unsupported dim.
        if not dim_is_supported(weight_tensor):
            logger.warning(
                f"Expects weight.size(0) % 16 == 0 and weight.size(1) % 32 == 0 "
                f"but {weight_tensor.size(0)=} and {weight_tensor.size(1)=} in {module}. "
                f"{module} won't use intel amx backend."
            )
            module.use_intel_amx_backend = False
            return

        if transpose_dims and transpose_dims[i]:
            weight_tensor = weight_tensor.transpose(*transpose_dims[i])

        packed_weight = torch.nn.Parameter(
            prepack_weight_if_needed(weight_tensor),
            requires_grad=False,
        )
        packed_weight.__dict__ = weight_tensor.__dict__
        setattr(module, weight_name, packed_weight)

    module.use_intel_amx_backend = (
        device == torch.device("cpu") and cpu_has_amx_support()
    )

    if (
        module.use_intel_amx_backend
        and hasattr(module, "bias")
        and module.bias is not None
    ):
        module.bias = torch.nn.Parameter(module.bias.data.float(), requires_grad=False)


class PackWeightMethod:
    def __init__(self, weight_names, transpose_dims=None):
        self.weight_names = weight_names
        self.transpose_dims = transpose_dims

    def process_weights_after_loading(self, module) -> None:
        _process_weight_after_loading(module, self.weight_names, self.transpose_dims)


class LazyValue:
    def __init__(self, creator: Callable):
        self._creator = creator
        self._value = None

    @property
    def value(self):
        if self._creator is not None:
            self._value = self._creator()
            self._creator = None
        return self._value


def dynamic_import(func_path: str):
    parts = func_path.split(".")
    if len(parts) < 2:
        raise ValueError(
            "func_path should contain both module name and func name (such as 'module.func')"
        )
    module_path = ".".join(parts[:-1])
    func_name = parts[-1]
    module = importlib.import_module(module_path)
    func = getattr(module, func_name)
    return func


def gc_object_counts():
    import gc

    g0 = len(gc.get_objects(0))
    g1 = len(gc.get_objects(1))
    g2 = len(gc.get_objects(2))
    return g0, g1, g2


def configure_gc_warning(warn_threshold_secs):
    import gc

    gc_start_time = {}

    def gc_callback(phase, info):
        gen = info.get("generation", "?")
        if phase == "start":
            gc_start_time[gen] = time.time()
        elif phase == "stop":
            duration = time.time() - gc_start_time.get(gen, time.time())
            if duration > warn_threshold_secs:
                g0, g1, g2 = gc_object_counts()
                logger.warn(
                    f"LONG GARBAGE COLLECTION DETECTED | Generation {gen} | Duration: {duration:.4f}s | # Objects: gen0={g0}, gen1={g1}, gen2={g2} | "
                    f"This may cause latency jitter. Consider calling the freeze_gc API after sending a few warmup requests."
                )

    gc.callbacks.append(gc_callback)


def freeze_gc(context: str):
    import gc

    g0_before, g1_before, g2_before = gc_object_counts()
    gc.freeze()
    g0_after, g1_after, g2_after = gc_object_counts()
    logger.info(
        f"Freezing GC in {context} process. "
        f"gen0: {g0_before}->{g0_after}, "
        f"gen1: {g1_before}->{g1_after}, "
        f"gen2: {g2_before}->{g2_after}"
    )


def configure_gc_logger():
    logger.info("Enable GC Logger")

    import gc

    gc_start_time = {}

    def gc_callback(phase, info):
        gen = info.get("generation", "?")
        if phase == "start":
            gc_start_time[gen] = time.time()
            logger.info(f"GC start: Time {time.time()} | Generation {gen}")
        elif phase == "stop":
            duration = time.time() - gc_start_time.get(gen, time.time())
            collected = info.get("collected", "?")
            uncollectable = info.get("uncollectable", "?")
            logger.info(
                f"GC end: Time {time.time()} | Generation {gen} | "
                f"Duration: {duration:.4f}s | Collected: {collected} | Uncollectable: {uncollectable} "
                f'{"(LONG GC)" if duration > 0.1 else ""}'
            )

    gc.callbacks.append(gc_callback)


# COPIED FROM DeepGEMM
def align(x: int, y: int) -> int:
    return ceil_div(x, y) * y


# COPIED FROM DeepGEMM
def ceil_div(x: int, y: int) -> int:
    return (x + y - 1) // y


def parse_lscpu_topology():
    try:
        # Get CPU topology: CPU,Core,Socket,Node
        output = subprocess.check_output(
            ["lscpu", "-p=CPU,Core,Socket,Node"], text=True
        )
    except Exception as e:
        raise RuntimeError(f"Unexpected error running 'lscpu': {e}")

    # Parse only data lines (skip comments)
    cpu_info = []
    for line in output.splitlines():
        if not line.startswith("#"):
            cpu, core, socket, node = map(int, line.strip().split(","))
            cpu_info.append((cpu, core, socket, node))

    # [(0,0,0,0),(1,1,0,0),...,(43,43,0,1),...,(256,0,0,0),...]
    return cpu_info


def get_physical_cpus_by_numa():
    cpu_info = parse_lscpu_topology()

    # Map NUMA node -> set of (core_id, socket) to avoid duplicates
    # 0: {(0,0): 0, (1, 0): 1,...}
    # ...
    # 5: {(214,1): 214, (215,1): 215}
    physical_by_node = defaultdict(dict)  # node -> core_id -> cpu_id

    for cpu, core, socket, node in cpu_info:
        key = (core, socket)
        if key not in physical_by_node[node]:
            physical_by_node[node][
                key
            ] = cpu  # pick first CPU seen for that physical core

    # Retrieves CPUs that the current process is allowed to run on
    cpus_allowed_list = psutil.Process().cpu_affinity()

    # Convert to list of physical CPUs per node
    # 0: [0,1,2,...,42]
    # ...
    # 2: [86,87,...,127]
    # ...
    # 5: [214,215,...,255]
    node_to_cpus = {}
    for node, core_to_cpu in physical_by_node.items():
        cpus = sorted(core_to_cpu.values())
        allowed_cpus = set(cpus).intersection(cpus_allowed_list)
        node_to_cpus[node] = allowed_cpus

    return node_to_cpus


# Only physical cores are used. Logical cores are excluded.
def get_cpu_ids_by_node():
    node_to_cpus = get_physical_cpus_by_numa()
    # Sort by NUMA node index
    cpu_ids = [
        ",".join(map(str, sorted(node_to_cpus[node]))) for node in sorted(node_to_cpus)
    ]

    # ['0,1,2,3', '4,5,6,7', '8,9,10,11', '12,13,14,15', '16,17,18,19', '20,21,22,23']
    return cpu_ids


def is_shm_available(dtype, world_size, local_size):
    return (
        cpu_has_amx_support()
        and dtype in [torch.bfloat16, torch.float]
        and world_size >= 1
        and world_size == local_size
    )


def lru_cache_frozenset(maxsize=128):
    def _to_hashable(o):
        try:
            hash(o)
            return o
        except TypeError:
            # Not hashable; convert based on type
            if isinstance(o, (dict)):
                return frozenset(
                    (_to_hashable(k), _to_hashable(v)) for k, v in o.items()
                )
            elif isinstance(o, set):
                return frozenset(_to_hashable(v) for v in o)
            elif isinstance(o, (list, tuple)) or (
                isinstance(o, Sequence) and not isinstance(o, (str, bytes))
            ):
                return tuple(_to_hashable(v) for v in o)
            else:
                raise TypeError(f"Cannot make hashable: {type(o)}")

    def decorator(func):
        cache = OrderedDict()

        @functools.wraps(func)
        def wrapper(*args, **kwargs):
            h_args = tuple(_to_hashable(a) for a in args)
            h_kwargs = frozenset(
                (_to_hashable(k), _to_hashable(v)) for k, v in kwargs.items()
            )
            key = (h_args, h_kwargs)
            if key in cache:
                cache.move_to_end(key)
                return cache[key]
            result = func(*args, **kwargs)
            cache[key] = result
            if maxsize is not None and len(cache) > maxsize:
                cache.popitem(last=False)
            return result

        wrapper.cache_clear = cache.clear  # For manual cache clearing
        return wrapper

    return decorator


def apply_module_patch(target_module, target_function, wrappers):
    original_module, original_function = parse_module_path(
        target_module, target_function, False
    )

    original_function_id = id(original_function)

    candidate = original_function
    for wrapper in wrappers:
        candidate = wrapper(candidate)
    if target_function is not None:
        setattr(original_module, target_function, candidate)

    for key, value in sys.modules.copy().items():
        if (
            target_function is not None
            and hasattr(value, target_function)
            and id(getattr(value, target_function)) == original_function_id
        ):
            setattr(value, target_function, candidate)


def parse_module_path(module_path, function_name, create_dummy):
    from importlib.machinery import ModuleSpec

    def create_dummy_module(full_path, parent=None):
        """Create and register a placeholder module"""
        dummy = types.ModuleType(full_path)
        dummy.__file__ = "vllm_ascend.dummy_module.py"
        dummy.__spec__ = ModuleSpec(full_path, None)
        sys.modules[full_path] = dummy
        if parent:
            setattr(parent, full_path.split(".")[-1], dummy)
        return dummy

    def create_placeholder_function(func_name):
        """Create dummy function that raises when called"""

        def placeholder(*args, **kwargs):
            raise NotImplementedError(f"Function {func_name} is a placeholder")

        placeholder.__name__ = func_name
        return placeholder

    modules = module_path.split(".")
    current_module = None
    processed_path = []

    for idx, part in enumerate(modules):
        current_path = ".".join(modules[: idx + 1])
        parent_path = ".".join(modules[:idx]) if idx > 0 else None

        try:
            current_module = importlib.import_module(current_path)
        except ModuleNotFoundError:
            # Handle missing module
            parent = importlib.import_module(parent_path) if parent_path else None
            if parent and hasattr(parent, part):
                # Use existing attribute from parent
                current_module = getattr(parent, part)
                # Check for early function resolution
                if function_name and hasattr(current_module, function_name):
                    return current_module, getattr(current_module, function_name)
                if function_name and create_dummy:
                    ph_func = create_placeholder_function(function_name)
                    setattr(current_module, function_name, ph_func)
                    return current_module, ph_func
                if function_name:
                    raise AttributeError(
                        f"Function {function_name} missing in {current_path}"
                    )
            else:
                if not create_dummy:
                    raise
                # Create and register dummy module
                current_module = create_dummy_module(
                    current_path,
                    parent=(
                        importlib.import_module(parent_path) if parent_path else None
                    ),
                )

        processed_path.append(part)

    # Final function handling
    final_module = sys.modules[module_path]
    if function_name is not None:
        if not hasattr(final_module, function_name):
            if create_dummy:
                ph_func = create_placeholder_function(function_name)
                setattr(final_module, function_name, ph_func)
            else:
                setattr(final_module, function_name, None)
        return final_module, getattr(final_module, function_name)

    return final_module, None


def mxfp_supported():
    """
    Returns whether the current platform supports MX types.
    """
    if torch.version.hip:
        gcn_arch = torch.cuda.get_device_properties(0).gcnArchName
        return any(gfx in gcn_arch for gfx in ["gfx95"])
    else:
        return False


# LoRA-related constants and utilities
SUPPORTED_LORA_TARGET_MODULES = [
    "q_proj",
    "k_proj",
    "v_proj",
    "o_proj",
    "gate_proj",
    "up_proj",
    "down_proj",
    "qkv_proj",
    "gate_up_proj",
]

LORA_TARGET_ALL_MODULES = "all"


class ConcurrentCounter:
    """
    An asynchronous counter for managing concurrent tasks that need
    coordinated increments, decrements, and waiting until the count reaches zero.

    This class is useful for scenarios like tracking the number of in-flight tasks
    and waiting for them to complete.
    """

    def __init__(self, initial: int = 0):
        """
        Initialize the counter with an optional initial value.

        Args:
            initial (int): The initial value of the counter. Default is 0.
        """
        self._count = initial
        self._condition = asyncio.Condition()

    def value(self) -> int:
        """
        Return the current value of the counter.

        Note:
            This method is not synchronized. It may return a stale value
            if other coroutines are concurrently modifying the counter.

        Returns:
            int: The current counter value.
        """
        return self._count

    def __repr__(self) -> str:
        """Return an informative string representation of the counter."""
        return f"<ConcurrentCounter value={self.value()}>"

    async def increment(self, n: int = 1, notify_all: bool = True):
        """
        Atomically increment the counter by a given amount and notify all waiters.

        Args:
            n (int): The amount to increment the counter by. Default is 1.
            notify_all (bool): Whether to notify all waiters after incrementing. Default is True.
        """
        async with self._condition:
            self._count += n
            if notify_all:
                self._condition.notify_all()

    async def decrement(self, n: int = 1, notify_all: bool = True):
        """
        Atomically decrement the counter by a given amount and notify all waiters.

        Args:
            n (int): The amount to decrement the counter by. Default is 1.
            notify_all (bool): Whether to notify all waiters after decrementing. Default is True.
        """
        async with self._condition:
            self._count -= n
            if notify_all:
                self._condition.notify_all()

    async def wait_for(self, condition: Callable[[int], bool]):
        """
        Asynchronously wait until the counter satisfies a given condition.

        This suspends the calling coroutine without blocking the thread, allowing
        other tasks to run while waiting. When the condition is met, the coroutine resumes.

        Args:
            condition (Callable[[int], bool]): A function that takes the current counter value
                and returns True when the condition is satisfied.
        """
        async with self._condition:
            await self._condition.wait_for(lambda: condition(self._count))

    async def wait_for_zero(self):
        """
        Asynchronously wait until the counter reaches zero.

        This suspends the calling coroutine without blocking the thread, allowing
        other tasks to run while waiting. When the counter becomes zero, the coroutine resumes.
        """
        await self.wait_for(lambda count: count == 0)


@lru_cache(maxsize=1)
def is_triton_kernels_available() -> bool:
    return importlib.util.find_spec("triton_kernels") is not None


<<<<<<< HEAD
def extract_numa_id(device_id):
    return device_id.split(':')[0]

def check_device_cross_numa_node(visible_device_idx=None) -> bool:
    """Check if the GPU devices are on different NUMA nodes.
       Assuming the device id format is like 00000001:8A:00.0
       For example, for "00000001:8A:00.0", the NUMA node ID might be "01".
    """
    try:
        result = subprocess.run(
            ['nvidia-smi', '--query-gpu=pci.bus_id', '--format=csv,noheader'],
            stdout=subprocess.PIPE,
            stderr=subprocess.PIPE,
            check=True,
            text=True
        )
        device_ids = result.stdout.strip().split('\n')
        if visible_device_idx is not None:
            valid_indices = [i for i in visible_device_idx if 0 <= i < len(device_ids)]
            device_ids = [device_ids[i] for i in valid_indices]

        if len(device_ids) <= 1:
            return False

        numa_ids = [extract_numa_id(device_id) for device_id in device_ids]
        same_numa = all(numa == numa_ids[0] for numa in numa_ids)

        return not same_numa
    except subprocess.CalledProcessError as e:
        logger.error(f"Failed to execute nvidia-smi: {e}")
        return False
    except Exception as e:
        logger.error(f"An unexpected error occurred: {e}")
        return False
=======
def check_cuda_result(raw_output):
    import cuda.bindings.runtime as cuda_rt

    err, *results = raw_output
    if err != cuda_rt.cudaError_t.cudaSuccess:
        raise Exception(f"CUDA error: {err}")

    return results
>>>>>>> 83871aa1
<|MERGE_RESOLUTION|>--- conflicted
+++ resolved
@@ -3017,7 +3017,16 @@
     return importlib.util.find_spec("triton_kernels") is not None
 
 
-<<<<<<< HEAD
+def check_cuda_result(raw_output):
+    import cuda.bindings.runtime as cuda_rt
+
+    err, *results = raw_output
+    if err != cuda_rt.cudaError_t.cudaSuccess:
+        raise Exception(f"CUDA error: {err}")
+
+    return results
+
+
 def extract_numa_id(device_id):
     return device_id.split(':')[0]
 
@@ -3051,14 +3060,4 @@
         return False
     except Exception as e:
         logger.error(f"An unexpected error occurred: {e}")
-        return False
-=======
-def check_cuda_result(raw_output):
-    import cuda.bindings.runtime as cuda_rt
-
-    err, *results = raw_output
-    if err != cuda_rt.cudaError_t.cudaSuccess:
-        raise Exception(f"CUDA error: {err}")
-
-    return results
->>>>>>> 83871aa1
+        return False