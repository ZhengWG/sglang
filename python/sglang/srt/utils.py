--- conflicted
+++ resolved
@@ -2640,7 +2640,16 @@
     gc.callbacks.append(gc_callback)
 
 
-<<<<<<< HEAD
+# COPIED FROM DeepGEMM
+def align(x: int, y: int) -> int:
+    return ceil_div(x, y) * y
+
+
+# COPIED FROM DeepGEMM
+def ceil_div(x: int, y: int) -> int:
+    return (x + y - 1) // y
+
+
 def extract_numa_id(device_id):
     return device_id.split(':')[0]
 
@@ -2674,14 +2683,4 @@
         return False
     except Exception as e:
         logger.error(f"An unexpected error occurred: {e}")
-        return False
-=======
-# COPIED FROM DeepGEMM
-def align(x: int, y: int) -> int:
-    return ceil_div(x, y) * y
-
-
-# COPIED FROM DeepGEMM
-def ceil_div(x: int, y: int) -> int:
-    return (x + y - 1) // y
->>>>>>> d8053929
+        return False