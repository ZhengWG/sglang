--- conflicted
+++ resolved
@@ -3213,7 +3213,36 @@
         )
 
 
-<<<<<<< HEAD
+@contextmanager
+def temp_set_cuda_visible_devices(gpu_id: int):
+    original_cuda_visible_devices = os.environ.get("CUDA_VISIBLE_DEVICES")
+    if original_cuda_visible_devices:
+        cuda_visible_devices = original_cuda_visible_devices.split(",")
+    else:
+        cuda_visible_devices = []
+
+    str_gpu_id = cuda_visible_devices[gpu_id] if cuda_visible_devices else str(gpu_id)
+    os.environ["CUDA_VISIBLE_DEVICES"] = str_gpu_id
+    yield
+    if original_cuda_visible_devices:
+        os.environ["CUDA_VISIBLE_DEVICES"] = original_cuda_visible_devices
+    else:
+        del os.environ["CUDA_VISIBLE_DEVICES"]
+
+
+def get_extend_input_len_swa_limit(
+    sliding_window_size: int, chunked_prefill_size: int, page_size: int
+) -> int:
+    # 1. a factor of 2x is because each prefill contains chunked_prefill_size tokens,
+    #    and between prefills, we run swa_radix_cache.cache_unfinished_req(),
+    #    so we unlock the previously locked nodes.
+    # 2. max is to handle the case that chunked_prefill_size is larger than sliding_window_size.
+    #    in that case, each prefill contains chunked_prefill_size tokens,
+    #    and we can only free out-of-sliding-window kv indices after each prefill.
+    # 3. page_size is because we want to have 1 token extra for generated tokens.
+    return page_size + 2 * max(sliding_window_size, chunked_prefill_size)
+
+
 def extract_numa_id(device_id):
     return device_id.split(':')[0]
 
@@ -3247,34 +3276,4 @@
         return False
     except Exception as e:
         logger.error(f"An unexpected error occurred: {e}")
-        return False
-=======
-@contextmanager
-def temp_set_cuda_visible_devices(gpu_id: int):
-    original_cuda_visible_devices = os.environ.get("CUDA_VISIBLE_DEVICES")
-    if original_cuda_visible_devices:
-        cuda_visible_devices = original_cuda_visible_devices.split(",")
-    else:
-        cuda_visible_devices = []
-
-    str_gpu_id = cuda_visible_devices[gpu_id] if cuda_visible_devices else str(gpu_id)
-    os.environ["CUDA_VISIBLE_DEVICES"] = str_gpu_id
-    yield
-    if original_cuda_visible_devices:
-        os.environ["CUDA_VISIBLE_DEVICES"] = original_cuda_visible_devices
-    else:
-        del os.environ["CUDA_VISIBLE_DEVICES"]
-
-
-def get_extend_input_len_swa_limit(
-    sliding_window_size: int, chunked_prefill_size: int, page_size: int
-) -> int:
-    # 1. a factor of 2x is because each prefill contains chunked_prefill_size tokens,
-    #    and between prefills, we run swa_radix_cache.cache_unfinished_req(),
-    #    so we unlock the previously locked nodes.
-    # 2. max is to handle the case that chunked_prefill_size is larger than sliding_window_size.
-    #    in that case, each prefill contains chunked_prefill_size tokens,
-    #    and we can only free out-of-sliding-window kv indices after each prefill.
-    # 3. page_size is because we want to have 1 token extra for generated tokens.
-    return page_size + 2 * max(sliding_window_size, chunked_prefill_size)
->>>>>>> e1d45bc2
+        return False