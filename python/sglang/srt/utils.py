--- conflicted
+++ resolved
@@ -3090,7 +3090,15 @@
     return results
 
 
-<<<<<<< HEAD
+def numa_bind_to_node(node: int):
+    libnuma = ctypes.CDLL("libnuma.so")
+    if libnuma.numa_available() < 0:
+        raise SystemError("numa not available on this system")
+
+    libnuma.numa_run_on_node(ctypes.c_int(node))
+    libnuma.numa_set_localalloc()
+
+
 def extract_numa_id(device_id):
     return device_id.split(':')[0]
 
@@ -3124,13 +3132,4 @@
         return False
     except Exception as e:
         logger.error(f"An unexpected error occurred: {e}")
-        return False
-=======
-def numa_bind_to_node(node: int):
-    libnuma = ctypes.CDLL("libnuma.so")
-    if libnuma.numa_available() < 0:
-        raise SystemError("numa not available on this system")
-
-    libnuma.numa_run_on_node(ctypes.c_int(node))
-    libnuma.numa_set_localalloc()
->>>>>>> df97b31f
+        return False