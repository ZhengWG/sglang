--- conflicted
+++ resolved
@@ -2848,19 +2848,6 @@
     return decorator
 
 
-<<<<<<< HEAD
-def get_worker_ids_from_req_rids(rids):
-    if isinstance(rids, list):
-        worker_ids = [int(rid.split("#")[0]) for rid in rids]
-    elif isinstance(rids, str):
-        worker_ids = [int(rids.split("#")[0])]
-    else:
-        worker_ids = []
-    return worker_ids
-
-
-=======
->>>>>>> f64b8e3e
 def get_origin_rid(rid):
     return rid.split("#", 1)[1] if "#" in rid else rid
 
