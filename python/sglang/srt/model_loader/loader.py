# Adapted from https://github.com/vllm-project/vllm/blob/v0.6.3.post1/vllm/model_executor/model_loader/loader.py

# ruff: noqa: SIM117
import collections
import dataclasses
import fnmatch
import glob
import json
import logging
import math
import os
import time
from abc import ABC, abstractmethod
from contextlib import contextmanager
from typing import Any, Dict, Generator, Iterable, List, Optional, Tuple, cast

import huggingface_hub
import numpy as np
import torch
from huggingface_hub import HfApi, hf_hub_download
from torch import nn
from transformers import AutoModelForCausalLM
from transformers.utils import SAFE_WEIGHTS_INDEX_NAME

from sglang.srt.configs.device_config import DeviceConfig
from sglang.srt.configs.load_config import LoadConfig, LoadFormat
from sglang.srt.configs.model_config import ModelConfig
from sglang.srt.connector import (
    ConnectorType,
    create_remote_connector,
    get_connector_type,
)
from sglang.srt.connector.utils import parse_model_name
from sglang.srt.distributed import (
    get_tensor_model_parallel_rank,
    get_tensor_model_parallel_world_size,
)
from sglang.srt.layers.quantization.base_config import QuantizationConfig
from sglang.srt.model_loader.utils import (
    get_model_architecture,
    set_default_torch_dtype,
)
from sglang.srt.model_loader.weight_utils import (
    download_safetensors_index_file_from_hf,
    download_weights_from_hf,
    filter_duplicate_safetensors_files,
    filter_files_not_needed_for_inference,
    get_gguf_extra_tensor_names,
    get_quant_config,
    gguf_quant_weights_iterator,
    initialize_dummy_weights,
    np_cache_weights_iterator,
    pt_weights_iterator,
    safetensors_weights_iterator,
    set_runai_streamer_env,
    prefetch_weight_files,
)
from sglang.srt.utils import (
    get_bool_env_var,
    get_device_capability,
    is_pin_memory_available,
    set_weight_attrs,
)

ENABLE_WEIGHTS_PREFETCH = get_bool_env_var("SGLANG_ENABLE_WEIGHTS_PREFETCH", "true")

@contextmanager
def device_loading_context(module: torch.nn.Module, target_device: torch.device):
    if target_device.type == "cpu":
        # If target is CPU, no need to move anything
        yield module
        return

    original_device_states: Dict[str, torch.device] = {}

    # Store original device states and move parameters to GPU if they're on CPU
    for name, p in module.named_parameters():
        if p.device.type == "cpu":
            original_device_states[name] = p.device
            p.data = p.data.to(target_device)
        # Parameters already on target device are not touched

    try:
        yield module

    finally:
        # Restore parameters to their original devices, ignoring new parameters
        pin_memory = is_pin_memory_available()
        for name, p in module.named_parameters():
            if name in original_device_states:
                original_device: torch.device = original_device_states[name]
                if original_device.type == "cpu":
                    # `torch.empty_like` does not support `pin_memory` argument
                    cpu_data = torch.empty_strided(
                        size=p.data.size(),
                        stride=p.data.stride(),
                        dtype=p.data.dtype,
                        layout=p.data.layout,
                        device="cpu",
                        pin_memory=pin_memory,
                    )
                    cpu_data.copy_(p.data)
                    p.data = cpu_data
                else:
                    p.data = p.data.to(original_device)
        # New parameters or parameters already on target device are untouched


logger = logging.getLogger(__name__)


def _get_quantization_config(
    model_config: ModelConfig,
    load_config: LoadConfig,
    packed_modules_mapping: Dict[str, List[str]],
) -> Optional[QuantizationConfig]:
    """Get the quantization config."""
    if model_config.quantization is not None:
        quant_config = get_quant_config(
            model_config, load_config, packed_modules_mapping
        )
        major, minor = get_device_capability()

        if major is not None and minor is not None:
            assert 0 <= minor < 10
            capability = major * 10 + minor
            if capability < quant_config.get_min_capability():
                raise ValueError(
                    f"The quantization method {model_config.quantization} "
                    "is not supported for the current GPU. "
                    f"Minimum capability: {quant_config.get_min_capability()}. "
                    f"Current capability: {capability}."
                )
        supported_dtypes = quant_config.get_supported_act_dtypes()
        if model_config.dtype not in supported_dtypes:
            raise ValueError(
                f"{model_config.dtype} is not supported for quantization "
                f"method {model_config.quantization}. Supported dtypes: "
                f"{supported_dtypes}"
            )
        return quant_config
    return None


def _initialize_model(
    model_config: ModelConfig,
    load_config: LoadConfig,
) -> nn.Module:
    """Initialize a model with the given configurations."""
    model_class, _ = get_model_architecture(model_config)
    packed_modules_mapping = getattr(model_class, "packed_modules_mapping", {})
    quant_config = _get_quantization_config(
        model_config, load_config, packed_modules_mapping
    )
    return model_class(
        config=model_config.hf_config,
        quant_config=quant_config,
    )


class BaseModelLoader(ABC):
    """Base class for model loaders."""

    def __init__(self, load_config: LoadConfig):
        self.load_config = load_config

    @abstractmethod
    def download_model(self, model_config: ModelConfig) -> None:
        """Download a model so that it can be immediately loaded."""
        raise NotImplementedError

    @abstractmethod
    def load_model(
        self,
        *,
        model_config: ModelConfig,
        device_config: DeviceConfig,
    ) -> nn.Module:
        """Load a model with the given configurations."""
        raise NotImplementedError


class DefaultModelLoader(BaseModelLoader):
    """Model loader that can load different file types from disk."""

    @dataclasses.dataclass
    class Source:
        """A source for weights."""

        model_or_path: str
        """The model ID or path."""

        revision: Optional[str]
        """The optional model revision."""

        prefix: str = ""
        """A prefix to prepend to all weights."""

        fall_back_to_pt: bool = True
        """Whether .pt weights can be used."""

        @classmethod
        def init_new(cls, model_config: ModelConfig, model):
            return cls(
                model_config.model_path,
                model_config.revision,
                prefix="",
                fall_back_to_pt=getattr(model, "fall_back_to_pt_during_load", True),
            )

    def __init__(self, load_config: LoadConfig):
        super().__init__(load_config)
        if load_config.model_loader_extra_config:
            raise ValueError(
                f"Model loader extra config is not supported for "
                f"load format {load_config.load_format}"
            )

    def _maybe_download_from_modelscope(
        self, model: str, revision: Optional[str]
    ) -> Optional[str]:
        """Download model from ModelScope hub if SGLANG_USE_MODELSCOPE is True.

        Returns the path to the downloaded model, or None if the model is not
        downloaded from ModelScope."""
        if get_bool_env_var("SGLANG_USE_MODELSCOPE"):
            # download model from ModelScope hub,
            # lazy import so that modelscope is not required for normal use.
            # pylint: disable=C.
            from modelscope.hub.snapshot_download import snapshot_download

            if not os.path.exists(model):
                model_path = snapshot_download(
                    model_id=model,
                    cache_dir=self.load_config.download_dir,
                    local_files_only=huggingface_hub.constants.HF_HUB_OFFLINE,
                    revision=revision,
                    ignore_file_pattern=self.load_config.ignore_patterns,
                )
            else:
                model_path = model
            return model_path
        return None

    def _prepare_weights(
        self, model_name_or_path: str, revision: Optional[str], fall_back_to_pt: bool
    ) -> Tuple[str, List[str], bool]:
        """Prepare weights for the model.

        If the model is not local, it will be downloaded."""
        model_name_or_path = (
            self._maybe_download_from_modelscope(model_name_or_path, revision)
            or model_name_or_path
        )

        is_local = os.path.isdir(model_name_or_path)
        load_format = self.load_config.load_format
        use_safetensors = False
        index_file = SAFE_WEIGHTS_INDEX_NAME
        # Some quantized models use .pt files for storing the weights.
        if load_format == LoadFormat.AUTO or load_format == LoadFormat.PREFETCH_AUTO:
            allow_patterns = ["*.safetensors", "*.bin"]
        elif load_format == LoadFormat.SAFETENSORS:
            use_safetensors = True
            allow_patterns = ["*.safetensors"]
        elif load_format == LoadFormat.MISTRAL:
            use_safetensors = True
            allow_patterns = ["consolidated*.safetensors"]
            index_file = "consolidated.safetensors.index.json"
        elif load_format == LoadFormat.PT:
            allow_patterns = ["*.pt"]
        elif load_format == LoadFormat.NPCACHE:
            allow_patterns = ["*.bin"]
        else:
            raise ValueError(f"Unknown load_format: {load_format}")

        if fall_back_to_pt:
            allow_patterns += ["*.pt"]

        if not is_local:
            hf_folder = download_weights_from_hf(
                model_name_or_path,
                self.load_config.download_dir,
                allow_patterns,
                revision,
                ignore_patterns=self.load_config.ignore_patterns,
            )
        else:
            hf_folder = model_name_or_path

        hf_weights_files: List[str] = []
        for pattern in allow_patterns:
            hf_weights_files += glob.glob(os.path.join(hf_folder, pattern))
            if len(hf_weights_files) > 0:
                if pattern == "*.safetensors":
                    use_safetensors = True
                break

        if use_safetensors:
            # For models like Mistral-7B-Instruct-v0.3
            # there are both sharded safetensors files and a consolidated
            # safetensors file. Using both breaks.
            # Here, we download the `model.safetensors.index.json` and filter
            # any files not found in the index.
            if not is_local:
                download_safetensors_index_file_from_hf(
                    model_name_or_path,
                    index_file,
                    self.load_config.download_dir,
                    revision,
                )
            hf_weights_files = filter_duplicate_safetensors_files(
                hf_weights_files, hf_folder, index_file
            )
        else:
            hf_weights_files = filter_files_not_needed_for_inference(hf_weights_files)

        if len(hf_weights_files) == 0:
            raise RuntimeError(
                f"Cannot find any model weights with `{model_name_or_path}`"
            )

        return hf_folder, hf_weights_files, use_safetensors

    def _get_weights_iterator(
        self, source: "Source"
    ) -> Generator[Tuple[str, torch.Tensor], None, None]:
        """Get an iterator for the model weights based on the load format."""
        hf_folder, hf_weights_files, use_safetensors = self._prepare_weights(
            source.model_or_path, source.revision, source.fall_back_to_pt
        )
        if self.load_config.load_format == LoadFormat.NPCACHE:
            # Currently np_cache only support *.bin checkpoints
            assert use_safetensors is False
            weights_iterator = np_cache_weights_iterator(
                source.model_or_path,
                self.load_config.download_dir,
                hf_folder,
                hf_weights_files,
            )
        elif use_safetensors:
<<<<<<< HEAD
            if ENABLE_WEIGHTS_PREFETCH or self.load_config.load_format == LoadFormat.PREFETCH_AUTO:
                prefetch_weight_files(hf_weights_files)
            weights_iterator = safetensors_weights_iterator(hf_weights_files)
=======
            from sglang.srt.managers.schedule_batch import global_server_args_dict

            weight_loader_disable_mmap = global_server_args_dict.get(
                "weight_loader_disable_mmap"
            )
            weights_iterator = safetensors_weights_iterator(
                hf_weights_files, disable_mmap=weight_loader_disable_mmap
            )
>>>>>>> ed0a0b69
        else:
            if ENABLE_WEIGHTS_PREFETCH or self.load_config.load_format == LoadFormat.PREFETCH_AUTO:
                prefetch_weight_files(hf_weights_files)
            weights_iterator = pt_weights_iterator(hf_weights_files)

        # Apply the prefix.
        return ((source.prefix + name, tensor) for (name, tensor) in weights_iterator)

    def _get_all_weights(
        self,
        model_config: ModelConfig,
        model: nn.Module,
    ) -> Generator[Tuple[str, torch.Tensor], None, None]:

        primary_weights = DefaultModelLoader.Source.init_new(model_config, model)
        yield from self._get_weights_iterator(primary_weights)

        secondary_weights = cast(
            Iterable[DefaultModelLoader.Source], getattr(model, "secondary_weights", ())
        )
        for source in secondary_weights:
            yield from self._get_weights_iterator(source)

    def download_model(self, model_config: ModelConfig) -> None:
        self._prepare_weights(
            model_config.model_path, model_config.revision, fall_back_to_pt=True
        )

    def load_model(
        self,
        *,
        model_config: ModelConfig,
        device_config: DeviceConfig,
    ) -> nn.Module:
        target_device = torch.device(device_config.device)
        with set_default_torch_dtype(model_config.dtype):
            with target_device:
                model = _initialize_model(
                    model_config,
                    self.load_config,
                )

            self.load_weights_and_postprocess(
                model, self._get_all_weights(model_config, model), target_device
            )

        return model.eval()

    @staticmethod
    def load_weights_and_postprocess(model, weights, target_device):
        model.load_weights(weights)

        for _, module in model.named_modules():
            quant_method = getattr(module, "quant_method", None)
            if quant_method is not None:
                # When quant methods need to process weights after loading
                # (for repacking, quantizing, etc), they expect parameters
                # to be on the global target device. This scope is for the
                # case where cpu offloading is used, where we will move the
                # parameters onto device for processing and back off after.
                with device_loading_context(module, target_device):
                    quant_method.process_weights_after_loading(module)


class LayeredModelLoader(DefaultModelLoader):
    """Model loader that loads weights layer by layer so that one can quantize a
    layer before loading another to make the peak memory envelope smaller."""

    def __init__(self, load_config: LoadConfig):
        # Back to the default load format
        load_config.load_format = LoadFormat.AUTO
        super().__init__(load_config)

    def load_model(
        self,
        *,
        model_config: ModelConfig,
        device_config: DeviceConfig,
    ) -> nn.Module:
        from sglang.srt.layers.torchao_utils import apply_torchao_config_to_model
        from sglang.srt.managers.schedule_batch import global_server_args_dict

        torchao_config = global_server_args_dict.get("torchao_config")
        target_device = torch.device(device_config.device)

        with set_default_torch_dtype(model_config.dtype):
            # Create model on meta device
            with torch.device("meta"):
                model = _initialize_model(
                    model_config,
                    self.load_config,
                )

            # Check model's layered load support
            if not hasattr(model, "load_weights_to_module"):
                raise ValueError(
                    "LayeredModelLoader requires the model to have a "
                    "`load_weights_to_module` method. "
                    f"{model_config.model_path} does not support it."
                )

            # Get all weights from disk
            weights = self._get_all_weights(model_config, model)

            # Helper function to recursively fill the weights of a module
            def fill_module(module, fqn: List[str], weights):
                """
                fqn: list of strings representing the fully qualified name of `module`.
                """
                # Layer by layer
                for name, submod in module.named_children():
                    fill_module(submod, fqn + [name], weights)

                # First materialize on target device
                module.to_empty(device=target_device, recurse=False)
                fqn_path = ".".join(fqn)
                # Fill weights
                model.load_weights_to_module(
                    fqn_path,
                    weights,
                )
                # Quantize weights if applicable
                if torchao_config and "proj" in fqn_path:
                    # Note: `None` here is needed to indicate no filter, see
                    # `apply_torchao_config_to_model` for details.
                    apply_torchao_config_to_model(module, torchao_config, None)

            # Start calling on root module
            fill_module(model, [], weights)

        if torchao_config:
            model.torchao_applied = True

        return model.eval()


class DummyModelLoader(BaseModelLoader):
    """Model loader that will set model weights to random values."""

    def __init__(self, load_config: LoadConfig):
        super().__init__(load_config)
        if load_config.model_loader_extra_config:
            raise ValueError(
                f"Model loader extra config is not supported for "
                f"load format {load_config.load_format}"
            )

    def download_model(self, model_config: ModelConfig) -> None:
        pass  # Nothing to download

    def load_model(
        self,
        *,
        model_config: ModelConfig,
        device_config: DeviceConfig,
    ) -> nn.Module:
        with set_default_torch_dtype(model_config.dtype):
            with torch.device(device_config.device):
                model = _initialize_model(
                    model_config,
                    self.load_config,
                )

            for _, module in model.named_modules():
                quant_method = getattr(module, "quant_method", None)
                if quant_method is not None:
                    quant_method.process_weights_after_loading(module)

            # NOTE(woosuk): For accurate performance evaluation, we assign
            # random values to the weights.
            initialize_dummy_weights(model)

            # Model weight loading consists of two stages:
            # 1. Initial weight loading.
            # 2. Post-processing of weights, including assigning specific member variables.
            # For `dummy_init`, only the second stage is required.
            if hasattr(model, "post_load_weights"):
                model.post_load_weights()

        return model.eval()


class ShardedStateLoader(BaseModelLoader):
    """
    Model loader that directly loads each worker's model state dict, which
    enables a fast load path for large tensor-parallel models where each worker
    only needs to read its own shard rather than the entire checkpoint. See
    `examples/runtime/engine/save_sharded_state.py` for creating a sharded checkpoint.
    """

    DEFAULT_PATTERN = "model-rank-{rank}-part-{part}.safetensors"

    def __init__(self, load_config: LoadConfig):
        super().__init__(load_config)
        extra_config = (
            {}
            if load_config.model_loader_extra_config is None
            else load_config.model_loader_extra_config.copy()
        )
        self.pattern = extra_config.pop("pattern", self.DEFAULT_PATTERN)
        if extra_config:
            raise ValueError(
                f"Unexpected extra config keys for load format "
                f"{load_config.load_format}: "
                f"{load_config.model_loader_extra_config.keys()}"
            )

    @staticmethod
    def _filter_subtensors(tensors: Dict[str, torch.Tensor]) -> Dict[str, torch.Tensor]:
        """
        Filter out all tensors that share the same memory or a subset of the
        memory of another tensor.
        """
        same_storage_groups: Dict[Any, List[Tuple[str, torch.Tensor]]] = (
            collections.defaultdict(list)
        )
        for key, tensor in tensors.items():
            if tensor.numel():
                ptr = tensor.untyped_storage().data_ptr()
                same_storage_groups[tensor.device, ptr].append((key, tensor))

        def get_end_ptr(tensor: torch.Tensor) -> int:
            return tensor.view(-1)[-1].data_ptr() + tensor.element_size()

        result: Dict[str, torch.Tensor] = {}
        for group in same_storage_groups.values():
            for k, t in group:
                a, b = t.data_ptr(), get_end_ptr(t)
                for k2, t2 in group:
                    if not t2.is_contiguous():
                        continue
                    a2, b2 = t2.data_ptr(), get_end_ptr(t2)
                    if a < a2 or b2 < b:
                        continue
                    if a2 < a or b < b2 or not t.is_contiguous():
                        break  # t2 covers strictly more memory than t.
                    if k2 < k:
                        # Same tensors, keep the one with the smaller key.
                        break
                else:
                    result[k] = t
        return result

    def _prepare_weights(self, model_name_or_path: str, revision: Optional[str]):
        if os.path.isdir(model_name_or_path):
            return model_name_or_path
        else:
            allow_patterns = ["*.safetensors"]
            return download_weights_from_hf(
                model_name_or_path,
                self.load_config.download_dir,
                allow_patterns,
                revision,
                ignore_patterns=self.load_config.ignore_patterns,
            )

    def download_model(self, model_config: ModelConfig) -> None:
        self._prepare_weights(model_config.model_path, model_config.revision)

    def load_model(
        self,
        *,
        model_config: ModelConfig,
        device_config: DeviceConfig,
    ) -> nn.Module:
        from safetensors.torch import safe_open

        from sglang.srt.distributed import get_tensor_model_parallel_rank

        local_model_path = self._prepare_weights(
            model_config.model_path, model_config.revision
        )

        with set_default_torch_dtype(model_config.dtype):
            with torch.device(device_config.device):
                model = _initialize_model(model_config, self.load_config)
                for _, module in model.named_modules():
                    quant_method = getattr(module, "quant_method", None)
                    if quant_method is not None:
                        quant_method.process_weights_after_loading(module)
            rank = get_tensor_model_parallel_rank()
            pattern = os.path.join(
                local_model_path,
                self.pattern.format(rank=rank, part="*"),
            )
            filepaths = glob.glob(pattern)
            if not filepaths:
                # TODO: support un-sharded checkpoints too
                raise ValueError(
                    f"Could not find checkpoint files '{pattern}', only "
                    f"pre-sharded checkpoints are currently supported!"
                )
            state_dict = self._filter_subtensors(model.state_dict())
            for path in filepaths:
                with safe_open(path, framework="pt") as f:
                    for key in f.keys():  # noqa: SIM118
                        tensor = f.get_tensor(key)
                        # If loading with LoRA enabled, additional padding may
                        # be added to certain parameters. We only load into a
                        # narrowed view of the parameter data.
                        param_data = state_dict[key].data
                        param_shape = state_dict[key].shape
                        for dim, size in enumerate(tensor.shape):
                            if size < param_shape[dim]:
                                param_data = param_data.narrow(dim, 0, size)
                        if tensor.shape != param_shape:
                            logger.warning(
                                "loading tensor of shape %s into "
                                "parameter '%s' of shape %s",
                                tensor.shape,
                                key,
                                param_shape,
                            )
                        param_data.copy_(tensor)
                        state_dict.pop(key)
            if state_dict:
                raise ValueError(f"Missing keys {tuple(state_dict)} in loaded state!")
        return model.eval()

    @staticmethod
    def save_model(
        model: torch.nn.Module,
        path: str,
        pattern: Optional[str] = None,
        max_size: Optional[int] = None,
    ) -> None:
        from safetensors.torch import save_file

        from sglang.srt.distributed import get_tensor_model_parallel_rank

        if pattern is None:
            pattern = ShardedStateLoader.DEFAULT_PATTERN
        rank = get_tensor_model_parallel_rank()
        part_idx = 0
        total_size = 0
        state_dict = ShardedStateLoader._filter_subtensors(model.state_dict())
        state_dict_part: Dict[str, torch.Tensor] = {}
        for key, tensor in state_dict.items():
            param_size = tensor.nelement() * tensor.element_size()
            if max_size is not None and total_size + param_size > max_size:
                filename = pattern.format(rank=rank, part=part_idx)
                save_file(
                    state_dict_part,
                    os.path.join(path, filename),
                )
                part_idx += 1
                total_size = 0
                state_dict_part = {}
            state_dict_part[key] = tensor
            total_size += param_size
        if len(state_dict_part) > 0:
            filename = pattern.format(rank=rank, part=part_idx)
            save_file(
                state_dict_part,
                os.path.join(path, filename),
            )


class BitsAndBytesModelLoader(BaseModelLoader):
    """Model loader to load model weights with BitAndBytes quantization."""

    possible_config_file_names = ["adapter_config.json"]

    default_target_modules = [
        ".gate_proj.",
        ".down_proj.",
        ".up_proj.",
        ".q_proj.",
        ".k_proj.",
        ".v_proj.",
        ".o_proj.",
        ".fc1.",
        ".fc2.",
        ".dense.",
        ".query_key_value.",
        ".qkv_proj.",
        ".dense_h_to_4h.",
        ".dense_4h_to_h.",
        ".out_proj.",
    ]

    def __init__(self, load_config: LoadConfig):
        super().__init__(load_config)

        # we don't need to quantize the whole model, only the target modules
        # that are specified in the adapter config file. If the adapter config
        # file is not provided, we will quantize the default modules.
        if (
            not load_config.model_loader_extra_config
            or "qlora_adapter_name_or_path" not in load_config.model_loader_extra_config
        ):
            self.target_modules = []
            return

        qlora_adapter = load_config.model_loader_extra_config[
            "qlora_adapter_name_or_path"
        ]

        config_file_path = self._get_config_file(qlora_adapter)

        with open(config_file_path, "r") as f:
            config = json.load(f)
            self.target_modules = config["target_modules"]

    def _get_config_file(self, qlora_adapter: str) -> str:
        is_local = os.path.isdir(qlora_adapter)
        config_file_path = None
        if is_local:
            for file in self.possible_config_file_names:
                config_file_path = os.path.join(qlora_adapter, file)
                if os.path.exists(config_file_path):
                    break
        else:
            hf_api = HfApi()
            repo_files = hf_api.list_repo_files(repo_id=qlora_adapter)
            for file in self.possible_config_file_names:
                if file in repo_files:
                    config_file_path = hf_hub_download(
                        repo_id=qlora_adapter, filename=file
                    )
                    break

        if not config_file_path:
            raise ValueError(f"Cannot find adapter config file in {qlora_adapter}")

        return config_file_path

    def _get_weight_files(
        self,
        model_name_or_path: str,
        allowed_patterns: List[str],
        revision: Optional[str] = None,
    ) -> Tuple[List[str], str]:
        """Retrieve weight files. Download the files if necessary.

        Return the weight files and the file pattern."""
        is_local = os.path.isdir(model_name_or_path)

        if is_local:
            for pattern in allowed_patterns:
                weight_files = glob.glob(os.path.join(model_name_or_path, pattern))
                if weight_files:
                    return weight_files, pattern
        else:
            hf_api = HfApi()
            repo_files = hf_api.list_repo_files(repo_id=model_name_or_path)
            for pattern in allowed_patterns:
                matching_files = fnmatch.filter(repo_files, pattern)
                if matching_files:
                    hf_folder = download_weights_from_hf(
                        model_name_or_path,
                        self.load_config.download_dir,
                        [pattern],
                        revision,
                        ignore_patterns=self.load_config.ignore_patterns,
                    )
                    return glob.glob(os.path.join(hf_folder, pattern)), pattern

        raise RuntimeError(f"No model weights found in: `{model_name_or_path}`")

    def _prepare_weights(
        self, model_name_or_path: str, revision: Optional[str]
    ) -> Tuple[List[str], bool]:
        """Prepare weight files for the model."""

        allowed_patterns = ["*.safetensors", "*.bin", "*.pt"]

        hf_weights_files, matched_pattern = self._get_weight_files(
            model_name_or_path, allowed_patterns, revision
        )

        if matched_pattern != "*.safetensors":
            hf_weights_files = filter_files_not_needed_for_inference(hf_weights_files)

        if len(hf_weights_files) == 0:
            raise RuntimeError(
                f"Cannot find any model weights with `{model_name_or_path}`"
            )

        return hf_weights_files, matched_pattern == "*.safetensors"

    def _hf_weight_iter(self, hf_weights_files, use_safetensors: bool):
        if use_safetensors:
            return safetensors_weights_iterator(hf_weights_files)
        else:
            return pt_weights_iterator(hf_weights_files)

    def _get_quantized_weights_iterator(
        self,
        model_name_or_path: str,
        revision: Optional[str],
        pre_quant: bool,
        load_8bit: bool,
    ) -> Tuple[Generator[Tuple[str, torch.Tensor], None, None], Dict[str, Any]]:
        """Get an iterator to the model weights with bitsandbytes quantization,
        as well as the quantization state dictionary."""

        # only load the bitsandbytes module when needed
        try:
            import bitsandbytes

            if bitsandbytes.__version__ < "0.44.0":
                raise ImportError(
                    "bitsandbytes version is wrong. Please "
                    "install bitsandbytes>=0.44.0."
                )
        except ImportError as err:
            raise ImportError(
                "Please install bitsandbytes>=0.44.0 via "
                "`pip install bitsandbytes>=0.44.0` to use "
                "bitsandbytes quantizer."
            ) from err

        hf_weights_files, use_safetensors = self._prepare_weights(
            model_name_or_path, revision
        )

        quant_state_dict: Dict[str, Any] = {}

        if pre_quant:
            if load_8bit:
                return (
                    self._quantized_8bit_generator(
                        hf_weights_files, use_safetensors, quant_state_dict
                    ),
                    quant_state_dict,
                )
            else:
                return (
                    self._quantized_4bit_generator(
                        hf_weights_files, use_safetensors, quant_state_dict
                    ),
                    quant_state_dict,
                )

        return (
            self._unquantized_generator(
                hf_weights_files, use_safetensors, quant_state_dict
            ),
            quant_state_dict,
        )

    def _is_8bit_weight_name(self, weight_name: str):
        quantized_suffix = {".scb", ".weight_format"}
        return any(weight_name.lower().endswith(suffix) for suffix in quantized_suffix)

    def _is_4bit_weight_name(self, weight_name: str):
        quantized_suffix = {
            "absmax",
            "quant_map",
            "nested_absmax",
            "nested_quant_map",
            "bitsandbytes",
        }
        suffix = weight_name.split(".")[-1]
        return any(q_suffix in suffix for q_suffix in quantized_suffix)

    def _quantized_8bit_generator(
        self, hf_weights_files, use_safetensors, quant_state_dict
    ) -> Generator:
        for weight_name, weight_tensor in self._hf_weight_iter(
            hf_weights_files, use_safetensors
        ):
            if not weight_name.lower().endswith(".scb"):
                continue

            weight_key = weight_name.lower().replace(".scb", ".weight")
            quant_state_dict[weight_key] = weight_tensor

        for weight_name, weight_tensor in self._hf_weight_iter(
            hf_weights_files, use_safetensors
        ):
            if self._is_8bit_weight_name(weight_name):
                continue

            if weight_name in quant_state_dict:
                set_weight_attrs(weight_tensor, {"load_in_8bit": True})
                yield weight_name, weight_tensor
            else:
                yield weight_name, weight_tensor

    def _quantized_4bit_generator(
        self, hf_weights_files, use_safetensors, quant_state_dict
    ) -> Generator:
        from bitsandbytes.functional import QuantState

        # First iterate over all quant state weights
        weight_iterator = self._hf_weight_iter(hf_weights_files, use_safetensors)
        temp_state_dict = {}
        for weight_name, weight_tensor in weight_iterator:
            if not self._is_4bit_weight_name(weight_name):
                continue
            # bitsandbytes library requires
            # weight.quant_state.bitsandbytes__* in CPU
            if "quant_state.bitsandbytes" in weight_name:
                temp_state_dict[weight_name] = weight_tensor.cpu().data
            else:
                temp_state_dict[weight_name] = weight_tensor

        # Closure to parse quant_state for each prequant weight
        def _parse_quant_state(param_name: str, temp_state_dict: Dict) -> QuantState:
            quant_state = {}
            for k in temp_state_dict:
                if param_name + "." in k:
                    quant_state[k] = temp_state_dict[k]

            return QuantState.from_dict(quant_state, device="cuda")

        # Second iterate over all prequant and normal weights
        # pre quantized weights would have a quant_state
        for weight_name, weight_tensor in self._hf_weight_iter(
            hf_weights_files, use_safetensors
        ):

            if self._is_4bit_weight_name(weight_name):
                continue

            if (f"{weight_name}.quant_state.bitsandbytes__nf4" in temp_state_dict) or (
                f"{weight_name}.quant_state.bitsandbytes__fp4" in temp_state_dict
            ):
                quant_state = _parse_quant_state(weight_name, temp_state_dict)
                quant_state_dict[weight_name] = quant_state
                yield weight_name, weight_tensor
            else:
                yield weight_name, weight_tensor

    def _unquantized_generator(
        self, hf_weights_files, use_safetensors, quant_state_dict
    ) -> Generator:
        from bitsandbytes.functional import quantize_4bit

        tp_size = get_tensor_model_parallel_world_size()
        tp_rank = get_tensor_model_parallel_rank()

        for weight_name, weight_tensor in self._hf_weight_iter(
            hf_weights_files, use_safetensors
        ):

            if any(
                target_module in weight_name for target_module in self.target_modules
            ) and weight_name.endswith(".weight"):
                weight_name = weight_name.replace(".weight", ".qweight")

                if any(
                    module in weight_name
                    for module in self.column_parallel_weights_modules
                ):

                    total_size = weight_tensor.size(-1)
                    start_index = total_size // tp_size * tp_rank
                    end_index = total_size // tp_size * (tp_rank + 1)
                    weight_sub_tensor = weight_tensor[..., start_index:end_index]

                else:
                    total_size = weight_tensor.size(0)
                    start_index = total_size // tp_size * tp_rank
                    end_index = total_size // tp_size * (tp_rank + 1)
                    weight_sub_tensor = weight_tensor[start_index:end_index, ...]

                # bitsandbytes requires data in GPU
                if weight_sub_tensor.is_cuda:
                    loaded_weight = weight_sub_tensor
                else:
                    loaded_weight = weight_sub_tensor.cuda()

                # remove the following after the issue is fixed:
                # https://github.com/bitsandbytes-foundation/bitsandbytes/issues/1342
                if loaded_weight.is_contiguous() is False:
                    loaded_weight = loaded_weight.contiguous()

                with set_default_torch_dtype(torch.float32):
                    processed_weight, quant_state = quantize_4bit(
                        loaded_weight, compress_statistics=True, quant_type="nf4"
                    )

                quant_state_dict[weight_name] = quant_state
            else:
                processed_weight = weight_tensor

            yield weight_name, processed_weight

    def _load_weights(self, model_config: ModelConfig, model: nn.Module) -> None:
        if not hasattr(model, "load_weights"):
            raise AttributeError(
                "The required method 'load_weights' is not defined in class"
                f" {type(model).__name__}."
            )

        if not hasattr(model, "bitsandbytes_stacked_params_mapping"):
            raise AttributeError(
                f"Model {type(model).__name__} does not support BitsAndBytes "
                "quantization yet."
            )

        if len(self.target_modules) == 0:
            if hasattr(model, "default_bitsandbytes_target_modules"):
                self.target_modules = model.default_bitsandbytes_target_modules
            else:
                self.target_modules = self.default_target_modules

        if hasattr(model, "column_parallel_weights_modules"):
            self.column_parallel_weights_modules = model.column_parallel_weights_modules
        else:
            self.column_parallel_weights_modules = []

        self.model_type = type(model).__name__

        logger.info(
            "Loading weights with BitsAndBytes quantization. " " May take a while ..."
        )

        quant_config = getattr(model_config.hf_config, "quantization_config", None)

        pre_quant = False
        if quant_config is not None:
            quant_method = quant_config.get("quant_method")
            if quant_method == "bitsandbytes":
                pre_quant = True
            else:
                raise ValueError(
                    f"BitsAndBytes loader does not support {quant_method} "
                    "quantization"
                )

        # The quant_states in pre_quantized models cannot work with a split
        # weight tensor. So TP does not work with pre_quantized bnb models.
        if pre_quant and get_tensor_model_parallel_world_size() > 1:
            raise ValueError(
                "Prequant BitsAndBytes models with TP is not supported."
                "Please try with PP."
            )

        load_8bit = False
        if pre_quant:
            load_8bit = quant_config.get("load_in_8bit", False)

        qweight_iterator, quant_state_dict = self._get_quantized_weights_iterator(
            model_config.model_path, model_config.revision, pre_quant, load_8bit
        )

        model.load_weights(qweight_iterator)

        torch.cuda.empty_cache()

        param_dict = dict(model.named_parameters())
        stacked_quant_state_dict: Dict[str, Dict[int, Any]] = {}
        model_type = model_config.hf_config.model_type
        for quant_param_name in quant_state_dict:
            non_stacked_param_name = quant_param_name
            if model_type == "mllama" and "vision_model" in quant_param_name:
                # adapt to VisionAttention
                quant_param_name = quant_param_name.replace(
                    "self_attn.o_proj", "self_attn.proj"
                )
            shard_index = 0
            for shard_name, (
                weight_name,
                index,
            ) in model.bitsandbytes_stacked_params_mapping.items():
                if (
                    model_type in ["qwen2_vl", "qwen2_5_vl"]
                    and "visual" in quant_param_name
                ):
                    break
                if shard_name in quant_param_name:
                    shard_index = index
                    quant_param_name = quant_param_name.replace(shard_name, weight_name)
                    break

            if (
                model_type in ["qwen2_vl", "qwen2_5_vl"]
                and "visual" in quant_param_name
            ):
                quant_param_name = quant_param_name.replace(
                    r"attn.qkv.", r"attn.qkv_proj."
                )

            if quant_param_name not in param_dict:
                raise ValueError(
                    f"Parameter {quant_param_name} not found in the model."
                )

            if quant_param_name not in stacked_quant_state_dict:
                stacked_quant_state_dict[quant_param_name] = {}

            stacked_quant_state_dict[quant_param_name][shard_index] = quant_state_dict[
                non_stacked_param_name
            ]

        # save quant_states and offsets as the attributes of the parameters
        for param_name, param in param_dict.items():
            if param_name in stacked_quant_state_dict:
                quant_states = stacked_quant_state_dict[param_name]
                set_weight_attrs(param, {"bnb_quant_state": quant_states})

                pack_ratio = getattr(param, "pack_factor", -1)
                if pack_ratio == -1:
                    raise ValueError(f"pack_factor not set for parameter {param_name}.")

                num_elements = [0] * len(quant_states)
                for seq, quant_state in quant_states.items():
                    num_elements[seq] = math.prod(quant_state.shape) // pack_ratio

                offsets = np.concatenate(([0], np.cumsum(num_elements)))
                # Make torch infer_schema happy(Compatible with vLLM)
                offsets = torch.tensor(offsets).cpu()
                set_weight_attrs(param, {"bnb_shard_offsets": offsets})

                if load_8bit:
                    set_weight_attrs(
                        param, {"matmul_state": [None] * len(quant_states)}
                    )

    def download_model(self, model_config: ModelConfig) -> None:
        self._prepare_weights(model_config.model_path, model_config.revision)

    def load_model(
        self,
        *,
        model_config: ModelConfig,
        device_config: DeviceConfig,
    ) -> nn.Module:
        with set_default_torch_dtype(model_config.dtype):
            with torch.device(device_config.device):
                model = _initialize_model(
                    model_config,
                    self.load_config,
                )

                self._load_weights(model_config, model)

        return model.eval()


class GGUFModelLoader(BaseModelLoader):
    """
    Model loader that can load GGUF files. This is useful for loading models
    that are quantized with GGUF and saved in the GGUF format. This loader
    supports loading both full models and sharded models.
    """

    def __init__(self, load_config: LoadConfig):
        super().__init__(load_config)
        if load_config.model_loader_extra_config:
            raise ValueError(
                f"Model loader extra config is not supported for "
                f"load format {load_config.load_format}"
            )

    def _prepare_weights(self, model_name_or_path: str):
        if os.path.isfile(model_name_or_path):
            return model_name_or_path
        else:
            raise ValueError(f"{model_name_or_path} is not a file.")

    def _get_gguf_weights_map(self, model_config: ModelConfig):
        """
        GGUF uses this naming convention for their tensors from HF checkpoint:
        `blk.N.BB.weight` and `blk.N.BB.bias`
        where N signifies the block number of a layer, and BB signifies the
        attention/mlp layer components.
        See "Standardized tensor names" in
        https://github.com/ggerganov/ggml/blob/master/docs/gguf.md for details.
        """

        # only load the gguf module when needed
        try:
            import gguf

            # FIXME: add version check for gguf
        except ImportError as err:
            raise ImportError(
                "Please install gguf via `pip install gguf` to use gguf quantizer."
            ) from err

        config = model_config.hf_config
        model_type = config.model_type
        # hack: ggufs have a different name than transformers
        if model_type == "cohere":
            model_type = "command-r"
        arch = None
        for key, value in gguf.MODEL_ARCH_NAMES.items():
            if value == model_type:
                arch = key
                break
        if arch is None:
            raise RuntimeError(f"Unknown gguf model_type: {model_type}")
        num_layers = config.num_hidden_layers
        name_map = gguf.get_tensor_name_map(arch, num_layers)
        with torch.device("meta"):
            dummy_model = AutoModelForCausalLM.from_config(config)
        state_dict = dummy_model.state_dict()

        gguf_to_hf_name_map = {}
        for hf_name in state_dict:
            name, suffix = hf_name.rsplit(".", 1)
            gguf_name = name_map.get_name(name)
            gguf_to_hf_name_map[f"{gguf_name}.{suffix}"] = hf_name
        return gguf_to_hf_name_map

    def _get_weights_iterator(
        self, model_name_or_path: str, gguf_to_hf_name_map: Dict[str, str]
    ) -> Generator[Tuple[str, torch.Tensor], None, None]:
        return gguf_quant_weights_iterator(model_name_or_path, gguf_to_hf_name_map)

    def download_model(self, model_config: ModelConfig) -> None:
        self._prepare_weights(model_config.model_path)

    def load_model(
        self,
        *,
        model_config: ModelConfig,
        device_config: DeviceConfig,
    ) -> nn.Module:

        local_model_path = self._prepare_weights(model_config.model_path)
        gguf_weights_map = self._get_gguf_weights_map(model_config)
        # we can only know if tie word embeddings after mapping weights
        if "lm_head.weight" in get_gguf_extra_tensor_names(
            local_model_path, gguf_weights_map
        ):
            model_config.hf_config.update({"tie_word_embeddings": True})

        target_device = torch.device(device_config.device)
        with set_default_torch_dtype(model_config.dtype):
            with target_device:
                model = _initialize_model(model_config, self.load_config)
            model.load_weights(
                self._get_weights_iterator(local_model_path, gguf_weights_map)
            )

            for _, module in model.named_modules():
                quant_method = getattr(module, "quant_method", None)
                if quant_method is not None:
                    with device_loading_context(module, target_device):
                        quant_method.process_weights_after_loading(module)
        return model


class RemoteModelLoader(BaseModelLoader):
    """Model loader that can load Tensors from remote database."""

    def __init__(self, load_config: LoadConfig):
        super().__init__(load_config)
        # TODO @DellCurry: move to s3 connector only
        set_runai_streamer_env(load_config)

    def _get_weights_iterator_kv(
        self,
        client,
    ) -> Generator[Tuple[str, torch.Tensor], None, None]:
        """Get an iterator for the model weights from remote storage."""
        assert get_connector_type(client) == ConnectorType.KV
        rank = get_tensor_model_parallel_rank()
        return client.weight_iterator(rank)

    def _get_weights_iterator_fs(
        self,
        client,
    ) -> Generator[Tuple[str, torch.Tensor], None, None]:
        """Get an iterator for the model weights from remote storage."""
        assert get_connector_type(client) == ConnectorType.FS
        return client.weight_iterator()

    def download_model(self, model_config: ModelConfig) -> None:
        pass

    @staticmethod
    def save_model(
        model: torch.nn.Module,
        model_path: str,
        url: str,
    ) -> None:
        with create_remote_connector(url) as client:
            assert get_connector_type(client) == ConnectorType.KV
            model_name = parse_model_name(url)
            rank = get_tensor_model_parallel_rank()
            state_dict = ShardedStateLoader._filter_subtensors(model.state_dict())
            for key, tensor in state_dict.items():
                r_key = f"{model_name}/keys/rank_{rank}/{key}"
                client.set(r_key, tensor)

            for root, _, files in os.walk(model_path):
                for file_name in files:
                    # ignore hidden files
                    if file_name.startswith("."):
                        continue
                    if os.path.splitext(file_name)[1] not in (
                        ".bin",
                        ".pt",
                        ".safetensors",
                    ):
                        file_path = os.path.join(root, file_name)
                        with open(file_path, encoding="utf-8") as file:
                            file_content = file.read()
                            f_key = f"{model_name}/files/{file_name}"
                            client.setstr(f_key, file_content)

    def _load_model_from_remote_kv(self, model: nn.Module, client):
        for _, module in model.named_modules():
            quant_method = getattr(module, "quant_method", None)
            if quant_method is not None:
                quant_method.process_weights_after_loading(module)
        weights_iterator = self._get_weights_iterator_kv(client)
        state_dict = ShardedStateLoader._filter_subtensors(model.state_dict())
        for key, tensor in weights_iterator:
            # If loading with LoRA enabled, additional padding may
            # be added to certain parameters. We only load into a
            # narrowed view of the parameter data.
            param_data = state_dict[key].data
            param_shape = state_dict[key].shape
            for dim, size in enumerate(tensor.shape):
                if size < param_shape[dim]:
                    param_data = param_data.narrow(dim, 0, size)
            if tensor.shape != param_shape:
                logger.warning(
                    "loading tensor of shape %s into " "parameter '%s' of shape %s",
                    tensor.shape,
                    key,
                    param_shape,
                )
            param_data.copy_(tensor)
            state_dict.pop(key)
        if state_dict:
            raise ValueError(f"Missing keys {tuple(state_dict)} in loaded state!")

    def _load_model_from_remote_fs(
        self, model, client, model_config: ModelConfig, device_config: DeviceConfig
    ) -> nn.Module:

        target_device = torch.device(device_config.device)
        with set_default_torch_dtype(model_config.dtype):
            model.load_weights(self._get_weights_iterator_fs(client))

            for _, module in model.named_modules():
                quant_method = getattr(module, "quant_method", None)
                if quant_method is not None:
                    # When quant methods need to process weights after loading
                    # (for repacking, quantizing, etc), they expect parameters
                    # to be on the global target device. This scope is for the
                    # case where cpu offloading is used, where we will move the
                    # parameters onto device for processing and back off after.
                    with device_loading_context(module, target_device):
                        quant_method.process_weights_after_loading(module)

    def load_model(
        self,
        *,
        model_config: ModelConfig,
        device_config: DeviceConfig,
    ) -> nn.Module:
        logger.info("Loading weights from remote storage ...")
        start = time.perf_counter()
        load_config = self.load_config

        assert load_config.load_format == LoadFormat.REMOTE, (
            f"Model loader {self.load_config.load_format} is not supported for "
            f"load format {load_config.load_format}"
        )

        model_weights = model_config.model_path
        if hasattr(model_config, "model_weights"):
            model_weights = model_config.model_weights

        with set_default_torch_dtype(model_config.dtype):
            with torch.device(device_config.device):
                model = _initialize_model(model_config, self.load_config)
                for _, module in model.named_modules():
                    quant_method = getattr(module, "quant_method", None)
                    if quant_method is not None:
                        quant_method.process_weights_after_loading(module)

            with create_remote_connector(model_weights, device_config.device) as client:
                connector_type = get_connector_type(client)
                if connector_type == ConnectorType.KV:
                    self._load_model_from_remote_kv(model, client)
                elif connector_type == ConnectorType.FS:
                    self._load_model_from_remote_fs(
                        model, client, model_config, device_config
                    )

        end = time.perf_counter()
        logger.info("Loaded weights from remote storage in %.2f seconds.", end - start)
        return model.eval()


def get_model_loader(load_config: LoadConfig) -> BaseModelLoader:
    """Get a model loader based on the load format."""

    if isinstance(load_config.load_format, type):
        return load_config.load_format(load_config)

    if load_config.load_format == LoadFormat.DUMMY:
        return DummyModelLoader(load_config)

    if load_config.load_format == LoadFormat.SHARDED_STATE:
        return ShardedStateLoader(load_config)

    if load_config.load_format == LoadFormat.BITSANDBYTES:
        return BitsAndBytesModelLoader(load_config)

    if load_config.load_format == LoadFormat.GGUF:
        return GGUFModelLoader(load_config)

    if load_config.load_format == LoadFormat.LAYERED:
        return LayeredModelLoader(load_config)

    if load_config.load_format == LoadFormat.REMOTE:
        return RemoteModelLoader(load_config)

    return DefaultModelLoader(load_config)<|MERGE_RESOLUTION|>--- conflicted
+++ resolved
@@ -339,20 +339,16 @@
                 hf_weights_files,
             )
         elif use_safetensors:
-<<<<<<< HEAD
+            from sglang.srt.managers.schedule_batch import global_server_args_dict
+
+            weight_loader_disable_mmap = global_server_args_dict.get(
+                "weight_loader_disable_mmap"
+            )
             if ENABLE_WEIGHTS_PREFETCH or self.load_config.load_format == LoadFormat.PREFETCH_AUTO:
                 prefetch_weight_files(hf_weights_files)
-            weights_iterator = safetensors_weights_iterator(hf_weights_files)
-=======
-            from sglang.srt.managers.schedule_batch import global_server_args_dict
-
-            weight_loader_disable_mmap = global_server_args_dict.get(
-                "weight_loader_disable_mmap"
-            )
             weights_iterator = safetensors_weights_iterator(
                 hf_weights_files, disable_mmap=weight_loader_disable_mmap
             )
->>>>>>> ed0a0b69
         else:
             if ENABLE_WEIGHTS_PREFETCH or self.load_config.load_format == LoadFormat.PREFETCH_AUTO:
                 prefetch_weight_files(hf_weights_files)
