--- conflicted
+++ resolved
@@ -360,17 +360,6 @@
             weight_loader_disable_mmap = global_server_args_dict.get(
                 "weight_loader_disable_mmap"
             )
-<<<<<<< HEAD
-            if ENABLE_WEIGHTS_PREFETCH or self.load_config.load_format == LoadFormat.PREFETCH_AUTO:
-                prefetch_weight_files(hf_weights_files)
-            weights_iterator = safetensors_weights_iterator(
-                hf_weights_files, disable_mmap=weight_loader_disable_mmap
-            )
-        else:
-            if ENABLE_WEIGHTS_PREFETCH or self.load_config.load_format == LoadFormat.PREFETCH_AUTO:
-                prefetch_weight_files(hf_weights_files)
-            weights_iterator = pt_weights_iterator(hf_weights_files)
-=======
 
             if extra_config.get("enable_multithread_load"):
                 weights_iterator = multi_thread_safetensors_weights_iterator(
@@ -381,6 +370,8 @@
                     disable_mmap=weight_loader_disable_mmap,
                 )
             else:
+                if ENABLE_WEIGHTS_PREFETCH or self.load_config.load_format == LoadFormat.PREFETCH_AUTO:
+                    prefetch_weight_files(hf_weights_files)
                 weights_iterator = safetensors_weights_iterator(
                     hf_weights_files, disable_mmap=weight_loader_disable_mmap
                 )
@@ -394,8 +385,9 @@
                     ),
                 )
             else:
+                if ENABLE_WEIGHTS_PREFETCH or self.load_config.load_format == LoadFormat.PREFETCH_AUTO:
+                    prefetch_weight_files(hf_weights_files)
                 weights_iterator = pt_weights_iterator(hf_weights_files)
->>>>>>> 57ab7769
 
         # Apply the prefix.
         return ((source.prefix + name, tensor) for (name, tensor) in weights_iterator)
