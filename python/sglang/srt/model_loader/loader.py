# Adapted from https://github.com/vllm-project/vllm/blob/v0.6.3.post1/vllm/model_executor/model_loader/loader.py

# ruff: noqa: SIM117
import collections
import concurrent
import dataclasses
import fnmatch
import glob
import json
import logging
import math
import os
import time
from abc import ABC, abstractmethod
from concurrent.futures import ThreadPoolExecutor
from contextlib import contextmanager
from typing import Any, Dict, Generator, Iterable, List, Optional, Tuple, cast

import huggingface_hub
import numpy as np
import safetensors.torch
import torch
from huggingface_hub import HfApi, hf_hub_download
from torch import nn
from tqdm.auto import tqdm
from transformers import AutoModelForCausalLM
from transformers.utils import SAFE_WEIGHTS_INDEX_NAME

from sglang.srt.configs.device_config import DeviceConfig
from sglang.srt.configs.load_config import LoadConfig, LoadFormat
from sglang.srt.configs.model_config import ModelConfig
from sglang.srt.connector import (
    ConnectorType,
    create_remote_connector,
    get_connector_type,
)
from sglang.srt.connector.utils import parse_model_name
from sglang.srt.distributed import (
    get_tensor_model_parallel_rank,
    get_tensor_model_parallel_world_size,
)
from sglang.srt.layers.quantization.base_config import QuantizationConfig
from sglang.srt.model_loader.utils import (
    get_model_architecture,
    set_default_torch_dtype,
)
from sglang.srt.model_loader.weight_utils import (
    _BAR_FORMAT,
    download_safetensors_index_file_from_hf,
    download_weights_from_hf,
    filter_duplicate_safetensors_files,
    filter_files_not_needed_for_inference,
    get_gguf_extra_tensor_names,
    get_quant_config,
    gguf_quant_weights_iterator,
    initialize_dummy_weights,
    multi_thread_pt_weights_iterator,
    multi_thread_safetensors_weights_iterator,
    np_cache_weights_iterator,
    pt_weights_iterator,
    safetensors_weights_iterator,
    set_runai_streamer_env,
    prefetch_weight_files,
)
from sglang.srt.utils import (
    get_bool_env_var,
    get_device_capability,
    is_npu,
    is_pin_memory_available,
    set_weight_attrs,
)

<<<<<<< HEAD
ENABLE_WEIGHTS_PREFETCH = get_bool_env_var("SGLANG_ENABLE_WEIGHTS_PREFETCH", "true")
=======
_is_npu = is_npu()

>>>>>>> 49a5915f

@contextmanager
def device_loading_context(module: torch.nn.Module, target_device: torch.device):
    if target_device.type == "cpu":
        # If target is CPU, no need to move anything
        yield module
        return

    original_device_states: Dict[str, torch.device] = {}

    # Store original device states and move parameters to GPU if they're on CPU
    for name, p in module.named_parameters():
        if p.device.type == "cpu":
            original_device_states[name] = p.device
            p.data = p.data.to(target_device)
        # Parameters already on target device are not touched

    try:
        yield module

    finally:
        # Restore parameters to their original devices, ignoring new parameters
        pin_memory = is_pin_memory_available()
        for name, p in module.named_parameters():
            if name in original_device_states:
                original_device: torch.device = original_device_states[name]
                if original_device.type == "cpu":
                    # `torch.empty_like` does not support `pin_memory` argument
                    cpu_data = torch.empty_strided(
                        size=p.data.size(),
                        stride=p.data.stride(),
                        dtype=p.data.dtype,
                        layout=p.data.layout,
                        device="cpu",
                        pin_memory=pin_memory,
                    )
                    cpu_data.copy_(p.data)
                    p.data = cpu_data
                else:
                    p.data = p.data.to(original_device)
        # New parameters or parameters already on target device are untouched


logger = logging.getLogger(__name__)


def _get_quantization_config(
    model_config: ModelConfig,
    load_config: LoadConfig,
    packed_modules_mapping: Dict[str, List[str]],
) -> Optional[QuantizationConfig]:
    """Get the quantization config."""
    if model_config.quantization is not None:
        quant_config = get_quant_config(
            model_config, load_config, packed_modules_mapping
        )
        # (yizhang2077) workaround for nvidia/Llama-4-Maverick-17B-128E-Eagle3
        if quant_config is None:
            return None
        if not _is_npu:
            major, minor = get_device_capability()

            if major is not None and minor is not None:
                assert 0 <= minor < 10
                capability = major * 10 + minor
                if capability < quant_config.get_min_capability():
                    raise ValueError(
                        f"The quantization method {model_config.quantization} "
                        "is not supported for the current GPU. "
                        f"Minimum capability: {quant_config.get_min_capability()}. "
                        f"Current capability: {capability}."
                    )
        supported_dtypes = quant_config.get_supported_act_dtypes()
        if model_config.dtype not in supported_dtypes:
            raise ValueError(
                f"{model_config.dtype} is not supported for quantization "
                f"method {model_config.quantization}. Supported dtypes: "
                f"{supported_dtypes}"
            )
        return quant_config
    return None


def _initialize_model(
    model_config: ModelConfig,
    load_config: LoadConfig,
) -> nn.Module:
    """Initialize a model with the given configurations."""
    model_class, _ = get_model_architecture(model_config)
    packed_modules_mapping = getattr(model_class, "packed_modules_mapping", {})
    if _is_npu:
        packed_modules_mapping["fused_qkv_a_proj_with_mqa"] = [
            "q_a_proj",
            "kv_a_proj_with_mqa",
        ]
        packed_modules_mapping["qkv_proj"] = ["q_proj", "k_proj", "v_proj"]
        packed_modules_mapping["gate_up_proj"] = ["gate_proj", "up_proj"]
    quant_config = _get_quantization_config(
        model_config, load_config, packed_modules_mapping
    )
    return model_class(
        config=model_config.hf_config,
        quant_config=quant_config,
    )


class BaseModelLoader(ABC):
    """Base class for model loaders."""

    def __init__(self, load_config: LoadConfig):
        self.load_config = load_config

    @abstractmethod
    def download_model(self, model_config: ModelConfig) -> None:
        """Download a model so that it can be immediately loaded."""
        raise NotImplementedError

    @abstractmethod
    def load_model(
        self,
        *,
        model_config: ModelConfig,
        device_config: DeviceConfig,
    ) -> nn.Module:
        """Load a model with the given configurations."""
        raise NotImplementedError


class DefaultModelLoader(BaseModelLoader):
    """Model loader that can load different file types from disk."""

    # default number of thread when enable multithread weight loading
    DEFAULT_NUM_THREADS = 8

    @dataclasses.dataclass
    class Source:
        """A source for weights."""

        model_or_path: str
        """The model ID or path."""

        revision: Optional[str]
        """The optional model revision."""

        prefix: str = ""
        """A prefix to prepend to all weights."""

        fall_back_to_pt: bool = True
        """Whether .pt weights can be used."""

        @classmethod
        def init_new(cls, model_config: ModelConfig, model):
            return cls(
                model_config.model_path,
                model_config.revision,
                prefix="",
                fall_back_to_pt=getattr(model, "fall_back_to_pt_during_load", True),
            )

    def __init__(self, load_config: LoadConfig):
        super().__init__(load_config)
        extra_config = load_config.model_loader_extra_config
        allowed_keys = {"enable_multithread_load", "num_threads"}
        unexpected_keys = set(extra_config.keys()) - allowed_keys

        if unexpected_keys:
            raise ValueError(
                f"Unexpected extra config keys for load format "
                f"{load_config.load_format}: "
                f"{unexpected_keys}"
            )

    def _maybe_download_from_modelscope(
        self, model: str, revision: Optional[str]
    ) -> Optional[str]:
        """Download model from ModelScope hub if SGLANG_USE_MODELSCOPE is True.

        Returns the path to the downloaded model, or None if the model is not
        downloaded from ModelScope."""
        if get_bool_env_var("SGLANG_USE_MODELSCOPE"):
            # download model from ModelScope hub,
            # lazy import so that modelscope is not required for normal use.
            # pylint: disable=C.
            from modelscope.hub.snapshot_download import snapshot_download

            if not os.path.exists(model):
                model_path = snapshot_download(
                    model_id=model,
                    cache_dir=self.load_config.download_dir,
                    local_files_only=huggingface_hub.constants.HF_HUB_OFFLINE,
                    revision=revision,
                    ignore_file_pattern=self.load_config.ignore_patterns,
                )
            else:
                model_path = model
            return model_path
        return None

    def _prepare_weights(
        self, model_name_or_path: str, revision: Optional[str], fall_back_to_pt: bool
    ) -> Tuple[str, List[str], bool]:
        """Prepare weights for the model.

        If the model is not local, it will be downloaded."""
        model_name_or_path = (
            self._maybe_download_from_modelscope(model_name_or_path, revision)
            or model_name_or_path
        )

        is_local = os.path.isdir(model_name_or_path)
        load_format = self.load_config.load_format
        use_safetensors = False
        index_file = SAFE_WEIGHTS_INDEX_NAME
        # Some quantized models use .pt files for storing the weights.
        if load_format == LoadFormat.AUTO or load_format == LoadFormat.PREFETCH_AUTO:
            allow_patterns = ["*.safetensors", "*.bin"]
        elif load_format == LoadFormat.SAFETENSORS:
            use_safetensors = True
            allow_patterns = ["*.safetensors"]
        elif load_format == LoadFormat.MISTRAL:
            use_safetensors = True
            allow_patterns = ["consolidated*.safetensors"]
            index_file = "consolidated.safetensors.index.json"
        elif load_format == LoadFormat.PT:
            allow_patterns = ["*.pt"]
        elif load_format == LoadFormat.NPCACHE:
            allow_patterns = ["*.bin"]
        else:
            raise ValueError(f"Unknown load_format: {load_format}")

        if fall_back_to_pt:
            allow_patterns += ["*.pt"]

        if not is_local:
            hf_folder = download_weights_from_hf(
                model_name_or_path,
                self.load_config.download_dir,
                allow_patterns,
                revision,
                ignore_patterns=self.load_config.ignore_patterns,
            )
        else:
            hf_folder = model_name_or_path

        hf_weights_files: List[str] = []
        for pattern in allow_patterns:
            hf_weights_files += glob.glob(os.path.join(hf_folder, pattern))
            if len(hf_weights_files) > 0:
                if pattern == "*.safetensors":
                    use_safetensors = True
                break

        if use_safetensors:
            # For models like Mistral-7B-Instruct-v0.3
            # there are both sharded safetensors files and a consolidated
            # safetensors file. Using both breaks.
            # Here, we download the `model.safetensors.index.json` and filter
            # any files not found in the index.
            if not is_local:
                download_safetensors_index_file_from_hf(
                    model_name_or_path,
                    index_file,
                    self.load_config.download_dir,
                    revision,
                )
            hf_weights_files = filter_duplicate_safetensors_files(
                hf_weights_files, hf_folder, index_file
            )
        else:
            hf_weights_files = filter_files_not_needed_for_inference(hf_weights_files)

        if len(hf_weights_files) == 0:
            raise RuntimeError(
                f"Cannot find any model weights with `{model_name_or_path}`"
            )

        return hf_folder, hf_weights_files, use_safetensors

    def _get_weights_iterator(
        self, source: "Source"
    ) -> Generator[Tuple[str, torch.Tensor], None, None]:
        """Get an iterator for the model weights based on the load format."""
        extra_config = self.load_config.model_loader_extra_config
        hf_folder, hf_weights_files, use_safetensors = self._prepare_weights(
            source.model_or_path, source.revision, source.fall_back_to_pt
        )
        if self.load_config.load_format == LoadFormat.NPCACHE:
            # Currently np_cache only support *.bin checkpoints
            assert use_safetensors is False
            weights_iterator = np_cache_weights_iterator(
                source.model_or_path,
                self.load_config.download_dir,
                hf_folder,
                hf_weights_files,
            )
        elif use_safetensors:
            from sglang.srt.managers.schedule_batch import global_server_args_dict

            weight_loader_disable_mmap = global_server_args_dict.get(
                "weight_loader_disable_mmap"
            )

            if extra_config.get("enable_multithread_load"):
                weights_iterator = multi_thread_safetensors_weights_iterator(
                    hf_weights_files,
                    max_workers=extra_config.get(
                        "num_threads", self.DEFAULT_NUM_THREADS
                    ),
                    disable_mmap=weight_loader_disable_mmap,
                )
            else:
                if ENABLE_WEIGHTS_PREFETCH or self.load_config.load_format == LoadFormat.PREFETCH_AUTO:
                    prefetch_weight_files(hf_weights_files)
                weights_iterator = safetensors_weights_iterator(
                    hf_weights_files, disable_mmap=weight_loader_disable_mmap
                )

        else:
            if extra_config.get("enable_multithread_load"):
                weights_iterator = multi_thread_pt_weights_iterator(
                    hf_weights_files,
                    max_workers=extra_config.get(
                        "num_threads", self.DEFAULT_NUM_THREADS
                    ),
                )
            else:
                if ENABLE_WEIGHTS_PREFETCH or self.load_config.load_format == LoadFormat.PREFETCH_AUTO:
                    prefetch_weight_files(hf_weights_files)
                weights_iterator = pt_weights_iterator(hf_weights_files)

        # Apply the prefix.
        return ((source.prefix + name, tensor) for (name, tensor) in weights_iterator)

    def _get_all_weights(
        self,
        model_config: ModelConfig,
        model: nn.Module,
    ) -> Generator[Tuple[str, torch.Tensor], None, None]:

        primary_weights = DefaultModelLoader.Source.init_new(model_config, model)
        yield from self._get_weights_iterator(primary_weights)

        secondary_weights = cast(
            Iterable[DefaultModelLoader.Source], getattr(model, "secondary_weights", ())
        )
        for source in secondary_weights:
            yield from self._get_weights_iterator(source)

    def download_model(self, model_config: ModelConfig) -> None:
        self._prepare_weights(
            model_config.model_path, model_config.revision, fall_back_to_pt=True
        )

    def load_model(
        self,
        *,
        model_config: ModelConfig,
        device_config: DeviceConfig,
    ) -> nn.Module:
        target_device = torch.device(device_config.device)
        with set_default_torch_dtype(model_config.dtype):
            with target_device:
                model = _initialize_model(
                    model_config,
                    self.load_config,
                )

            self.load_weights_and_postprocess(
                model, self._get_all_weights(model_config, model), target_device
            )

        return model.eval()

    @staticmethod
    def load_weights_and_postprocess(model, weights, target_device):
        model.load_weights(weights)

        for _, module in model.named_modules():
            quant_method = getattr(module, "quant_method", None)
            if quant_method is not None:
                # When quant methods need to process weights after loading
                # (for repacking, quantizing, etc), they expect parameters
                # to be on the global target device. This scope is for the
                # case where cpu offloading is used, where we will move the
                # parameters onto device for processing and back off after.
                with device_loading_context(module, target_device):
                    quant_method.process_weights_after_loading(module)


class LayeredModelLoader(DefaultModelLoader):
    """Model loader that loads weights layer by layer so that one can quantize a
    layer before loading another to make the peak memory envelope smaller."""

    def __init__(self, load_config: LoadConfig):
        # Back to the default load format
        load_config.load_format = LoadFormat.AUTO
        super().__init__(load_config)

    def load_model(
        self,
        *,
        model_config: ModelConfig,
        device_config: DeviceConfig,
    ) -> nn.Module:
        from sglang.srt.layers.torchao_utils import apply_torchao_config_to_model
        from sglang.srt.managers.schedule_batch import global_server_args_dict

        torchao_config = global_server_args_dict.get("torchao_config")
        target_device = torch.device(device_config.device)

        with set_default_torch_dtype(model_config.dtype):
            # Create model on meta device
            with torch.device("meta"):
                model = _initialize_model(
                    model_config,
                    self.load_config,
                )

            # Check model's layered load support
            if not hasattr(model, "load_weights_to_module"):
                raise ValueError(
                    "LayeredModelLoader requires the model to have a "
                    "`load_weights_to_module` method. "
                    f"{model_config.model_path} does not support it."
                )

            # Get all weights from disk
            weights = self._get_all_weights(model_config, model)

            # Helper function to recursively fill the weights of a module
            def fill_module(module, fqn: List[str], weights):
                """
                fqn: list of strings representing the fully qualified name of `module`.
                """
                # Layer by layer
                for name, submod in module.named_children():
                    fill_module(submod, fqn + [name], weights)

                # First materialize on target device
                module.to_empty(device=target_device, recurse=False)
                fqn_path = ".".join(fqn)
                # Fill weights
                model.load_weights_to_module(
                    fqn_path,
                    weights,
                )
                # Quantize weights if applicable
                if torchao_config and "proj" in fqn_path:
                    # Note: `None` here is needed to indicate no filter, see
                    # `apply_torchao_config_to_model` for details.
                    apply_torchao_config_to_model(module, torchao_config, None)

            # Start calling on root module
            fill_module(model, [], weights)

        if torchao_config:
            model.torchao_applied = True

        return model.eval()


class DummyModelLoader(BaseModelLoader):
    """Model loader that will set model weights to random values."""

    def __init__(self, load_config: LoadConfig):
        super().__init__(load_config)
        if load_config.model_loader_extra_config:
            raise ValueError(
                f"Model loader extra config is not supported for "
                f"load format {load_config.load_format}"
            )

    def download_model(self, model_config: ModelConfig) -> None:
        pass  # Nothing to download

    def load_model(
        self,
        *,
        model_config: ModelConfig,
        device_config: DeviceConfig,
    ) -> nn.Module:

        if get_bool_env_var("SGL_CPU_QUANTIZATION"):
            return load_model_with_cpu_quantization(
                self, model_config=model_config, device_config=device_config
            )

        with set_default_torch_dtype(model_config.dtype):
            with torch.device(device_config.device):
                model = _initialize_model(
                    model_config,
                    self.load_config,
                )

            for _, module in model.named_modules():
                quant_method = getattr(module, "quant_method", None)
                if quant_method is not None:
                    quant_method.process_weights_after_loading(module)

            # NOTE(woosuk): For accurate performance evaluation, we assign
            # random values to the weights.
            initialize_dummy_weights(model)

            # Model weight loading consists of two stages:
            # 1. Initial weight loading.
            # 2. Post-processing of weights, including assigning specific member variables.
            # For `dummy_init`, only the second stage is required.
            if hasattr(model, "post_load_weights"):
                model.post_load_weights()

        return model.eval()


class ShardedStateLoader(BaseModelLoader):
    """
    Model loader that directly loads each worker's model state dict, which
    enables a fast load path for large tensor-parallel models where each worker
    only needs to read its own shard rather than the entire checkpoint. See
    `examples/runtime/engine/save_sharded_state.py` for creating a sharded checkpoint.
    """

    DEFAULT_PATTERN = "model-rank-{rank}-part-{part}.safetensors"

    def __init__(self, load_config: LoadConfig):
        super().__init__(load_config)
        extra_config = (
            {}
            if load_config.model_loader_extra_config is None
            else load_config.model_loader_extra_config.copy()
        )
        self.pattern = extra_config.pop("pattern", self.DEFAULT_PATTERN)
        if extra_config:
            raise ValueError(
                f"Unexpected extra config keys for load format "
                f"{load_config.load_format}: "
                f"{load_config.model_loader_extra_config.keys()}"
            )

    @staticmethod
    def _filter_subtensors(tensors: Dict[str, torch.Tensor]) -> Dict[str, torch.Tensor]:
        """
        Filter out all tensors that share the same memory or a subset of the
        memory of another tensor.
        """
        same_storage_groups: Dict[Any, List[Tuple[str, torch.Tensor]]] = (
            collections.defaultdict(list)
        )
        for key, tensor in tensors.items():
            if tensor.numel():
                ptr = tensor.untyped_storage().data_ptr()
                same_storage_groups[tensor.device, ptr].append((key, tensor))

        def get_end_ptr(tensor: torch.Tensor) -> int:
            return tensor.view(-1)[-1].data_ptr() + tensor.element_size()

        result: Dict[str, torch.Tensor] = {}
        for group in same_storage_groups.values():
            for k, t in group:
                a, b = t.data_ptr(), get_end_ptr(t)
                for k2, t2 in group:
                    if not t2.is_contiguous():
                        continue
                    a2, b2 = t2.data_ptr(), get_end_ptr(t2)
                    if a < a2 or b2 < b:
                        continue
                    if a2 < a or b < b2 or not t.is_contiguous():
                        break  # t2 covers strictly more memory than t.
                    if k2 < k:
                        # Same tensors, keep the one with the smaller key.
                        break
                else:
                    result[k] = t
        return result

    def _prepare_weights(self, model_name_or_path: str, revision: Optional[str]):
        if os.path.isdir(model_name_or_path):
            return model_name_or_path
        else:
            allow_patterns = ["*.safetensors"]
            return download_weights_from_hf(
                model_name_or_path,
                self.load_config.download_dir,
                allow_patterns,
                revision,
                ignore_patterns=self.load_config.ignore_patterns,
            )

    def download_model(self, model_config: ModelConfig) -> None:
        self._prepare_weights(model_config.model_path, model_config.revision)

    def load_model(
        self,
        *,
        model_config: ModelConfig,
        device_config: DeviceConfig,
    ) -> nn.Module:
        from safetensors.torch import safe_open

        from sglang.srt.distributed import get_tensor_model_parallel_rank

        local_model_path = self._prepare_weights(
            model_config.model_path, model_config.revision
        )

        with set_default_torch_dtype(model_config.dtype):
            with torch.device(device_config.device):
                model = _initialize_model(model_config, self.load_config)
                for _, module in model.named_modules():
                    quant_method = getattr(module, "quant_method", None)
                    if quant_method is not None:
                        quant_method.process_weights_after_loading(module)
            rank = get_tensor_model_parallel_rank()
            pattern = os.path.join(
                local_model_path,
                self.pattern.format(rank=rank, part="*"),
            )
            filepaths = glob.glob(pattern)
            if not filepaths:
                # TODO: support un-sharded checkpoints too
                raise ValueError(
                    f"Could not find checkpoint files '{pattern}', only "
                    f"pre-sharded checkpoints are currently supported!"
                )
            state_dict = self._filter_subtensors(model.state_dict())
            for path in filepaths:
                with safe_open(path, framework="pt") as f:
                    for key in f.keys():  # noqa: SIM118
                        tensor = f.get_tensor(key)
                        # If loading with LoRA enabled, additional padding may
                        # be added to certain parameters. We only load into a
                        # narrowed view of the parameter data.
                        param_data = state_dict[key].data
                        param_shape = state_dict[key].shape
                        for dim, size in enumerate(tensor.shape):
                            if size < param_shape[dim]:
                                param_data = param_data.narrow(dim, 0, size)
                        if tensor.shape != param_shape:
                            logger.warning(
                                "loading tensor of shape %s into "
                                "parameter '%s' of shape %s",
                                tensor.shape,
                                key,
                                param_shape,
                            )
                        param_data.copy_(tensor)
                        state_dict.pop(key)
            if state_dict:
                raise ValueError(f"Missing keys {tuple(state_dict)} in loaded state!")
        return model.eval()

    @staticmethod
    def save_model(
        model: torch.nn.Module,
        path: str,
        pattern: Optional[str] = None,
        max_size: Optional[int] = None,
    ) -> None:
        from safetensors.torch import save_file

        from sglang.srt.distributed import get_tensor_model_parallel_rank

        if pattern is None:
            pattern = ShardedStateLoader.DEFAULT_PATTERN
        rank = get_tensor_model_parallel_rank()
        part_idx = 0
        total_size = 0
        state_dict = ShardedStateLoader._filter_subtensors(model.state_dict())
        state_dict_part: Dict[str, torch.Tensor] = {}
        for key, tensor in state_dict.items():
            param_size = tensor.nelement() * tensor.element_size()
            if max_size is not None and total_size + param_size > max_size:
                filename = pattern.format(rank=rank, part=part_idx)
                save_file(
                    state_dict_part,
                    os.path.join(path, filename),
                )
                part_idx += 1
                total_size = 0
                state_dict_part = {}
            state_dict_part[key] = tensor
            total_size += param_size
        if len(state_dict_part) > 0:
            filename = pattern.format(rank=rank, part=part_idx)
            save_file(
                state_dict_part,
                os.path.join(path, filename),
            )


class BitsAndBytesModelLoader(BaseModelLoader):
    """Model loader to load model weights with BitAndBytes quantization."""

    possible_config_file_names = ["adapter_config.json"]

    default_target_modules = [
        ".gate_proj.",
        ".down_proj.",
        ".up_proj.",
        ".q_proj.",
        ".k_proj.",
        ".v_proj.",
        ".o_proj.",
        ".fc1.",
        ".fc2.",
        ".dense.",
        ".query_key_value.",
        ".qkv_proj.",
        ".dense_h_to_4h.",
        ".dense_4h_to_h.",
        ".out_proj.",
    ]

    def __init__(self, load_config: LoadConfig):
        super().__init__(load_config)

        # we don't need to quantize the whole model, only the target modules
        # that are specified in the adapter config file. If the adapter config
        # file is not provided, we will quantize the default modules.
        if (
            not load_config.model_loader_extra_config
            or "qlora_adapter_name_or_path" not in load_config.model_loader_extra_config
        ):
            self.target_modules = []
            return

        qlora_adapter = load_config.model_loader_extra_config[
            "qlora_adapter_name_or_path"
        ]

        config_file_path = self._get_config_file(qlora_adapter)

        with open(config_file_path, "r") as f:
            config = json.load(f)
            self.target_modules = config["target_modules"]

    def _get_config_file(self, qlora_adapter: str) -> str:
        is_local = os.path.isdir(qlora_adapter)
        config_file_path = None
        if is_local:
            for file in self.possible_config_file_names:
                config_file_path = os.path.join(qlora_adapter, file)
                if os.path.exists(config_file_path):
                    break
        else:
            hf_api = HfApi()
            repo_files = hf_api.list_repo_files(repo_id=qlora_adapter)
            for file in self.possible_config_file_names:
                if file in repo_files:
                    config_file_path = hf_hub_download(
                        repo_id=qlora_adapter, filename=file
                    )
                    break

        if not config_file_path:
            raise ValueError(f"Cannot find adapter config file in {qlora_adapter}")

        return config_file_path

    def _get_weight_files(
        self,
        model_name_or_path: str,
        allowed_patterns: List[str],
        revision: Optional[str] = None,
    ) -> Tuple[List[str], str]:
        """Retrieve weight files. Download the files if necessary.

        Return the weight files and the file pattern."""
        is_local = os.path.isdir(model_name_or_path)

        if is_local:
            for pattern in allowed_patterns:
                weight_files = glob.glob(os.path.join(model_name_or_path, pattern))
                if weight_files:
                    return weight_files, pattern
        else:
            hf_api = HfApi()
            repo_files = hf_api.list_repo_files(repo_id=model_name_or_path)
            for pattern in allowed_patterns:
                matching_files = fnmatch.filter(repo_files, pattern)
                if matching_files:
                    hf_folder = download_weights_from_hf(
                        model_name_or_path,
                        self.load_config.download_dir,
                        [pattern],
                        revision,
                        ignore_patterns=self.load_config.ignore_patterns,
                    )
                    return glob.glob(os.path.join(hf_folder, pattern)), pattern

        raise RuntimeError(f"No model weights found in: `{model_name_or_path}`")

    def _prepare_weights(
        self, model_name_or_path: str, revision: Optional[str]
    ) -> Tuple[List[str], bool]:
        """Prepare weight files for the model."""

        allowed_patterns = ["*.safetensors", "*.bin", "*.pt"]

        hf_weights_files, matched_pattern = self._get_weight_files(
            model_name_or_path, allowed_patterns, revision
        )

        if matched_pattern != "*.safetensors":
            hf_weights_files = filter_files_not_needed_for_inference(hf_weights_files)

        if len(hf_weights_files) == 0:
            raise RuntimeError(
                f"Cannot find any model weights with `{model_name_or_path}`"
            )

        return hf_weights_files, matched_pattern == "*.safetensors"

    def _hf_weight_iter(self, hf_weights_files, use_safetensors: bool):
        if use_safetensors:
            return safetensors_weights_iterator(hf_weights_files)
        else:
            return pt_weights_iterator(hf_weights_files)

    def _get_quantized_weights_iterator(
        self,
        model_name_or_path: str,
        revision: Optional[str],
        pre_quant: bool,
        load_8bit: bool,
    ) -> Tuple[Generator[Tuple[str, torch.Tensor], None, None], Dict[str, Any]]:
        """Get an iterator to the model weights with bitsandbytes quantization,
        as well as the quantization state dictionary."""

        # only load the bitsandbytes module when needed
        try:
            import bitsandbytes

            if bitsandbytes.__version__ < "0.44.0":
                raise ImportError(
                    "bitsandbytes version is wrong. Please "
                    "install bitsandbytes>=0.44.0."
                )
        except ImportError as err:
            raise ImportError(
                "Please install bitsandbytes>=0.44.0 via "
                "`pip install bitsandbytes>=0.44.0` to use "
                "bitsandbytes quantizer."
            ) from err

        hf_weights_files, use_safetensors = self._prepare_weights(
            model_name_or_path, revision
        )

        quant_state_dict: Dict[str, Any] = {}

        if pre_quant:
            if load_8bit:
                return (
                    self._quantized_8bit_generator(
                        hf_weights_files, use_safetensors, quant_state_dict
                    ),
                    quant_state_dict,
                )
            else:
                return (
                    self._quantized_4bit_generator(
                        hf_weights_files, use_safetensors, quant_state_dict
                    ),
                    quant_state_dict,
                )

        return (
            self._unquantized_generator(
                hf_weights_files, use_safetensors, quant_state_dict
            ),
            quant_state_dict,
        )

    def _is_8bit_weight_name(self, weight_name: str):
        quantized_suffix = {".scb", ".weight_format"}
        return any(weight_name.lower().endswith(suffix) for suffix in quantized_suffix)

    def _is_4bit_weight_name(self, weight_name: str):
        quantized_suffix = {
            "absmax",
            "quant_map",
            "nested_absmax",
            "nested_quant_map",
            "bitsandbytes",
        }
        suffix = weight_name.split(".")[-1]
        return any(q_suffix in suffix for q_suffix in quantized_suffix)

    def _quantized_8bit_generator(
        self, hf_weights_files, use_safetensors, quant_state_dict
    ) -> Generator:
        for weight_name, weight_tensor in self._hf_weight_iter(
            hf_weights_files, use_safetensors
        ):
            if not weight_name.lower().endswith(".scb"):
                continue

            weight_key = weight_name.lower().replace(".scb", ".weight")
            quant_state_dict[weight_key] = weight_tensor

        for weight_name, weight_tensor in self._hf_weight_iter(
            hf_weights_files, use_safetensors
        ):
            if self._is_8bit_weight_name(weight_name):
                continue

            if weight_name in quant_state_dict:
                set_weight_attrs(weight_tensor, {"load_in_8bit": True})
                yield weight_name, weight_tensor
            else:
                yield weight_name, weight_tensor

    def _quantized_4bit_generator(
        self, hf_weights_files, use_safetensors, quant_state_dict
    ) -> Generator:
        from bitsandbytes.functional import QuantState

        # First iterate over all quant state weights
        weight_iterator = self._hf_weight_iter(hf_weights_files, use_safetensors)
        temp_state_dict = {}
        for weight_name, weight_tensor in weight_iterator:
            if not self._is_4bit_weight_name(weight_name):
                continue
            # bitsandbytes library requires
            # weight.quant_state.bitsandbytes__* in CPU
            if "quant_state.bitsandbytes" in weight_name:
                temp_state_dict[weight_name] = weight_tensor.cpu().data
            else:
                temp_state_dict[weight_name] = weight_tensor

        # Closure to parse quant_state for each prequant weight
        def _parse_quant_state(param_name: str, temp_state_dict: Dict) -> QuantState:
            quant_state = {}
            for k in temp_state_dict:
                if param_name + "." in k:
                    quant_state[k] = temp_state_dict[k]

            return QuantState.from_dict(quant_state, device="cuda")

        # Second iterate over all prequant and normal weights
        # pre quantized weights would have a quant_state
        for weight_name, weight_tensor in self._hf_weight_iter(
            hf_weights_files, use_safetensors
        ):

            if self._is_4bit_weight_name(weight_name):
                continue

            if (f"{weight_name}.quant_state.bitsandbytes__nf4" in temp_state_dict) or (
                f"{weight_name}.quant_state.bitsandbytes__fp4" in temp_state_dict
            ):
                quant_state = _parse_quant_state(weight_name, temp_state_dict)
                quant_state_dict[weight_name] = quant_state
                yield weight_name, weight_tensor
            else:
                yield weight_name, weight_tensor

    def _unquantized_generator(
        self, hf_weights_files, use_safetensors, quant_state_dict
    ) -> Generator:
        from bitsandbytes.functional import quantize_4bit

        tp_size = get_tensor_model_parallel_world_size()
        tp_rank = get_tensor_model_parallel_rank()

        for weight_name, weight_tensor in self._hf_weight_iter(
            hf_weights_files, use_safetensors
        ):

            if any(
                target_module in weight_name for target_module in self.target_modules
            ) and weight_name.endswith(".weight"):
                weight_name = weight_name.replace(".weight", ".qweight")

                if any(
                    module in weight_name
                    for module in self.column_parallel_weights_modules
                ):

                    total_size = weight_tensor.size(-1)
                    start_index = total_size // tp_size * tp_rank
                    end_index = total_size // tp_size * (tp_rank + 1)
                    weight_sub_tensor = weight_tensor[..., start_index:end_index]

                else:
                    total_size = weight_tensor.size(0)
                    start_index = total_size // tp_size * tp_rank
                    end_index = total_size // tp_size * (tp_rank + 1)
                    weight_sub_tensor = weight_tensor[start_index:end_index, ...]

                # bitsandbytes requires data in GPU
                if weight_sub_tensor.is_cuda:
                    loaded_weight = weight_sub_tensor
                else:
                    loaded_weight = weight_sub_tensor.cuda()

                # remove the following after the issue is fixed:
                # https://github.com/bitsandbytes-foundation/bitsandbytes/issues/1342
                if loaded_weight.is_contiguous() is False:
                    loaded_weight = loaded_weight.contiguous()

                with set_default_torch_dtype(torch.float32):
                    processed_weight, quant_state = quantize_4bit(
                        loaded_weight, compress_statistics=True, quant_type="nf4"
                    )

                quant_state_dict[weight_name] = quant_state
            else:
                processed_weight = weight_tensor

            yield weight_name, processed_weight

    def _load_weights(self, model_config: ModelConfig, model: nn.Module) -> None:
        if not hasattr(model, "load_weights"):
            raise AttributeError(
                "The required method 'load_weights' is not defined in class"
                f" {type(model).__name__}."
            )

        if not hasattr(model, "bitsandbytes_stacked_params_mapping"):
            raise AttributeError(
                f"Model {type(model).__name__} does not support BitsAndBytes "
                "quantization yet."
            )

        if len(self.target_modules) == 0:
            if hasattr(model, "default_bitsandbytes_target_modules"):
                self.target_modules = model.default_bitsandbytes_target_modules
            else:
                self.target_modules = self.default_target_modules

        if hasattr(model, "column_parallel_weights_modules"):
            self.column_parallel_weights_modules = model.column_parallel_weights_modules
        else:
            self.column_parallel_weights_modules = []

        self.model_type = type(model).__name__

        logger.info(
            "Loading weights with BitsAndBytes quantization. " " May take a while ..."
        )

        quant_config = getattr(model_config.hf_config, "quantization_config", None)

        pre_quant = False
        if quant_config is not None:
            quant_method = quant_config.get("quant_method")
            if quant_method == "bitsandbytes":
                pre_quant = True
            else:
                raise ValueError(
                    f"BitsAndBytes loader does not support {quant_method} "
                    "quantization"
                )

        # The quant_states in pre_quantized models cannot work with a split
        # weight tensor. So TP does not work with pre_quantized bnb models.
        if pre_quant and get_tensor_model_parallel_world_size() > 1:
            raise ValueError(
                "Prequant BitsAndBytes models with TP is not supported."
                "Please try with PP."
            )

        load_8bit = False
        if pre_quant:
            load_8bit = quant_config.get("load_in_8bit", False)

        qweight_iterator, quant_state_dict = self._get_quantized_weights_iterator(
            model_config.model_path, model_config.revision, pre_quant, load_8bit
        )

        model.load_weights(qweight_iterator)

        torch.cuda.empty_cache()

        param_dict = dict(model.named_parameters())
        stacked_quant_state_dict: Dict[str, Dict[int, Any]] = {}
        model_type = model_config.hf_config.model_type
        for quant_param_name in quant_state_dict:
            non_stacked_param_name = quant_param_name
            if model_type == "mllama" and "vision_model" in quant_param_name:
                # adapt to VisionAttention
                quant_param_name = quant_param_name.replace(
                    "self_attn.o_proj", "self_attn.proj"
                )
            shard_index = 0
            for shard_name, (
                weight_name,
                index,
            ) in model.bitsandbytes_stacked_params_mapping.items():
                if (
                    model_type in ["qwen2_vl", "qwen2_5_vl"]
                    and "visual" in quant_param_name
                ):
                    break
                if shard_name in quant_param_name:
                    shard_index = index
                    quant_param_name = quant_param_name.replace(shard_name, weight_name)
                    break

            if (
                model_type in ["qwen2_vl", "qwen2_5_vl"]
                and "visual" in quant_param_name
            ):
                quant_param_name = quant_param_name.replace(
                    r"attn.qkv.", r"attn.qkv_proj."
                )

            if quant_param_name not in param_dict:
                raise ValueError(
                    f"Parameter {quant_param_name} not found in the model."
                )

            if quant_param_name not in stacked_quant_state_dict:
                stacked_quant_state_dict[quant_param_name] = {}

            stacked_quant_state_dict[quant_param_name][shard_index] = quant_state_dict[
                non_stacked_param_name
            ]

        # save quant_states and offsets as the attributes of the parameters
        for param_name, param in param_dict.items():
            if param_name in stacked_quant_state_dict:
                quant_states = stacked_quant_state_dict[param_name]
                set_weight_attrs(param, {"bnb_quant_state": quant_states})

                pack_ratio = getattr(param, "pack_factor", -1)
                if pack_ratio == -1:
                    raise ValueError(f"pack_factor not set for parameter {param_name}.")

                num_elements = [0] * len(quant_states)
                for seq, quant_state in quant_states.items():
                    num_elements[seq] = math.prod(quant_state.shape) // pack_ratio

                offsets = np.concatenate(([0], np.cumsum(num_elements)))
                # Make torch infer_schema happy(Compatible with vLLM)
                offsets = torch.tensor(offsets).cpu()
                set_weight_attrs(param, {"bnb_shard_offsets": offsets})

                if load_8bit:
                    set_weight_attrs(
                        param, {"matmul_state": [None] * len(quant_states)}
                    )

    def download_model(self, model_config: ModelConfig) -> None:
        self._prepare_weights(model_config.model_path, model_config.revision)

    def load_model(
        self,
        *,
        model_config: ModelConfig,
        device_config: DeviceConfig,
    ) -> nn.Module:
        with set_default_torch_dtype(model_config.dtype):
            with torch.device(device_config.device):
                model = _initialize_model(
                    model_config,
                    self.load_config,
                )

                self._load_weights(model_config, model)

        return model.eval()


class GGUFModelLoader(BaseModelLoader):
    """
    Model loader that can load GGUF files. This is useful for loading models
    that are quantized with GGUF and saved in the GGUF format. This loader
    supports loading both full models and sharded models.
    """

    def __init__(self, load_config: LoadConfig):
        super().__init__(load_config)
        if load_config.model_loader_extra_config:
            raise ValueError(
                f"Model loader extra config is not supported for "
                f"load format {load_config.load_format}"
            )

    def _prepare_weights(self, model_name_or_path: str):
        if os.path.isfile(model_name_or_path):
            return model_name_or_path
        else:
            raise ValueError(f"{model_name_or_path} is not a file.")

    def _get_gguf_weights_map(self, model_config: ModelConfig):
        """
        GGUF uses this naming convention for their tensors from HF checkpoint:
        `blk.N.BB.weight` and `blk.N.BB.bias`
        where N signifies the block number of a layer, and BB signifies the
        attention/mlp layer components.
        See "Standardized tensor names" in
        https://github.com/ggerganov/ggml/blob/master/docs/gguf.md for details.
        """

        # only load the gguf module when needed
        try:
            import gguf

            # FIXME: add version check for gguf
        except ImportError as err:
            raise ImportError(
                "Please install gguf via `pip install gguf` to use gguf quantizer."
            ) from err

        config = model_config.hf_config
        model_type = config.model_type
        # hack: ggufs have a different name than transformers
        if model_type == "cohere":
            model_type = "command-r"
        arch = None
        for key, value in gguf.MODEL_ARCH_NAMES.items():
            if value == model_type:
                arch = key
                break
        if arch is None:
            raise RuntimeError(f"Unknown gguf model_type: {model_type}")
        num_layers = config.num_hidden_layers
        name_map = gguf.get_tensor_name_map(arch, num_layers)
        with torch.device("meta"):
            dummy_model = AutoModelForCausalLM.from_config(config)
        state_dict = dummy_model.state_dict()

        gguf_to_hf_name_map = {}
        for hf_name in state_dict:
            name, suffix = hf_name.rsplit(".", 1)
            gguf_name = name_map.get_name(name)
            gguf_to_hf_name_map[f"{gguf_name}.{suffix}"] = hf_name
        return gguf_to_hf_name_map

    def _get_weights_iterator(
        self, model_name_or_path: str, gguf_to_hf_name_map: Dict[str, str]
    ) -> Generator[Tuple[str, torch.Tensor], None, None]:
        return gguf_quant_weights_iterator(model_name_or_path, gguf_to_hf_name_map)

    def download_model(self, model_config: ModelConfig) -> None:
        self._prepare_weights(model_config.model_path)

    def load_model(
        self,
        *,
        model_config: ModelConfig,
        device_config: DeviceConfig,
    ) -> nn.Module:

        local_model_path = self._prepare_weights(model_config.model_path)
        gguf_weights_map = self._get_gguf_weights_map(model_config)
        # we can only know if tie word embeddings after mapping weights
        if "lm_head.weight" in get_gguf_extra_tensor_names(
            local_model_path, gguf_weights_map
        ):
            model_config.hf_config.update({"tie_word_embeddings": True})

        target_device = torch.device(device_config.device)
        with set_default_torch_dtype(model_config.dtype):
            with target_device:
                model = _initialize_model(model_config, self.load_config)
            model.load_weights(
                self._get_weights_iterator(local_model_path, gguf_weights_map)
            )

            for _, module in model.named_modules():
                quant_method = getattr(module, "quant_method", None)
                if quant_method is not None:
                    with device_loading_context(module, target_device):
                        quant_method.process_weights_after_loading(module)
        return model


class RemoteModelLoader(BaseModelLoader):
    """Model loader that can load Tensors from remote database."""

    def __init__(self, load_config: LoadConfig):
        super().__init__(load_config)
        # TODO @DellCurry: move to s3 connector only
        set_runai_streamer_env(load_config)

    def _get_weights_iterator_kv(
        self,
        client,
    ) -> Generator[Tuple[str, torch.Tensor], None, None]:
        """Get an iterator for the model weights from remote storage."""
        assert get_connector_type(client) == ConnectorType.KV
        rank = get_tensor_model_parallel_rank()
        return client.weight_iterator(rank)

    def _get_weights_iterator_fs(
        self,
        client,
    ) -> Generator[Tuple[str, torch.Tensor], None, None]:
        """Get an iterator for the model weights from remote storage."""
        assert get_connector_type(client) == ConnectorType.FS
        return client.weight_iterator()

    def download_model(self, model_config: ModelConfig) -> None:
        pass

    @staticmethod
    def save_model(
        model: torch.nn.Module,
        model_path: str,
        url: str,
    ) -> None:
        with create_remote_connector(url) as client:
            assert get_connector_type(client) == ConnectorType.KV
            model_name = parse_model_name(url)
            rank = get_tensor_model_parallel_rank()
            state_dict = ShardedStateLoader._filter_subtensors(model.state_dict())
            for key, tensor in state_dict.items():
                r_key = f"{model_name}/keys/rank_{rank}/{key}"
                client.set(r_key, tensor)

            for root, _, files in os.walk(model_path):
                for file_name in files:
                    # ignore hidden files
                    if file_name.startswith("."):
                        continue
                    if os.path.splitext(file_name)[1] not in (
                        ".bin",
                        ".pt",
                        ".safetensors",
                    ):
                        file_path = os.path.join(root, file_name)
                        with open(file_path, encoding="utf-8") as file:
                            file_content = file.read()
                            f_key = f"{model_name}/files/{file_name}"
                            client.setstr(f_key, file_content)

    def _load_model_from_remote_kv(self, model: nn.Module, client):
        for _, module in model.named_modules():
            quant_method = getattr(module, "quant_method", None)
            if quant_method is not None:
                quant_method.process_weights_after_loading(module)
        weights_iterator = self._get_weights_iterator_kv(client)
        state_dict = ShardedStateLoader._filter_subtensors(model.state_dict())
        for key, tensor in weights_iterator:
            # If loading with LoRA enabled, additional padding may
            # be added to certain parameters. We only load into a
            # narrowed view of the parameter data.
            param_data = state_dict[key].data
            param_shape = state_dict[key].shape
            for dim, size in enumerate(tensor.shape):
                if size < param_shape[dim]:
                    param_data = param_data.narrow(dim, 0, size)
            if tensor.shape != param_shape:
                logger.warning(
                    "loading tensor of shape %s into " "parameter '%s' of shape %s",
                    tensor.shape,
                    key,
                    param_shape,
                )
            param_data.copy_(tensor)
            state_dict.pop(key)
        if state_dict:
            raise ValueError(f"Missing keys {tuple(state_dict)} in loaded state!")

    def _load_model_from_remote_fs(
        self, model, client, model_config: ModelConfig, device_config: DeviceConfig
    ) -> nn.Module:

        target_device = torch.device(device_config.device)
        with set_default_torch_dtype(model_config.dtype):
            model.load_weights(self._get_weights_iterator_fs(client))

            for _, module in model.named_modules():
                quant_method = getattr(module, "quant_method", None)
                if quant_method is not None:
                    # When quant methods need to process weights after loading
                    # (for repacking, quantizing, etc), they expect parameters
                    # to be on the global target device. This scope is for the
                    # case where cpu offloading is used, where we will move the
                    # parameters onto device for processing and back off after.
                    with device_loading_context(module, target_device):
                        quant_method.process_weights_after_loading(module)

    def load_model(
        self,
        *,
        model_config: ModelConfig,
        device_config: DeviceConfig,
    ) -> nn.Module:
        logger.info("Loading weights from remote storage ...")
        start = time.perf_counter()
        load_config = self.load_config

        assert load_config.load_format == LoadFormat.REMOTE, (
            f"Model loader {self.load_config.load_format} is not supported for "
            f"load format {load_config.load_format}"
        )

        model_weights = model_config.model_path
        if hasattr(model_config, "model_weights"):
            model_weights = model_config.model_weights

        with set_default_torch_dtype(model_config.dtype):
            with torch.device(device_config.device):
                model = _initialize_model(model_config, self.load_config)
                for _, module in model.named_modules():
                    quant_method = getattr(module, "quant_method", None)
                    if quant_method is not None:
                        quant_method.process_weights_after_loading(module)

            with create_remote_connector(model_weights, device_config.device) as client:
                connector_type = get_connector_type(client)
                if connector_type == ConnectorType.KV:
                    self._load_model_from_remote_kv(model, client)
                elif connector_type == ConnectorType.FS:
                    self._load_model_from_remote_fs(
                        model, client, model_config, device_config
                    )

        end = time.perf_counter()
        logger.info("Loaded weights from remote storage in %.2f seconds.", end - start)
        return model.eval()


def load_model_with_cpu_quantization(
    self,
    *,
    model_config: ModelConfig,
    device_config: DeviceConfig,
) -> nn.Module:
    target_device = torch.device(device_config.device)
    with set_default_torch_dtype(model_config.dtype):
        model = _initialize_model(
            model_config,
            self.load_config,
        )

        if not isinstance(self, DummyModelLoader):
            model.load_weights(self._get_all_weights(model_config, model))

        for _, module in model.named_modules():
            quant_method = getattr(module, "quant_method", None)
            if quant_method is not None:
                # When quant methods need to process weights after loading
                # (for repacking, quantizing, etc), they expect parameters
                # to be on the global target device. This scope is for the
                # case where cpu offloading is used, where we will move the
                # parameters onto device for processing and back off after.
                with device_loading_context(module, target_device):
                    quant_method.process_weights_after_loading(module)

        model.to(target_device)

    return model.eval()


def get_model_loader(load_config: LoadConfig) -> BaseModelLoader:
    """Get a model loader based on the load format."""

    if isinstance(load_config.load_format, type):
        return load_config.load_format(load_config)

    if load_config.load_format == LoadFormat.DUMMY:
        return DummyModelLoader(load_config)

    if load_config.load_format == LoadFormat.SHARDED_STATE:
        return ShardedStateLoader(load_config)

    if load_config.load_format == LoadFormat.BITSANDBYTES:
        return BitsAndBytesModelLoader(load_config)

    if load_config.load_format == LoadFormat.GGUF:
        return GGUFModelLoader(load_config)

    if load_config.load_format == LoadFormat.LAYERED:
        return LayeredModelLoader(load_config)

    if load_config.load_format == LoadFormat.REMOTE:
        return RemoteModelLoader(load_config)

    return DefaultModelLoader(load_config)<|MERGE_RESOLUTION|>--- conflicted
+++ resolved
@@ -70,12 +70,9 @@
     set_weight_attrs,
 )
 
-<<<<<<< HEAD
+_is_npu = is_npu()
+
 ENABLE_WEIGHTS_PREFETCH = get_bool_env_var("SGLANG_ENABLE_WEIGHTS_PREFETCH", "true")
-=======
-_is_npu = is_npu()
-
->>>>>>> 49a5915f
 
 @contextmanager
 def device_loading_context(module: torch.nn.Module, target_device: torch.device):
