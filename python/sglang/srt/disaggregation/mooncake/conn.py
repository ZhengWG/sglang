--- conflicted
+++ resolved
@@ -377,11 +377,11 @@
                     self.kv_args.aux_data_ptrs, self.kv_args.aux_data_lens
                 )
 
-        # Batch register state/extra pool data buffers
-        if self.kv_args.state_data_ptrs and self.kv_args.state_data_lens:
-            self.engine.batch_register(
-                self.kv_args.state_data_ptrs, self.kv_args.state_data_lens
-            )
+            # Batch register state/extra pool data buffers
+            if self.kv_args.state_data_ptrs and self.kv_args.state_data_lens:
+                self.engine.batch_register(
+                    self.kv_args.state_data_ptrs, self.kv_args.state_data_lens
+                )
 
     def _transfer_data(self, mooncake_session_id, transfer_blocks):
         if not transfer_blocks:
@@ -392,7 +392,6 @@
             mooncake_session_id, list(src_addrs), list(dst_addrs), list(lengths)
         )
 
-<<<<<<< HEAD
     def send_embedding(
         self,
         mooncake_session_id: str,
@@ -525,10 +524,7 @@
 
         return ret, is_partial
 
-    def send_kvcache(
-=======
     def _send_kvcache_generic(
->>>>>>> 6e29446e
         self,
         mooncake_session_id: str,
         src_data_ptrs: list[int],
@@ -897,10 +893,6 @@
             f"Received AUX_DATA for bootstrap_room {room} with length:{len(data)}"
         )
 
-<<<<<<< HEAD
-    def sync_status_to_receiver_endpoint(
-        self, remote: str, dst_port: int, room: int, status: int, sender_rank: int = -1
-=======
     def maybe_send_extra(
         self,
         req: TransferInfo,
@@ -954,9 +946,8 @@
 
         return self._transfer_data(req.mooncake_session_id, transfer_blocks)
 
-    def sync_status_to_decode_endpoint(
-        self, remote: str, dst_port: int, room: int, status: int, prefill_rank: int
->>>>>>> 6e29446e
+    def sync_status_to_receiver_endpoint(
+        self, remote: str, dst_port: int, room: int, status: int, sender_rank: int
     ):
         self._connect(
             format_tcp_address(remote, dst_port), is_ipv6=is_valid_ipv6_address(remote)
@@ -983,7 +974,6 @@
                 else:
                     # KV cache transfer
                     self._transfer_worker_kv(chunk, executor)
-
             except Exception as e:
                 mode_name = "Embedding" if self.is_multimodal else "Prefill"
                 raise RuntimeError(
@@ -1080,6 +1070,22 @@
                     break
 
                 if kv_chunk.is_last:
+                    if kv_chunk.state_indices is not None:
+                        if not self.is_mla_backend and (
+                            self.attn_tp_size
+                            != target_rank_registration_info.dst_attn_tp_size
+                        ):
+                            raise RuntimeError(
+                                f"PD Disaggregation does NOT support PD different TP sizes for non-MLA hybrid models yet."
+                            )
+
+                        self.maybe_send_extra(
+                            req,
+                            kv_chunk.state_indices,
+                            target_rank_registration_info.dst_state_data_ptrs,
+                            executor,
+                        )
+
                     if self.pp_group.is_last_rank:
                         # Only the last chunk we need to send the aux data
                         ret = self.send_aux(
@@ -1087,7 +1093,6 @@
                             kv_chunk.prefill_aux_index,
                             target_rank_registration_info.dst_aux_ptrs,
                         )
-<<<<<<< HEAD
                     polls.append(True if ret == 0 else False)
                     dst_ranks_infos.append((req.endpoint, req.dst_port, req.room))
 
@@ -1098,80 +1103,6 @@
                         for endpoint, dst_port, room in dst_ranks_infos:
                             self.sync_status_to_receiver_endpoint(
                                 endpoint, dst_port, room, status, local_rank
-=======
-                        if self.is_mla_backend or (
-                            self.attn_tp_size
-                            == target_rank_registration_info.dst_attn_tp_size
-                        ):
-                            ret = self.send_kvcache(
-                                req.mooncake_session_id,
-                                kv_chunk.prefill_kv_indices,
-                                target_rank_registration_info.dst_kv_ptrs,
-                                chunked_dst_kv_indice,
-                                executor,
-                            )
-                        else:
-                            ret = self.send_kvcache_slice(
-                                req.mooncake_session_id,
-                                kv_chunk.prefill_kv_indices,
-                                target_rank_registration_info.dst_kv_ptrs,
-                                chunked_dst_kv_indice,
-                                target_rank_registration_info.dst_tp_rank,
-                                target_rank_registration_info.dst_attn_tp_size,
-                                target_rank_registration_info.dst_kv_item_len,
-                                executor,
-                            )
-                        if ret != 0:
-                            with self.session_lock:
-                                self.session_failures[req.mooncake_session_id] += 1
-                                # Failures should never happen if the session is not dead, if the session fails once, mark it as failed
-                                if self.session_failures[req.mooncake_session_id] >= 1:
-                                    self.failed_sessions.add(req.mooncake_session_id)
-                                    logger.error(
-                                        f"Session {req.mooncake_session_id} failed."
-                                    )
-                            self.record_failure(
-                                kv_chunk.room,
-                                f"Failed to send kv chunk of {kv_chunk.room} to {req.endpoint}:{req.dst_port}",
-                            )
-                            self.update_status(kv_chunk.room, KVPoll.Failed)
-                            self.sync_status_to_decode_endpoint(
-                                req.endpoint,
-                                req.dst_port,
-                                req.room,
-                                KVPoll.Failed,
-                                local_rank,
-                            )
-                            break
-
-                        if kv_chunk.is_last:
-                            if kv_chunk.state_indices is not None:
-                                if not self.is_mla_backend and (
-                                    self.attn_tp_size
-                                    != target_rank_registration_info.dst_attn_tp_size
-                                ):
-                                    raise RuntimeError(
-                                        f"PD Disaggregation does NOT support PD different TP sizes for non-MLA hybrid models yet."
-                                    )
-
-                                self.maybe_send_extra(
-                                    req,
-                                    kv_chunk.state_indices,
-                                    target_rank_registration_info.dst_state_data_ptrs,
-                                    executor,
-                                )
-
-                            if self.pp_group.is_last_rank:
-                                # Only the last chunk we need to send the aux data
-                                ret = self.send_aux(
-                                    req,
-                                    kv_chunk.prefill_aux_index,
-                                    target_rank_registration_info.dst_aux_ptrs,
-                                )
-                            polls.append(True if ret == 0 else False)
-                            dst_ranks_infos.append(
-                                (req.endpoint, req.dst_port, req.room)
->>>>>>> 6e29446e
                             )
             else:
                 # Dummy request means the decode instance is not used, so its status can be marked as success directly
@@ -1327,10 +1258,6 @@
                     )
                     continue
                 else:
-<<<<<<< HEAD
-=======
-                    required_dst_info_num = int(waiting_req_bytes[7].decode("ascii"))
->>>>>>> 6e29446e
                     room = int(room)
                     if self.is_multimodal:
                         # Multimodal Embedding mode: handle resume transfer
@@ -1433,7 +1360,7 @@
                                 self.update_status(room, KVPoll.WaitingForInput)
                     else:
                         required_dst_info_num = int(
-                            waiting_req_bytes[6].decode("ascii")
+                            waiting_req_bytes[7].decode("ascii")
                         )
                         if room not in self.transfer_infos:
                             self.transfer_infos[room] = {}
@@ -1544,14 +1471,11 @@
         index_slice: Optional[slice] = None,
         is_last: bool = True,
         aux_index: Optional[int] = None,
-<<<<<<< HEAD
+        state_indices: Optional[List[int]] = None,
         # Embedding-specific parameters
         embedding_indices: Optional[List[int]] = None,
         total_tokens: Optional[int] = None,
         block_size: Optional[int] = None,
-=======
-        state_indices: Optional[List[int]] = None,
->>>>>>> 6e29446e
     ):
         assert self.is_sender_mode
         assert (
@@ -1854,7 +1778,6 @@
     def _register_kv_args(self):
         """Register KV or Embedding args to bootstrap server"""
         for bootstrap_info in self.bootstrap_infos:
-<<<<<<< HEAD
             # Build message info based on mode
             messages = [
                 "None".encode("ascii"),
@@ -1862,23 +1785,6 @@
                 str(self.kv_mgr.rank_port).encode("ascii"),
                 self.session_id.encode("ascii"),
             ]
-=======
-            packed_kv_data_ptrs = b"".join(
-                struct.pack("Q", ptr) for ptr in self.kv_mgr.kv_args.kv_data_ptrs
-            )
-            packed_aux_data_ptrs = b"".join(
-                struct.pack("Q", ptr) for ptr in self.kv_mgr.kv_args.aux_data_ptrs
-            )
-            packed_state_data_ptrs = b"".join(
-                struct.pack("Q", ptr) for ptr in self.kv_mgr.kv_args.state_data_ptrs
-            )
-            # Note(shangming): No need to add pp rank here since pp is not supported on the decode side yet
-            tp_rank = self.kv_mgr.kv_args.engine_rank
-            kv_item_len = self.kv_mgr.kv_args.kv_item_lens[0]
-            dst_tp_rank = str(tp_rank).encode("ascii")
-            dst_attn_tp_size = str(self.kv_mgr.attn_tp_size).encode("ascii")
-            dst_kv_item_len = str(kv_item_len).encode("ascii")
->>>>>>> 6e29446e
 
             if self.kv_mgr.is_multimodal:
                 # Multimodal Embedding mode: only send aux_data_ptrs (embedding data)
@@ -1894,6 +1800,9 @@
                 packed_aux_data_ptrs = b"".join(
                     struct.pack("Q", ptr) for ptr in self.kv_mgr.kv_args.aux_data_ptrs
                 )
+                packed_state_data_ptrs = b"".join(
+                    struct.pack("Q", ptr) for ptr in self.kv_mgr.kv_args.state_data_ptrs
+                )
                 # Note(shangming): No need to add pp rank here since pp is not supported on the decode side yet
                 tp_rank = self.kv_mgr.kv_args.engine_rank
                 kv_item_len = self.kv_mgr.kv_args.kv_item_lens[0]
@@ -1902,7 +1811,6 @@
                     [
                         packed_kv_data_ptrs,
                         packed_aux_data_ptrs,
-<<<<<<< HEAD
                         str(tp_rank).encode("ascii"),
                         str(self.kv_mgr.attn_tp_size).encode("ascii"),
                         str(kv_item_len).encode("ascii"),
@@ -1918,25 +1826,12 @@
         self,
         kv_indices: Optional[npt.NDArray[np.int32]] = None,
         aux_index: Optional[int] = None,
+        state_indices: Optional[List[int]] = None,
         # Embedding-specific parameters
         embedding_indices: Optional[List[int]] = None,
         allocated_tokens: Optional[int] = None,
     ):
         """Initialize receiver for KV or Embedding mode"""
-=======
-                        packed_state_data_ptrs,
-                        dst_tp_rank,
-                        dst_attn_tp_size,
-                        dst_kv_item_len,
-                    ]
-                )
-
-    def init(
-        self,
-        kv_indices: npt.NDArray[np.int32],
-        aux_index: Optional[int] = None,
-        state_indices: Optional[List[int]] = None,
-    ):
         if self.bootstrap_infos is None:
             self.kv_mgr.record_failure(
                 self.bootstrap_room,
@@ -1945,7 +1840,6 @@
             self.kv_mgr.update_status(self.bootstrap_room, KVPoll.Failed)
             return
 
->>>>>>> 6e29446e
         for bootstrap_info in self.bootstrap_infos:
             messages = [
                 str(self.bootstrap_room).encode("ascii"),
@@ -1979,41 +1873,6 @@
                 is_dummy = bootstrap_info["is_dummy"]
                 messages.append(
                     [
-                        kv_indices.tobytes() if not is_dummy else b"",
-                        str(aux_index).encode("ascii") if not is_dummy else b"",
-                        str(self.required_dst_info_num).encode("ascii"),
-                    ]
-                )
-
-            sock, lock = self._connect_to_bootstrap_server(bootstrap_info)
-            with lock:
-                sock.send_multipart(messages)
-        self.init_time = time.time()
-
-    def resume_transfer(
-        self,
-        embedding_indices: List[int],
-        sent_tokens: int,
-        allocated_tokens: int,
-    ):
-        """Resume transfer with new allocation after partial transfer (Embedding mode only)"""
-        if not self.kv_mgr.is_multimodal:
-            raise ValueError("resume_transfer only available in multimodal mode")
-
-        embedding_indices_str = ",".join(str(idx) for idx in embedding_indices)
-
-        for bootstrap_info in self.bootstrap_infos:
-            sock, lock = self._connect_to_bootstrap_server(bootstrap_info)
-            with lock:
-                sock.send_multipart(
-                    [
-                        str(self.bootstrap_room).encode("ascii"),
-                        self.kv_mgr.local_ip.encode("ascii"),
-                        str(self.kv_mgr.rank_port).encode("ascii"),
-                        self.session_id.encode("ascii"),
-<<<<<<< HEAD
-                        embedding_indices_str.encode("ascii"),  # New allocation
-=======
                         kv_indices.tobytes() if not is_dummy else b"",
                         str(aux_index).encode("ascii") if not is_dummy else b"",
                         (
@@ -2024,7 +1883,36 @@
                             if not is_dummy and state_indices is not None
                             else b""
                         ),
->>>>>>> 6e29446e
+                        str(self.required_dst_info_num).encode("ascii"),
+                    ]
+                )
+
+            sock, lock = self._connect_to_bootstrap_server(bootstrap_info)
+            with lock:
+                sock.send_multipart(messages)
+        self.init_time = time.time()
+
+    def resume_transfer(
+        self,
+        embedding_indices: List[int],
+        sent_tokens: int,
+        allocated_tokens: int,
+    ):
+        """Resume transfer with new allocation after partial transfer (Embedding mode only)"""
+        if not self.kv_mgr.is_multimodal:
+            raise ValueError("resume_transfer only available in multimodal mode")
+
+        embedding_indices_str = ",".join(str(idx) for idx in embedding_indices)
+        for bootstrap_info in self.bootstrap_infos:
+            sock, lock = self._connect_to_bootstrap_server(bootstrap_info)
+            with lock:
+                sock.send_multipart(
+                    [
+                        str(self.bootstrap_room).encode("ascii"),
+                        self.kv_mgr.local_ip.encode("ascii"),
+                        str(self.kv_mgr.rank_port).encode("ascii"),
+                        self.session_id.encode("ascii"),
+                        embedding_indices_str.encode("ascii"),  # New allocation
                         str(self.required_dst_info_num).encode("ascii"),
                         str(sent_tokens).encode("ascii"),  # Resume marker
                         str(allocated_tokens).encode("ascii"),  # New allocation size
