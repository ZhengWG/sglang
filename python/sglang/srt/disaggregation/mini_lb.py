"""
Minimal HTTP load balancer for prefill and decode servers for testing.
"""

import asyncio
import copy
import dataclasses
import logging
import random
import urllib
from http import HTTPStatus
from itertools import chain, cycle
from typing import List, Optional

import aiohttp
import orjson
import uvicorn
from fastapi import FastAPI, HTTPException
from fastapi.responses import ORJSONResponse, Response, StreamingResponse

from sglang.srt.utils import maybe_wrap_ipv6_address

AIOHTTP_STREAM_READ_CHUNK_SIZE = (
    1024 * 64
)  # 64KB, to prevent aiohttp's "Chunk too big" error


def setup_logger():
    logger = logging.getLogger("pdlb")
    logger.setLevel(logging.INFO)

    formatter = logging.Formatter(
        "[PDLB (Python)] %(asctime)s - %(levelname)s - %(message)s",
        datefmt="%Y-%m-%d %H:%M:%S",
    )

    handler = logging.StreamHandler()
    handler.setFormatter(formatter)
    logger.addHandler(handler)

    return logger


logger = setup_logger()


@dataclasses.dataclass
class PrefillConfig:
    url: str
    bootstrap_port: Optional[int] = None


@dataclasses.dataclass
class VisionConfig:
    url: str
    bootstrap_port: Optional[int] = None


class MiniLoadBalancer:
    def __init__(
        self,
        vision_configs: List[VisionConfig],
        prefill_configs: List[PrefillConfig],
        decode_servers: List[str],
        timeout: int,
    ):
        self.vision_configs = vision_configs
        self.vision_servers = [v.url for v in vision_configs]
        self.prefill_configs = prefill_configs
        self.prefill_servers = [p.url for p in prefill_configs]
        self.decode_servers = decode_servers
        self.enable_multimodal_disagg = bool(vision_configs)

        # round robin selection of vision server and prefill server
        self.vision_server_index = 0
        self.prefill_server_index = 0
        self.timeout = timeout
        self.vision_configs_cycle = cycle(vision_configs)
        self.prefill_configs_cycle = cycle(prefill_configs)

    def add_vision_server(self, new_vision_config: VisionConfig):
        self.vision_configs.append(new_vision_config)
        self.vision_servers.append(new_vision_config.url)

    def add_prefill_server(self, new_prefill_config: PrefillConfig):
        self.prefill_configs.append(new_prefill_config)
        self.prefill_servers.append(new_prefill_config.url)

    def add_decode_server(self, new_decode_server: str):
        self.decode_servers.append(new_decode_server)

    def select_pair(self):
        # TODO: return some message instead of panic
        if self.enable_multimodal_disagg:
            # support random selection of vision server and prefill server
            if len(self.vision_configs) == 0 or len(self.prefill_servers) == 0:
                raise HTTPException(
                    status_code=500,
                    detail="No vision servers or prefill servers available",
                )
            vision_config = self.vision_configs[self.vision_server_index]
            prefill_server = self.prefill_servers[self.prefill_server_index]
            self.vision_server_index = (self.vision_server_index + 1) % len(
                self.vision_configs
            )
            self.prefill_server_index = (self.prefill_server_index + 1) % len(
                self.prefill_servers
            )
            return vision_config.url, vision_config.bootstrap_port, prefill_server
        else:
            if len(self.prefill_configs) == 0 or len(self.decode_servers) == 0:
                raise HTTPException(
                    status_code=500,
                    detail="No prefill servers or decode servers available",
                )
            prefill_config = self.prefill_configs_cycle.__next__()
            decode_server = random.choice(self.decode_servers)
            return prefill_config.url, prefill_config.bootstrap_port, decode_server

    async def generate(
        self, modified_request, prefill_server, decode_server, endpoint
    ) -> ORJSONResponse:
        assert endpoint[0] != "/", f"Endpoint should not start with '/': {endpoint}"

        async with aiohttp.ClientSession(
            timeout=aiohttp.ClientTimeout(
                total=self.timeout
            )  # Add timeout for request reliability
        ) as session:
            tasks = [
                session.post(f"{prefill_server}/{endpoint}", json=modified_request),
                session.post(f"{decode_server}/{endpoint}", json=modified_request),
            ]

            # Wait for both responses to complete. Prefill should end first.
            prefill_response, decode_response = await asyncio.gather(*tasks)

            if "return_logprob" in modified_request:

                prefill_json = await prefill_response.json()
                ret_json = await decode_response.json()

                # merge `meta_info.input_token_logprobs` from prefill to decode
                if "meta_info" in ret_json:
                    if "input_token_logprobs" in ret_json["meta_info"]:
                        ret_json["meta_info"]["input_token_logprobs"] = (
                            prefill_json["meta_info"]["input_token_logprobs"]
                            + ret_json["meta_info"]["input_token_logprobs"]
                        )
            else:
                ret_json = await decode_response.json()

            return ORJSONResponse(
                content=ret_json,
                status_code=decode_response.status,
            )

    async def _check_single_response(self, response: aiohttp.ClientResponse):
        try:
            response_json = await response.json()
            if response.status != 200:
                return False, response_json
            return True, None
        except Exception as e:
            return False, f"Response check failed: {e}"

    async def multimodal_generate(
        self,
        vision_modified_request,
        prefill_modified_request,
        vision_server,
        prefill_server,
        endpoint="v1/chat/completions",
    ) -> ORJSONResponse:
        assert endpoint[0] != "/", f"Endpoint should not start with '/': {endpoint}"

        async with aiohttp.ClientSession(
            timeout=aiohttp.ClientTimeout(
                total=3600
            )  # Add timeout for request reliability
        ) as session:
            vision_task = asyncio.create_task(
                session.post(
                    f"{vision_server}/{endpoint}", json=vision_modified_request
                )
            )
            ret_task = asyncio.create_task(
                session.post(
                    f"{prefill_server}/{endpoint}", json=prefill_modified_request
                )
            )

            # check vision response first, to avoid prefill request being blocked by vision server
            vision_response = await vision_task
            is_success, error_message = await self._check_single_response(
                vision_response
            )
            if not is_success:
                # abort prefill request
                await session.post(
                    f"{prefill_server}/abort_request",
                    json={"rid": prefill_modified_request["rid"]},
                )
                logger.info(f"Abort prefill request: {prefill_modified_request['rid']}")
                raise HTTPException(
                    status_code=vision_response.status,
                    detail=error_message,
                )

            ret_response = await ret_task
            return ORJSONResponse(
                content=await ret_response.json(),
                status_code=ret_response.status,
            )

    async def multimodal_generate_stream(
        self,
        vision_modified_request,
        prefill_modified_request,
        vision_server,
        prefill_server,
        endpoint="v1/chat/completions",
    ):
        assert endpoint[0] != "/", f"Endpoint should not start with '/': {endpoint}"

        async def stream_results():
            async with aiohttp.ClientSession(
                timeout=aiohttp.ClientTimeout(
                    total=3600
                )  # Add timeout for request reliability
            ) as session:
                vision_task = asyncio.create_task(
                    session.post(
                        f"{vision_server}/{endpoint}", json=vision_modified_request
                    )
                )
                ret_task = asyncio.create_task(
                    session.post(
                        f"{prefill_server}/{endpoint}", json=prefill_modified_request
                    )
                )

                vision_response = await vision_task
                is_success, error_message = await self._check_single_response(
                    vision_response
                )
                if not is_success:
                    # abort prefill request
                    await session.post(
                        f"{prefill_server}/abort_request",
                        json={"rid": prefill_modified_request["rid"]},
                    )
                    logger.info(
                        f"Abort prefill request: {prefill_modified_request['rid']}"
                    )
                    raise HTTPException(
                        status_code=vision_response.status,
                        detail=error_message,
                    )

                ret_response = await ret_task

                if prefill_modified_request.get("return_logprob", False):
                    async for chunk in ret_response.content:
                        # Note: This is inefficient
                        # merge prefill input_token_logprobs, output_token_logprobs to decode
                        decoded_chunk = chunk.decode("utf-8")
                        if (
                            decoded_chunk
                            and decoded_chunk.startswith("data:")
                            and "[DONE]" not in decoded_chunk
                        ):
                            ret_json = orjson.loads(decoded_chunk[5:].strip("\n"))
                            yield b"data: " + orjson.dumps(ret_json) + b"\n\n"
                        else:
                            yield chunk
                else:
                    async for chunk in ret_response.content:
                        yield chunk

        return StreamingResponse(
            stream_results(),
            media_type="text/event-stream",
        )

    async def _check_single_response(self, response: aiohttp.ClientResponse):
        try:
            response_json = await response.json()
            if response.status != 200:
                return False, response_json
            return True, None
        except Exception as e:
            return False, f"Response check failed: {e}"

    async def multimodal_generate(
        self,
        vision_modified_request,
        prefill_modified_request,
        vision_server,
        prefill_server,
        endpoint="v1/chat/completions",
    ) -> ORJSONResponse:
        assert endpoint[0] != "/", f"Endpoint should not start with '/': {endpoint}"

        async with aiohttp.ClientSession(
            timeout=aiohttp.ClientTimeout(
                total=3600
            )  # Add timeout for request reliability
        ) as session:
            vision_task = asyncio.create_task(
                session.post(
                    f"{vision_server}/{endpoint}", json=vision_modified_request
                )
            )
            ret_task = asyncio.create_task(
                session.post(
                    f"{prefill_server}/{endpoint}", json=prefill_modified_request
                )
            )

            # check vision response first, to avoid prefill request being blocked by vision server
            vision_response = await vision_task
            is_success, error_message = await self._check_single_response(
                vision_response
            )
            if not is_success:
                # abort prefill request
                await session.post(
                    f"{prefill_server}/abort_request",
                    json={"rid": prefill_modified_request["rid"]},
                )
                logger.info(f"Abort prefill request: {prefill_modified_request['rid']}")
                raise HTTPException(
                    status_code=vision_response.status,
                    detail=error_message,
                )

            ret_response = await ret_task
            return ORJSONResponse(
                content=await ret_response.json(),
                status_code=ret_response.status,
            )

    async def multimodal_generate_stream(
        self,
        vision_modified_request,
        prefill_modified_request,
        vision_server,
        prefill_server,
        endpoint="v1/chat/completions",
    ):
        assert endpoint[0] != "/", f"Endpoint should not start with '/': {endpoint}"

        async def stream_results():
            async with aiohttp.ClientSession(
                timeout=aiohttp.ClientTimeout(
                    total=self.timeout
                )  # Add timeout for request reliability
            ) as session:
                vision_task = asyncio.create_task(
                    session.post(
                        f"{vision_server}/{endpoint}", json=vision_modified_request
                    )
                )
                ret_task = asyncio.create_task(
                    session.post(
                        f"{prefill_server}/{endpoint}", json=prefill_modified_request
                    )
                )

                vision_response = await vision_task
                is_success, error_message = await self._check_single_response(
                    vision_response
                )
                if not is_success:
                    # abort prefill request
                    await session.post(
                        f"{prefill_server}/abort_request",
                        json={"rid": prefill_modified_request["rid"]},
                    )
                    logger.info(
                        f"Abort prefill request: {prefill_modified_request['rid']}"
                    )
                    raise HTTPException(
                        status_code=vision_response.status,
                        detail=error_message,
                    )

                ret_response = await ret_task

                if prefill_modified_request.get("return_logprob", False):
                    async for chunk in ret_response.content:
                        # Note: This is inefficient
                        # merge prefill input_token_logprobs, output_token_logprobs to decode
                        decoded_chunk = chunk.decode("utf-8")
                        if (
                            decoded_chunk
                            and decoded_chunk.startswith("data:")
                            and "[DONE]" not in decoded_chunk
                        ):
                            ret_json = orjson.loads(decoded_chunk[5:].strip("\n"))
                            yield b"data: " + orjson.dumps(ret_json) + b"\n\n"
                        else:
                            yield chunk
                else:
                    async for chunk in ret_response.content:
                        yield chunk

        return StreamingResponse(
            stream_results(),
            media_type="text/event-stream",
        )

    async def generate_stream(
        self, modified_request, prefill_server, decode_server, endpoint="generate"
    ):
        assert endpoint[0] != "/", f"Endpoint should not start with '/': {endpoint}"

        async def stream_results():
            async with aiohttp.ClientSession(
                timeout=aiohttp.ClientTimeout(
                    total=self.timeout
                )  # Add timeout for request reliability
            ) as session:
                # Create the tasks for both prefill and decode requests
                tasks = [
                    session.post(f"{prefill_server}/{endpoint}", json=modified_request),
                    session.post(f"{decode_server}/{endpoint}", json=modified_request),
                ]
                # Wait for both responses to complete. Since this is streaming, they return immediately.
                prefill_response, decode_response = await asyncio.gather(*tasks)

                if modified_request.get("return_logprob", False):
                    prefill_chunks = []
                    async for chunk in prefill_response.content:
                        prefill_chunks.append(chunk)

                    first_prefill_chunk = (
                        prefill_chunks[0].decode("utf-8")[5:].strip("\n")
                    )
                    first_prefill_chunk_json = orjson.loads(first_prefill_chunk)

                    async for chunk in decode_response.content:
                        # Note: This is inefficient
                        # merge prefill input_token_logprobs, output_token_logprobs to decode
                        decoded_chunk = chunk.decode("utf-8")
                        if (
                            decoded_chunk
                            and decoded_chunk.startswith("data:")
                            and "[DONE]" not in decoded_chunk
                        ):
                            ret_json = orjson.loads(decoded_chunk[5:].strip("\n"))
                            ret_json["meta_info"]["input_token_logprobs"] = (
                                first_prefill_chunk_json["meta_info"][
                                    "input_token_logprobs"
                                ]
                                + ret_json["meta_info"]["input_token_logprobs"]
                            )

                            yield b"data: " + orjson.dumps(ret_json) + b"\n\n"
                        else:
                            yield chunk
                else:
                    async for chunk in decode_response.content.iter_chunked(
                        AIOHTTP_STREAM_READ_CHUNK_SIZE
                    ):
                        yield chunk

        return StreamingResponse(
            stream_results(),
            media_type="text/event-stream",
        )


app = FastAPI()
load_balancer: Optional[MiniLoadBalancer] = None


@app.get("/health")
async def health_check():
    return Response(status_code=200)


@app.get("/health_generate")
async def health_check():
    prefill_servers, decode_servers = (
        load_balancer.prefill_servers,
        load_balancer.decode_servers,
    )
    async with aiohttp.ClientSession() as session:
        # Create the tasks
        tasks = []
        for server in chain(prefill_servers, decode_servers):
            tasks.append(session.post(f"{server}/health_generate"))
        for i, response in enumerate(asyncio.as_completed(tasks)):
            await response
    return Response(status_code=200)


@app.post("/flush_cache")
async def flush_cache():
    prefill_servers, decode_servers = (
        load_balancer.prefill_servers,
        load_balancer.decode_servers,
    )
    async with aiohttp.ClientSession() as session:
        # Create the tasks
        tasks = []
        for server in chain(prefill_servers, decode_servers):
            tasks.append(session.post(f"{server}/flush_cache"))
        for i, response in enumerate(asyncio.as_completed(tasks)):
            await response
    return Response(status_code=200)


@app.get("/get_server_info")
async def get_server_info():
    prefill_servers, decode_servers = (
        load_balancer.prefill_servers,
        load_balancer.decode_servers,
    )
    prefill_infos = []
    decode_infos = []
    all_internal_states = []

    async with aiohttp.ClientSession() as session:
        for server in chain(prefill_servers):
            server_info = await session.get(f"{server}/get_server_info")
            prefill_infos.append(await server_info.json())
        for server in chain(decode_servers):
            server_info = await session.get(f"{server}/get_server_info")
            info_json = await server_info.json()
            decode_infos.append(info_json)
            # Extract internal_states from decode servers
            if "internal_states" in info_json:
                all_internal_states.extend(info_json["internal_states"])

    # Return format expected by bench_one_batch_server.py
<<<<<<< HEAD
    if all_internal_states:
        return {
            "internal_states": all_internal_states,
            "prefill": prefill_infos,
            "decode": decode_infos,
        }
    else:
        # Fallback with dummy data if no internal states found
        return {
            "internal_states": [
                {
                    "last_gen_throughput": 0.0,
                    "avg_spec_accept_length": None,
                }
            ],
            "prefill": prefill_infos,
            "decode": decode_infos,
        }
=======
    result = {}

    if all_internal_states:
        result["internal_states"] = all_internal_states
    else:
        # Fallback with dummy data if no internal states found
        result["internal_states"] = [
            {
                "last_gen_throughput": 0.0,
                "avg_spec_accept_length": None,
            }
        ]

    if prefill_infos:
        result["prefill"] = prefill_infos
    if decode_infos:
        result["decode"] = decode_infos

    return result
>>>>>>> a0bd913b


@app.get("/get_model_info")
async def get_model_info():
    global load_balancer

    if not load_balancer or not load_balancer.prefill_servers:
        raise HTTPException(
            status_code=HTTPStatus.SERVICE_UNAVAILABLE,
            detail="There is no server registered",
        )

    target_server_url = load_balancer.prefill_servers[0]
    endpoint_url = f"{target_server_url}/get_model_info"

    async with aiohttp.ClientSession() as session:
        try:
            async with session.get(endpoint_url) as response:
                if response.status != 200:
                    error_text = await response.text()
                    raise HTTPException(
                        status_code=HTTPStatus.BAD_GATEWAY,
                        detail=(
                            f"Failed to get model info from {target_server_url}"
                            f"Status: {response.status}, Response: {error_text}"
                        ),
                    )

                model_info_json = await response.json()
                return ORJSONResponse(content=model_info_json)

        except aiohttp.ClientError as e:
            raise HTTPException(
                status_code=HTTPStatus.SERVICE_UNAVAILABLE,
                detail=f"Failed to get model info from backend",
            )


@app.post("/generate")
async def handle_generate_request(request_data: dict):
    prefill_server, bootstrap_port, decode_server = load_balancer.select_pair()

    # Parse and transform prefill_server for bootstrap data
    parsed_url = urllib.parse.urlparse(prefill_server)
    hostname = maybe_wrap_ipv6_address(parsed_url.hostname)
    modified_request = request_data.copy()

    batch_size = _get_request_batch_size(modified_request)
    if batch_size is not None:
        modified_request.update(
            {
                "bootstrap_host": [hostname] * batch_size,
                "bootstrap_port": [bootstrap_port] * batch_size,
                "bootstrap_room": [
                    _generate_bootstrap_room() for _ in range(batch_size)
                ],
            }
        )
    else:
        modified_request.update(
            {
                "bootstrap_host": hostname,
                "bootstrap_port": bootstrap_port,
                "bootstrap_room": _generate_bootstrap_room(),
            }
        )

    if request_data.get("stream", False):
        return await load_balancer.generate_stream(
            modified_request, prefill_server, decode_server, "generate"
        )
    else:
        return await load_balancer.generate(
            modified_request, prefill_server, decode_server, "generate"
        )


async def _forward_to_backend(request_data: dict, endpoint_name: str):
    prefill_server, bootstrap_port, decode_server = load_balancer.select_pair()

    # Parse and transform prefill_server for bootstrap data
    parsed_url = urllib.parse.urlparse(prefill_server)
    hostname = maybe_wrap_ipv6_address(parsed_url.hostname)
    modified_request = request_data.copy()
    modified_request.update(
        {
            "bootstrap_host": hostname,
            "bootstrap_port": bootstrap_port,
            "bootstrap_room": _generate_bootstrap_room(),
        }
    )

    if request_data.get("stream", False):
        return await load_balancer.generate_stream(
            modified_request,
            prefill_server,
            decode_server,
            endpoint=endpoint_name,
        )
    else:
        return await load_balancer.generate(
            modified_request,
            prefill_server,
            decode_server,
            endpoint=endpoint_name,
        )


async def _forward_to_backend_multimodal(request_data: dict, endpoint_name: str):
    if endpoint_name != "v1/chat/completions":
        raise HTTPException(
            status_code=400,
            detail=f"Endpoint name should be 'v1/chat/completions', but got {endpoint_name}",
        )

    vision_server, bootstrap_port, prefill_server = load_balancer.select_pair()

    # Parse and transform prefill_server for bootstrap data
    parsed_url = urllib.parse.urlparse(vision_server)
    hostname = parsed_url.hostname
    vision_modified_request = copy.deepcopy(request_data)
    language_modified_request = copy.deepcopy(request_data)

    bootstrap_room = (
        _generate_bootstrap_room()
        if request_data.get("bootstrap_room", None) is None
        else request_data["bootstrap_room"]
    )
    vision_modified_request.update(
        {
            "bootstrap_host": hostname,
            "bootstrap_port": bootstrap_port,
            "bootstrap_room": bootstrap_room,
            "rid": (
                request_data["rid"] if "rid" in request_data else str(bootstrap_room)
            ),
            "stream": False,
        }
    )
    language_modified_request.update(
        {
            "bootstrap_host": hostname,
            "bootstrap_port": bootstrap_port,
            "bootstrap_room": bootstrap_room,
            "rid": (
                request_data["rid"] if "rid" in request_data else str(bootstrap_room)
            ),
        }
    )
    # only keep text input for language request
    for message in language_modified_request["messages"]:
        if isinstance(message["content"], list):
            text_content = []
            for content in message["content"]:
                if content["type"] == "text":
                    text_content.append(content)
            message["content"] = text_content

    if request_data.get("stream", False):
        return await load_balancer.multimodal_generate_stream(
            vision_modified_request,
            language_modified_request,
            vision_server,
            prefill_server,
            endpoint=endpoint_name,
        )
    else:
        return await load_balancer.multimodal_generate(
            vision_modified_request,
            language_modified_request,
            vision_server,
            prefill_server,
            endpoint=endpoint_name,
        )


@app.post("/v1/chat/completions")
async def handle_chat_completion_request(request_data: dict):
    if load_balancer.enable_multimodal_disagg:
        return await _forward_to_backend_multimodal(request_data, "v1/chat/completions")
    else:
        return await _forward_to_backend(request_data, "v1/chat/completions")


@app.post("/v1/completions")
async def handle_completion_request(request_data: dict):
    return await _forward_to_backend(request_data, "v1/completions")


def _generate_bootstrap_room():
    return random.randint(0, 2**63 - 1)


# We may utilize `GenerateReqInput`'s logic later
def _get_request_batch_size(request):
    if (text := request.get("text")) is not None:
        return None if isinstance(text, str) else len(text)
    if (input_ids := request.get("input_ids")) is not None:
        return None if isinstance(input_ids[0], int) else len(input_ids)
    return None


@app.get("/v1/models")
async def get_models():
    prefill_server = load_balancer.prefill_servers[0]  # Get the first prefill server
    async with aiohttp.ClientSession() as session:
        try:
            response = await session.get(f"{prefill_server}/v1/models")
            if response.status != 200:
                raise HTTPException(
                    status_code=response.status,
                    detail=f"Prefill server error: Status {response.status}",
                )
            return ORJSONResponse(content=await response.json())
        except Exception as e:
            raise HTTPException(status_code=500, detail=str(e))


def run(vision_configs, prefill_configs, decode_addrs, host, port, timeout):
    global load_balancer
    load_balancer = MiniLoadBalancer(
        vision_configs, prefill_configs, decode_addrs, timeout=timeout
    )
    uvicorn.run(app, host=host, port=port)


if __name__ == "__main__":
    # FIXME: remove this, use the unified entry point: sglang.srt.disaggregation.launch_lb
    from sglang.srt.disaggregation.launch_lb import main

    main()<|MERGE_RESOLUTION|>--- conflicted
+++ resolved
@@ -536,26 +536,6 @@
                 all_internal_states.extend(info_json["internal_states"])
 
     # Return format expected by bench_one_batch_server.py
-<<<<<<< HEAD
-    if all_internal_states:
-        return {
-            "internal_states": all_internal_states,
-            "prefill": prefill_infos,
-            "decode": decode_infos,
-        }
-    else:
-        # Fallback with dummy data if no internal states found
-        return {
-            "internal_states": [
-                {
-                    "last_gen_throughput": 0.0,
-                    "avg_spec_accept_length": None,
-                }
-            ],
-            "prefill": prefill_infos,
-            "decode": decode_infos,
-        }
-=======
     result = {}
 
     if all_internal_states:
@@ -575,7 +555,6 @@
         result["decode"] = decode_infos
 
     return result
->>>>>>> a0bd913b
 
 
 @app.get("/get_model_info")
