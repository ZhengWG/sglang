--- conflicted
+++ resolved
@@ -1518,11 +1518,7 @@
                         # No tool calls => just treat this as normal text
                         choice_data = ChatCompletionResponseStreamChoice(
                             index=index,
-<<<<<<< HEAD
-                            delta=DeltaMessage(role="assistant", content=delta),
-=======
-                            delta=DeltaMessage(content=delta if delta else None),
->>>>>>> 91ba98fe
+                            delta=DeltaMessage(role="assistant", content=delta if delta else None),
                             finish_reason=(
                                 None
                                 if finish_reason_type and len(finish_reason_type) == 0
