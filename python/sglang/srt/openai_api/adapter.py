--- conflicted
+++ resolved
@@ -695,7 +695,7 @@
         completion_tokens = sum(item["meta_info"]["completion_tokens"] for item in ret)
 
         cached_tokens = sum(item["meta_info"].get("cached_tokens", 0) for item in ret)
-        cache_report = tokenizer_manager.server_args.enable_cache_report
+        cache_report = orchestrator.server_args.enable_cache_report
 
         response = CompletionResponse(
             id=ret[0]["meta_info"]["id"],
@@ -841,7 +841,7 @@
                     prompt_cached_tokens = sum(
                         tokens for tokens in cached_tokens.values()
                     )
-                    cache_report = tokenizer_manager.server_args.enable_cache_report
+                    cache_report = orchestrator.server_args.enable_cache_report
 
                     usage = UsageInfo(
                         prompt_tokens=total_prompt_tokens,
@@ -1231,15 +1231,11 @@
     request_ids = [trace_id] if trace_id else None
 
     all_requests = [ChatCompletionRequest(**request_json)]
-<<<<<<< HEAD
     adapted_request, request = v1_chat_generate_request(
-        all_requests, tokenizer_manager, request_ids=request_ids)
+        all_requests, orchestrator, request_ids=request_ids)
 
     # 返回的chunk类型
     chunk_object_type: Final = "chat.completion.chunk"
-=======
-    adapted_request, request = v1_chat_generate_request(all_requests, orchestrator)
->>>>>>> 4d2a88bd
 
     if adapted_request.stream:
         parser_dict = {}
@@ -1456,7 +1452,7 @@
                     prompt_cached_tokens = sum(
                         tokens for tokens in cached_tokens.values()
                     )
-                    cache_report = tokenizer_manager.server_args.enable_cache_report
+                    cache_report = orchestrator.server_args.enable_cache_report
                     usage = UsageInfo(
                         prompt_tokens=total_prompt_tokens,
                         completion_tokens=total_completion_tokens,
