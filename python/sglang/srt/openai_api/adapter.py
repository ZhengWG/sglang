--- conflicted
+++ resolved
@@ -1270,14 +1270,9 @@
         tool_calls = None
         text = ret_item["text"]
 
-<<<<<<< HEAD
-        enable_thinking = True
-
         if reasoning_padding and text is not None:
             text = f"{reasoning_padding}\n{text}"
 
-=======
->>>>>>> 97ac42b6
         if isinstance(request, list):
             tool_choice = request[idx].tool_choice
             tools = request[idx].tools
