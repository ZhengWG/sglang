--- conflicted
+++ resolved
@@ -767,16 +767,13 @@
             num_experts=self.config.num_experts,
         )
 
-<<<<<<< HEAD
         executor = concurrent.futures.ThreadPoolExecutor(max_workers=32)
         futures = []
-        params_dict = dict(self.named_parameters())
-=======
+
         # Cache params_dict to avoid repeated expensive traversal of model parameters
         if not hasattr(self, "_cached_params_dict"):
             self._cached_params_dict = dict(self.named_parameters())
         params_dict = self._cached_params_dict
->>>>>>> cbbb7383
         for name, loaded_weight in weights:
             layer_id = get_layer_id(name)
             if (
