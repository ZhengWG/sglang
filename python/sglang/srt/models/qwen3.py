--- conflicted
+++ resolved
@@ -1,9 +1,6 @@
 # Adapted from qwen2.py
-<<<<<<< HEAD
-=======
 
 import concurrent.futures
->>>>>>> 50efdce3
 import logging
 from functools import partial
 from typing import Any, Dict, Iterable, List, Optional, Tuple
