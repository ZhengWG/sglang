--- conflicted
+++ resolved
@@ -1711,56 +1711,6 @@
     def determine_num_fused_shared_experts(
         self, architecture: str = "DeepseekV3ForCausalLM"
     ):
-<<<<<<< HEAD
-        self.num_fused_shared_experts = (
-            0
-            if global_server_args_dict["disable_shared_experts_fusion"]
-            else self.config.n_shared_experts
-        )
-        if self.num_fused_shared_experts > 0:
-            # Only Deepseek V3/R1 can use shared experts fusion optimization now.
-            if (
-                not _is_cuda
-                or self.config.architectures[0] != architecture
-                or self.config.n_routed_experts != 256
-            ):
-                self.num_fused_shared_experts = 0
-                global_server_args_dict["disable_shared_experts_fusion"] = True
-                log_info_on_rank0(
-                    logger,
-                    "Only Deepseek V3/R1 on NV-platform can use shared experts fusion optimization. Shared experts fusion optimization is disabled.",
-                )
-            elif (
-                global_server_args_dict["enable_deepep_moe"]
-                or global_server_args_dict["enable_ep_moe"]
-            ):
-                self.num_fused_shared_experts = 0
-                global_server_args_dict["disable_shared_experts_fusion"] = True
-                log_info_on_rank0(
-                    logger,
-                    "Deepseek V3/R1 can not use shared experts fusion optimization when in deepep_moe or ep_moe mode. Shared experts fusion optimization is disabled.",
-                )
-        elif self.num_fused_shared_experts == 0:
-            if (
-                _is_cuda
-                and torch.cuda.get_device_capability("cuda") >= (9, 0)
-                and self.config.architectures[0] == architecture
-                and self.config.n_routed_experts == 256
-                and (
-                    not (
-                        global_server_args_dict["enable_deepep_moe"]
-                        or global_server_args_dict["enable_ep_moe"]
-                    )
-                )
-                and (not global_server_args_dict.get("disable_shared_experts_fusion", False))
-            ):
-                self.num_fused_shared_experts = self.config.n_shared_experts
-                global_server_args_dict["disable_shared_experts_fusion"] = False
-                log_info_on_rank0(
-                    logger,
-                    "Deepseek V3/R1 with fp8/fp4 can use shared experts fusion optimization when SM version >=90. Shared experts fusion optimization is enabled.",
-                )
-=======
         self.num_fused_shared_experts = 0
         if global_server_args_dict["disable_shared_experts_fusion"]:
             return
@@ -1790,7 +1740,6 @@
             return
 
         self.num_fused_shared_experts = self.config.n_shared_experts
->>>>>>> fff10809
 
     def get_input_embeddings(self) -> nn.Embedding:
         return self.model.embed_tokens
