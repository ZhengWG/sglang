# Copyright 2025 Qwen Team
# Copyright 2025 SGLang Team
# Licensed under the Apache License, Version 2.0 (the "License");
# you may not use this file except in compliance with the License.
# You may obtain a copy of the License at
#
#     http://www.apache.org/licenses/LICENSE-2.0
#
# Unless required by applicable law or agreed to in writing, software
# distributed under the License is distributed on an "AS IS" BASIS,
# WITHOUT WARRANTIES OR CONDITIONS OF ANY KIND, either express or implied.
# See the License for the specific language governing permissions and
# limitations under the License.
# ==============================================================================
"""Inference-only Qwen3-VL model compatible with HuggingFace weights."""
import logging
from functools import lru_cache
from typing import Iterable, Optional, Tuple, Union

import torch
import torch.nn as nn

from sglang.srt.configs.qwen3_vl import Qwen3VLMoeConfig, Qwen3VLMoeTextConfig
from sglang.srt.distributed import (
    get_moe_expert_parallel_world_size,
    get_tensor_model_parallel_rank,
)
from sglang.srt.layers.moe.fused_moe_triton.layer import FusedMoE
<<<<<<< HEAD
from sglang.srt.layers.pooler import EmbeddingPoolerOutput, Pooler, PoolingType
from sglang.srt.layers.quantization.base_config import QuantizationConfig
from sglang.srt.layers.vocab_parallel_embedding import (
    ParallelLMHead,
    VocabParallelEmbedding,
)
from sglang.srt.managers.mm_utils import general_mm_embed_routine
from sglang.srt.managers.schedule_batch import MultimodalDataItem
=======
from sglang.srt.layers.quantization.base_config import QuantizationConfig
>>>>>>> 6e29446e
from sglang.srt.model_executor.forward_batch_info import ForwardBatch, PPProxyTensors
from sglang.srt.model_loader.weight_utils import default_weight_loader
from sglang.srt.models.qwen3_moe import Qwen3MoeModel
from sglang.srt.models.qwen3_vl import Qwen3VLForConditionalGeneration
from sglang.srt.utils.hf_transformers_utils import get_processor

logger = logging.getLogger(__name__)

cached_get_processor = lru_cache(get_processor)


<<<<<<< HEAD
class Qwen3VLMoeForConditionalGeneration(Qwen3VLForConditionalGeneration):
    def __init__(
        self,
        *,
        config: Qwen3VLMoeConfig,
        quant_config: Optional[QuantizationConfig] = None,
        prefix: str = "",
    ):
        super(Qwen3VLForConditionalGeneration, self).__init__()
        self.config = config

        self.visual = Qwen3_VisionTransformer(
            config.vision_config,
            norm_eps=getattr(config, "rms_norm_eps", 1e-6),
            # NOTE: Qwen3-VL vision encoder currently supports BitsAndBytes 4-bit quantization.
            # Other quantization methods (e.g., GPTQ, AWQ) are untested and may not be supported.
            quant_config=quant_config,
            prefix=add_prefix("visual", prefix),
        )

        self.is_multimodal_embedding = False
        if (
            hasattr(config, "is_multimodal_embedding")
            and config.is_multimodal_embedding
        ):
            # build a dummy model for text embedding
            self.model = nn.Module()
            model_prefix = add_prefix("model", prefix)
            self.model.embed_tokens = VocabParallelEmbedding(
                config.vocab_size,
                config.hidden_size,
                quant_config=quant_config,
                prefix=add_prefix("embed_tokens", model_prefix),
            )
            setattr(self.model, "get_input_embeddings", lambda: self.model.embed_tokens)
            self.is_multimodal_embedding = True
        else:
            self.model = Qwen3MoeModel(
                config=config,
                quant_config=quant_config,
                prefix=add_prefix("model", prefix),
            )

        if config.tie_word_embeddings:
            self.lm_head = self.model.embed_tokens
        else:
            self.lm_head = ParallelLMHead(
                config.vocab_size,
                config.hidden_size,
                quant_config=quant_config,
                prefix=add_prefix("lm_head", prefix),
            )
        self.is_mrope_enabled = "mrope_section" in self.config.rope_scaling

        self.logits_processor = LogitsProcessor(config)
        self.pooler = Pooler(pooling_type=PoolingType.LAST, normalize=True)

        # deepstack
        self.deepstack_visual_indexes = self.visual.deepstack_visual_indexes
        self.num_deepstack_embeddings = len(self.deepstack_visual_indexes)

    @property
    def use_deepstack(self) -> bool:
        return hasattr(self, "deepstack_visual_indexes")

    def get_input_embeddings(self) -> nn.Embedding:
        return self.model.embed_tokens

    def get_image_feature(self, items: List[MultimodalDataItem]) -> torch.Tensor:
        # in qwen-vl, last dim is the same
        pixel_values = torch.cat([item.feature for item in items], dim=0).type(
            self.visual.dtype
        )
        image_grid_thw = torch.concat([item.image_grid_thw for item in items], dim=0)
        assert pixel_values.dim() == 2, pixel_values.dim()
        assert image_grid_thw.dim() == 2, image_grid_thw.dim()
        image_embeds = self.visual(pixel_values, grid_thw=image_grid_thw)
        return image_embeds

    def forward(
        self,
        input_ids: torch.Tensor,
        positions: torch.Tensor,
        forward_batch: ForwardBatch,
        get_embedding: bool = False,
        get_multimodal_embedding: bool = False,
    ):
        """Run forward pass for Qwen3-VL.

        Args:
            input_ids: Flattened (concatenated) input_ids corresponding to a
                batch.
            positions: Flattened (concatenated) position ids corresponding to a
                batch.
                **NOTE**: If mrope is enabled (default setting for Qwen2-VL
                opensource models), the shape will be `(3, seq_len)`,
                otherwise it will be `(seq_len,).
                (Use input_metadata.mrope_positions to replace it)
        """
        if self.is_mrope_enabled:
            positions = forward_batch.mrope_positions

        if not (
            forward_batch.forward_mode.is_decode()
            or not forward_batch.contains_image_inputs()
        ):
            if self.is_mrope_enabled:
                assert positions.ndim == 2 and positions.size(0) == 3, (
                    "multimodal section rotary embedding requires "
                    f"(3, seq_len) positions, but got {positions.size()}"
                )

        hidden_states = general_mm_embed_routine(
            input_ids=input_ids,
            forward_batch=forward_batch,
            language_model=self.model,
            multimodal_model=self,
            positions=positions,
            use_deepstack=self.use_deepstack,
            get_multimodal_embedding=get_multimodal_embedding,
        )

        if get_multimodal_embedding:
            return EmbeddingPoolerOutput(embeddings=hidden_states)

        if not get_embedding:
            return self.logits_processor(
                input_ids, hidden_states, self.lm_head, forward_batch
=======
class Qwen3MoeLLMModel(Qwen3MoeModel):
    def __init__(
        self,
        *,
        config: Qwen3VLMoeTextConfig,
        quant_config: Optional[QuantizationConfig] = None,
        prefix: str = "",
    ):
        super().__init__(config=config, quant_config=quant_config, prefix=prefix)
        self.hidden_size = config.hidden_size

    def get_input_embeddings(self) -> nn.Embedding:
        return self.embed_tokens

    def forward(
        self,
        input_ids: torch.Tensor,
        positions: torch.Tensor,
        forward_batch: ForwardBatch,
        input_embeds: torch.Tensor = None,
        pp_proxy_tensors: Optional[PPProxyTensors] = None,
        input_deepstack_embeds: Optional[torch.Tensor] = None,
    ) -> Union[torch.Tensor, PPProxyTensors]:
        if self.pp_group.is_first_rank:
            if input_embeds is None:
                hidden_states = self.embed_tokens(input_ids)
            else:
                hidden_states = input_embeds
            residual = None
        else:
            assert pp_proxy_tensors is not None
            hidden_states = pp_proxy_tensors["hidden_states"]
            residual = pp_proxy_tensors["residual"]

        aux_hidden_states = []
        for layer_idx, layer in enumerate(
            self.layers[self.start_layer : self.end_layer]
        ):
            layer_idx += self.start_layer
            if layer_idx in self.layers_to_capture:
                aux_hidden_states.append(
                    hidden_states + residual if residual is not None else hidden_states
                )

            hidden_states, residual = layer(
                positions,
                hidden_states,
                forward_batch,
                residual,
            )

            # process deepstack
            if input_deepstack_embeds is not None and layer_idx < 3:
                sep = self.hidden_size * layer_idx
                hidden_states.add_(
                    input_deepstack_embeds[:, sep : sep + self.hidden_size]
                )

        if not self.pp_group.is_last_rank:
            return PPProxyTensors(
                {
                    "hidden_states": hidden_states,
                    "residual": residual,
                }
            )
        else:
            if hidden_states.shape[0] != 0:
                if residual is None:
                    hidden_states = self.norm(hidden_states)
                else:
                    hidden_states, _ = self.norm(hidden_states, residual)

        if len(aux_hidden_states) == 0:
            return hidden_states

        return hidden_states, aux_hidden_states


def load_fused_expert_weights(
    name: str,
    params_dict: dict,
    loaded_weight: torch.Tensor,
    shard_id: str,
    num_experts: int,
):
    param = params_dict[name]
    # weight_loader = typing.cast(Callable[..., bool], param.weight_loader)
    weight_loader = param.weight_loader
    ep_rank = get_tensor_model_parallel_rank()
    ep_size = get_moe_expert_parallel_world_size()
    if ep_size == 1:
        for expert_id in range(num_experts):
            curr_expert_weight = loaded_weight[expert_id]
            weight_loader(
                param,
                curr_expert_weight,
                name,
                shard_id,
                expert_id,
            )
    else:
        experts_per_ep = num_experts // ep_size
        start_expert = ep_rank * experts_per_ep
        end_expert = (
            (ep_rank + 1) * experts_per_ep if ep_rank != ep_size - 1 else num_experts
        )

        for idx, expert_id in enumerate(range(start_expert, end_expert)):
            curr_expert_weight = loaded_weight[expert_id]
            weight_loader(
                param,
                curr_expert_weight,
                name,
                shard_id,
                idx,
>>>>>>> 6e29446e
            )
    return True


class Qwen3VLMoeForConditionalGeneration(Qwen3VLForConditionalGeneration):
    def __init__(
        self,
        config: Qwen3VLMoeConfig,
        quant_config: Optional[QuantizationConfig] = None,
        prefix: str = "",
        language_model_cls=Qwen3MoeLLMModel,
    ):
        super().__init__(config, quant_config, prefix, language_model_cls)

    def load_weights(self, weights: Iterable[Tuple[str, torch.Tensor]]):
        stacked_params_mapping = [
            # (param_name, shard_name, shard_id)
            (".qkv_proj", ".q_proj", "q"),
            (".qkv_proj", ".k_proj", "k"),
            (".qkv_proj", ".v_proj", "v"),
            ("gate_up_proj", "up_proj", 1),
            ("gate_up_proj", "gate_proj", 0),
        ]

        expert_params_mapping = FusedMoE.make_expert_params_mapping(
            ckpt_gate_proj_name="gate_proj",
            ckpt_down_proj_name="down_proj",
            ckpt_up_proj_name="up_proj",
            num_experts=self.config.num_experts,
        )

        # Skip loading extra parameters for GPTQ/modelopt models.
        ignore_suffixes = (
            ".bias",
            "_bias",
            ".k_scale",
            "_k_scale",
            ".v_scale",
            "_v_scale",
            ".weight_scale",
            "_weight_scale",
            ".input_scale",
            "_input_scale",
        )

        is_fused_expert = False
        fused_expert_params_mapping = [
            ("experts.w13_weight", "experts.gate_up_proj", 0, "w1"),
            ("experts.w2_weight", "experts.down_proj", 0, "w2"),
        ]

        num_experts = self.config.num_experts

        # Cache params_dict to avoid repeated expensive traversal of model parameters
        if not hasattr(self, "_cached_params_dict"):
            self._cached_params_dict = dict(self.named_parameters())
        params_dict = self._cached_params_dict
        for name, loaded_weight in weights:
            name = name.replace(r"model.language_model.", r"model.")

            for param_name, weight_name, shard_id in stacked_params_mapping:
                if "experts.gate_up_proj" in name or "experts.down_proj" in name:
                    is_fused_expert = True
                    expert_params_mapping = fused_expert_params_mapping

                # Skip non-stacked layers and experts (experts handled below).
                if weight_name not in name:
                    continue
                if "visual" in name:
                    continue

                # We have mlp.experts[0].gate_proj in the checkpoint.
                # Since we handle the experts below in expert_params_mapping,
                # we need to skip here BEFORE we update the name, otherwise
                # name will be updated to mlp.experts[0].gate_up_proj, which
                # will then be updated below in expert_params_mapping
                # for mlp.experts[0].gate_gate_up_proj, which breaks load.
                if "mlp.experts" in name:
                    continue
                name = name.replace(weight_name, param_name)
                # Skip loading extra parameters for GPTQ/modelopt models.
                if name.endswith(ignore_suffixes) and name not in params_dict:
                    continue
                # [TODO] Skip layers that are on other devices (check if sglang has a similar function)
                # if is_pp_missing_parameter(name, self):
                #     continue

                if name not in params_dict:
                    continue

                param = params_dict[name]
                weight_loader = param.weight_loader
                weight_loader(param, loaded_weight, shard_id)
                break
            else:
                # Track if this is an expert weight to enable early skipping
                is_expert_weight = False

                for mapping in expert_params_mapping:
                    param_name, weight_name, expert_id, shard_id = mapping
                    if weight_name not in name:
                        continue
                    if "visual" in name:
                        continue
                    if self.is_multimodal_embedding and name not in params_dict:
                        continue
                    # Anyway, this is an expert weight and should not be
                    # attempted to load as other weights later
                    is_expert_weight = True
                    name_mapped = name.replace(weight_name, param_name)
                    if is_fused_expert:
                        loaded_weight = loaded_weight.transpose(-1, -2)  # no bias
                        if "experts.gate_up_proj" in name:
                            loaded_weight = loaded_weight.chunk(2, dim=-2)
                            load_fused_expert_weights(
                                name_mapped,
                                params_dict,
                                loaded_weight[0],
                                "w1",
                                num_experts,
                            )
                            load_fused_expert_weights(
                                name_mapped,
                                params_dict,
                                loaded_weight[1],
                                "w3",
                                num_experts,
                            )
                        else:
                            load_fused_expert_weights(
                                name_mapped,
                                params_dict,
                                loaded_weight,
                                shard_id,
                                num_experts,
                            )
                    else:
                        # Skip loading extra parameters for GPTQ/modelopt models.
                        if (
                            name_mapped.endswith(ignore_suffixes)
                            and name_mapped not in params_dict
                        ):
                            continue
                        param = params_dict[name_mapped]
                        # We should ask the weight loader to return success or
                        # not here since otherwise we may skip experts with
                        # # other available replicas.
                        weight_loader = param.weight_loader
                        weight_loader(
                            param,
                            loaded_weight,
                            name_mapped,
                            shard_id=shard_id,
                            expert_id=expert_id,
                        )
                    name = name_mapped
                    break
                else:
                    if is_expert_weight:
                        # This is an expert weight but not mapped to this rank, skip all remaining processing
                        continue
                    if "visual" in name:
                        # adapt to VisionAttention
                        name = name.replace(r"attn.qkv.", r"attn.qkv_proj.")
                        name = name.replace(r"model.visual.", r"visual.")

                    # Skip loading extra parameters for GPTQ/modelopt models.
                    if name.endswith(ignore_suffixes) and name not in params_dict:
                        continue

                    if name in params_dict.keys():
                        param = params_dict[name]
                        weight_loader = getattr(
                            param, "weight_loader", default_weight_loader
                        )
                        weight_loader(param, loaded_weight)
                    else:
                        logger.warning(f"Parameter {name} not found in params_dict")

        # TODO mimic deepseek
        # Lazy initialization of expert weights cache to avoid slowing down load_weights
        # if not hasattr(self, "routed_experts_weights_of_layer"):
        #     self.routed_experts_weights_of_layer = {
        #         layer_id: self.model.layers[layer_id].mlp.get_moe_weights()
        #         for layer_id in range(self.start_layer, self.end_layer)
        #         if isinstance(self.model.layers[layer_id].mlp, Qwen3MoeSparseMoeBlock)
        #     }


EntryClass = Qwen3VLMoeForConditionalGeneration<|MERGE_RESOLUTION|>--- conflicted
+++ resolved
@@ -26,18 +26,7 @@
     get_tensor_model_parallel_rank,
 )
 from sglang.srt.layers.moe.fused_moe_triton.layer import FusedMoE
-<<<<<<< HEAD
-from sglang.srt.layers.pooler import EmbeddingPoolerOutput, Pooler, PoolingType
 from sglang.srt.layers.quantization.base_config import QuantizationConfig
-from sglang.srt.layers.vocab_parallel_embedding import (
-    ParallelLMHead,
-    VocabParallelEmbedding,
-)
-from sglang.srt.managers.mm_utils import general_mm_embed_routine
-from sglang.srt.managers.schedule_batch import MultimodalDataItem
-=======
-from sglang.srt.layers.quantization.base_config import QuantizationConfig
->>>>>>> 6e29446e
 from sglang.srt.model_executor.forward_batch_info import ForwardBatch, PPProxyTensors
 from sglang.srt.model_loader.weight_utils import default_weight_loader
 from sglang.srt.models.qwen3_moe import Qwen3MoeModel
@@ -49,136 +38,6 @@
 cached_get_processor = lru_cache(get_processor)
 
 
-<<<<<<< HEAD
-class Qwen3VLMoeForConditionalGeneration(Qwen3VLForConditionalGeneration):
-    def __init__(
-        self,
-        *,
-        config: Qwen3VLMoeConfig,
-        quant_config: Optional[QuantizationConfig] = None,
-        prefix: str = "",
-    ):
-        super(Qwen3VLForConditionalGeneration, self).__init__()
-        self.config = config
-
-        self.visual = Qwen3_VisionTransformer(
-            config.vision_config,
-            norm_eps=getattr(config, "rms_norm_eps", 1e-6),
-            # NOTE: Qwen3-VL vision encoder currently supports BitsAndBytes 4-bit quantization.
-            # Other quantization methods (e.g., GPTQ, AWQ) are untested and may not be supported.
-            quant_config=quant_config,
-            prefix=add_prefix("visual", prefix),
-        )
-
-        self.is_multimodal_embedding = False
-        if (
-            hasattr(config, "is_multimodal_embedding")
-            and config.is_multimodal_embedding
-        ):
-            # build a dummy model for text embedding
-            self.model = nn.Module()
-            model_prefix = add_prefix("model", prefix)
-            self.model.embed_tokens = VocabParallelEmbedding(
-                config.vocab_size,
-                config.hidden_size,
-                quant_config=quant_config,
-                prefix=add_prefix("embed_tokens", model_prefix),
-            )
-            setattr(self.model, "get_input_embeddings", lambda: self.model.embed_tokens)
-            self.is_multimodal_embedding = True
-        else:
-            self.model = Qwen3MoeModel(
-                config=config,
-                quant_config=quant_config,
-                prefix=add_prefix("model", prefix),
-            )
-
-        if config.tie_word_embeddings:
-            self.lm_head = self.model.embed_tokens
-        else:
-            self.lm_head = ParallelLMHead(
-                config.vocab_size,
-                config.hidden_size,
-                quant_config=quant_config,
-                prefix=add_prefix("lm_head", prefix),
-            )
-        self.is_mrope_enabled = "mrope_section" in self.config.rope_scaling
-
-        self.logits_processor = LogitsProcessor(config)
-        self.pooler = Pooler(pooling_type=PoolingType.LAST, normalize=True)
-
-        # deepstack
-        self.deepstack_visual_indexes = self.visual.deepstack_visual_indexes
-        self.num_deepstack_embeddings = len(self.deepstack_visual_indexes)
-
-    @property
-    def use_deepstack(self) -> bool:
-        return hasattr(self, "deepstack_visual_indexes")
-
-    def get_input_embeddings(self) -> nn.Embedding:
-        return self.model.embed_tokens
-
-    def get_image_feature(self, items: List[MultimodalDataItem]) -> torch.Tensor:
-        # in qwen-vl, last dim is the same
-        pixel_values = torch.cat([item.feature for item in items], dim=0).type(
-            self.visual.dtype
-        )
-        image_grid_thw = torch.concat([item.image_grid_thw for item in items], dim=0)
-        assert pixel_values.dim() == 2, pixel_values.dim()
-        assert image_grid_thw.dim() == 2, image_grid_thw.dim()
-        image_embeds = self.visual(pixel_values, grid_thw=image_grid_thw)
-        return image_embeds
-
-    def forward(
-        self,
-        input_ids: torch.Tensor,
-        positions: torch.Tensor,
-        forward_batch: ForwardBatch,
-        get_embedding: bool = False,
-        get_multimodal_embedding: bool = False,
-    ):
-        """Run forward pass for Qwen3-VL.
-
-        Args:
-            input_ids: Flattened (concatenated) input_ids corresponding to a
-                batch.
-            positions: Flattened (concatenated) position ids corresponding to a
-                batch.
-                **NOTE**: If mrope is enabled (default setting for Qwen2-VL
-                opensource models), the shape will be `(3, seq_len)`,
-                otherwise it will be `(seq_len,).
-                (Use input_metadata.mrope_positions to replace it)
-        """
-        if self.is_mrope_enabled:
-            positions = forward_batch.mrope_positions
-
-        if not (
-            forward_batch.forward_mode.is_decode()
-            or not forward_batch.contains_image_inputs()
-        ):
-            if self.is_mrope_enabled:
-                assert positions.ndim == 2 and positions.size(0) == 3, (
-                    "multimodal section rotary embedding requires "
-                    f"(3, seq_len) positions, but got {positions.size()}"
-                )
-
-        hidden_states = general_mm_embed_routine(
-            input_ids=input_ids,
-            forward_batch=forward_batch,
-            language_model=self.model,
-            multimodal_model=self,
-            positions=positions,
-            use_deepstack=self.use_deepstack,
-            get_multimodal_embedding=get_multimodal_embedding,
-        )
-
-        if get_multimodal_embedding:
-            return EmbeddingPoolerOutput(embeddings=hidden_states)
-
-        if not get_embedding:
-            return self.logits_processor(
-                input_ids, hidden_states, self.lm_head, forward_batch
-=======
 class Qwen3MoeLLMModel(Qwen3MoeModel):
     def __init__(
         self,
@@ -294,7 +153,6 @@
                 name,
                 shard_id,
                 idx,
->>>>>>> 6e29446e
             )
     return True
 
