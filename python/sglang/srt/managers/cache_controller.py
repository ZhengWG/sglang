--- conflicted
+++ resolved
@@ -25,14 +25,6 @@
     from sglang.srt.mem_cache.allocator import BaseTokenToKVPoolAllocator
     from sglang.srt.mem_cache.memory_pool_host import HostKVCache
 
-<<<<<<< HEAD
-from sglang.srt.mem_cache.hicache_storage import HiCacheFile, get_hash_str
-from sglang.srt.mem_cache.mooncake_store.mooncake_store import (
-    MooncakeStore,
-    get_hash_str_mooncake,
-)
-=======
->>>>>>> f6f46f46
 
 logger = logging.getLogger(__name__)
 
