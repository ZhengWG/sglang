--- conflicted
+++ resolved
@@ -232,13 +232,8 @@
 
         obj.normalize_batch_and_arguments()
 
-<<<<<<< HEAD
-        if self.server_args.log_requests:
+        if self.log_requests:
             logger.info(f"Receive: obj={dataclass_to_string_truncated(obj)!r}")
-=======
-        if self.log_requests:
-            logger.info(f"Receive: obj={dataclass_to_string_truncated(obj)}")
->>>>>>> 46d44318
 
         async with self.model_update_lock.reader_lock:
             is_single = obj.is_single
@@ -358,15 +353,9 @@
 
             state.out_list = []
             if state.finished:
-<<<<<<< HEAD
-                if self.server_args.log_requests:
+                if self.log_requests:
                     msg = f"Finish: out={dataclass_to_string_truncated(out)}"
                     logger.info("%r", msg)
-=======
-                if self.log_requests:
-                    msg = f"Finish: obj={dataclass_to_string_truncated(obj)}, out={dataclass_to_string_truncated(out)}"
-                    logger.info(msg)
->>>>>>> 46d44318
                 del self.rid_to_state[obj.rid]
                 yield out
                 break
