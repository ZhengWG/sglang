--- conflicted
+++ resolved
@@ -1058,16 +1058,7 @@
                         "lora_path",
                     ]
                 )
-<<<<<<< HEAD
-                out_skip_names = set(
-                    [
-                        # "text",
-                        "output_ids",
-                    ]
-                )
-=======
-                out_skip_names = set(["text", "output_ids", "embedding"])
->>>>>>> edc21cc8
+                out_skip_names = set(["output_ids", "embedding"])
             elif self.log_requests_level == 1:
                 max_length = 4096
             elif self.log_requests_level == 2:
