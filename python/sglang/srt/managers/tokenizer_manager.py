# Copyright 2023-2024 SGLang Team
# Licensed under the Apache License, Version 2.0 (the "License");
# you may not use this file except in compliance with the License.
# You may obtain a copy of the License at
#
#     http://www.apache.org/licenses/LICENSE-2.0
#
# Unless required by applicable law or agreed to in writing, software
# distributed under the License is distributed on an "AS IS" BASIS,
# WITHOUT WARRANTIES OR CONDITIONS OF ANY KIND, either express or implied.
# See the License for the specific language governing permissions and
# limitations under the License.
# ==============================================================================
"""TokenizerManager is a process that tokenizes the text."""

import asyncio
import copy
import dataclasses
import json
import logging
import math
import os
import pickle
import signal
import sys
import threading
import time
import uuid
from collections import deque
from contextlib import nullcontext
from datetime import datetime
from enum import Enum
from http import HTTPStatus
from typing import Any, Awaitable, Dict, List, Optional, Tuple, Union

import fastapi
import torch
import uvloop
import zmq
import zmq.asyncio
from fastapi import BackgroundTasks

from sglang.srt.aio_rwlock import RWLock
from sglang.srt.configs.model_config import ModelConfig
from sglang.srt.disaggregation.utils import DisaggregationMode
from sglang.srt.hf_transformers_utils import (
    get_processor,
    get_tokenizer,
    get_tokenizer_from_processor,
)
from sglang.srt.lora.lora_registry import LoRARef, LoRARegistry
from sglang.srt.managers.async_dynamic_batch_tokenizer import AsyncDynamicbatchTokenizer
from sglang.srt.managers.disagg_service import start_disagg_service
from sglang.srt.managers.io_struct import (
    AbortReq,
    BatchEmbeddingOut,
    BatchMultimodalOut,
    BatchStrOut,
    BatchTokenIDOut,
    BatchTokenizedEmbeddingReqInput,
    BatchTokenizedGenerateReqInput,
    CloseSessionReqInput,
    ConfigureLoggingReq,
    EmbeddingReqInput,
    FreezeGCReq,
    GenerateReqInput,
    HealthCheckOutput,
    MultiTokenizerWrapper,
    OpenSessionReqInput,
    OpenSessionReqOutput,
    SessionParams,
    TokenizedEmbeddingReqInput,
    TokenizedGenerateReqInput,
    UpdateWeightFromDiskReqInput,
    UpdateWeightFromDiskReqOutput,
)
from sglang.srt.managers.mm_utils import TensorTransportMode
from sglang.srt.managers.multimodal_processor import get_mm_processor, import_processors
from sglang.srt.managers.scheduler import is_health_check_generate_req
from sglang.srt.managers.scheduler_input_blocker import input_blocker_guard_region
from sglang.srt.managers.tokenizer_communicator_mixin import TokenizerCommunicatorMixin
from sglang.srt.metrics.collector import TokenizerMetricsCollector
from sglang.srt.sampling.sampling_params import SamplingParams
from sglang.srt.server_args import PortArgs, ServerArgs
from sglang.srt.tracing.trace import (
    trace_get_proc_propagate_context,
    trace_req_finish,
    trace_req_start,
    trace_slice_end,
    trace_slice_start,
)
from sglang.srt.utils import (
    configure_gc_warning,
    dataclass_to_string_truncated,
    freeze_gc,
    get_bool_env_var,
    get_origin_rid,
    get_zmq_socket,
    kill_process_tree,
)
from sglang.utils import TypeBasedDispatcher, get_exception_traceback

asyncio.set_event_loop_policy(uvloop.EventLoopPolicy())

logger = logging.getLogger(__name__)


@dataclasses.dataclass
class ReqState:
    """Store the state a request."""

    out_list: List[Dict[Any, Any]]
    finished: bool
    event: asyncio.Event
    obj: Union[GenerateReqInput, EmbeddingReqInput]

    # For metrics
    created_time: float
    finished_time: float = 0.0
    first_token_time: float = 0.0
    last_time: float = 0.0
    last_completion_tokens: int = 1
    finish_reason: str = ""

    # For streaming output
    last_output_offset: int = 0

    # For incremental state update.
    # TODO(lianmin): do not initialize some lists if not needed.
    text: str = ""
    output_ids: List[int] = dataclasses.field(default_factory=list)
    input_token_logprobs_val: List[float] = dataclasses.field(default_factory=list)
    input_token_logprobs_idx: List[int] = dataclasses.field(default_factory=list)
    output_token_logprobs_val: List[float] = dataclasses.field(default_factory=list)
    output_token_logprobs_idx: List[int] = dataclasses.field(default_factory=list)
    input_top_logprobs_val: List[List[float]] = dataclasses.field(default_factory=list)
    input_top_logprobs_idx: List[List[int]] = dataclasses.field(default_factory=list)
    output_top_logprobs_val: List[List[float]] = dataclasses.field(default_factory=list)
    output_top_logprobs_idx: List[List[int]] = dataclasses.field(default_factory=list)
    input_token_ids_logprobs_val: List = dataclasses.field(default_factory=list)
    input_token_ids_logprobs_idx: List = dataclasses.field(default_factory=list)
    output_token_ids_logprobs_val: List = dataclasses.field(default_factory=list)
    output_token_ids_logprobs_idx: List = dataclasses.field(default_factory=list)


class TokenizerManager(TokenizerCommunicatorMixin):
    """TokenizerManager is a process that tokenizes the text."""

    def __init__(
        self,
        server_args: ServerArgs,
        port_args: PortArgs,
    ):
        # Parse args
        self.server_args = server_args
        self.enable_metrics = server_args.enable_metrics
        self.log_requests = server_args.log_requests
        self.log_requests_level = server_args.log_requests_level
        self.preferred_sampling_params = (
            json.loads(server_args.preferred_sampling_params)
            if server_args.preferred_sampling_params
            else None
        )
        self.crash_dump_folder = server_args.crash_dump_folder

        # Read model args
        self.model_path = server_args.model_path
        self.served_model_name = server_args.served_model_name
        self.model_config = ModelConfig.from_server_args(server_args)
        self.is_generation = self.model_config.is_generation
        self.is_image_gen = self.model_config.is_image_gen
        self.context_len = self.model_config.context_len
        self.image_token_id = self.model_config.image_token_id
        self.max_req_input_len = None  # Will be set later in engine.py

        if self.model_config.is_multimodal:
            import_processors()
            try:
                _processor = get_processor(
                    server_args.tokenizer_path,
                    tokenizer_mode=server_args.tokenizer_mode,
                    trust_remote_code=server_args.trust_remote_code,
                    revision=server_args.revision,
                    use_fast=not server_args.disable_fast_image_processor,
                )
            except ValueError as e:
                error_message = str(e)
                if "does not have a slow version" in error_message:
                    logger.info(
                        f"Processor {server_args.tokenizer_path} does not have a slow version. Automatically use fast version"
                    )
                    _processor = get_processor(
                        server_args.tokenizer_path,
                        tokenizer_mode=server_args.tokenizer_mode,
                        trust_remote_code=server_args.trust_remote_code,
                        revision=server_args.revision,
                        use_fast=True,
                    )
                else:
                    raise e
            transport_mode = _determine_tensor_transport_mode(self.server_args)

            # We want to parallelize the image pre-processing so we create an executor for it
            # We create mm_processor for any skip_tokenizer_init to make sure we still encode
            # images even with skip_tokenizer_init=False.
            self.mm_processor = get_mm_processor(
                self.model_config.hf_config, server_args, _processor, transport_mode
            )

            if server_args.skip_tokenizer_init:
                self.tokenizer = self.processor = None
            else:
                self.processor = _processor
                self.tokenizer = get_tokenizer_from_processor(self.processor)
                os.environ["TOKENIZERS_PARALLELISM"] = "false"
        else:
            self.mm_processor = self.processor = None

            if server_args.skip_tokenizer_init:
                self.tokenizer = None
            else:
                self.tokenizer = get_tokenizer(
                    server_args.tokenizer_path,
                    tokenizer_mode=server_args.tokenizer_mode,
                    trust_remote_code=server_args.trust_remote_code,
                    revision=server_args.revision,
                )
        # Initialize async dynamic batch tokenizer if enabled (common for both multimodal and non-multimodal)
        if (
            server_args.enable_dynamic_batch_tokenizer
            and not server_args.skip_tokenizer_init
        ):
            self.async_dynamic_batch_tokenizer = AsyncDynamicbatchTokenizer(
                self.tokenizer,
                max_batch_size=server_args.dynamic_batch_tokenizer_batch_size,
                batch_wait_timeout_s=server_args.dynamic_batch_tokenizer_batch_timeout,
            )
        else:
            self.async_dynamic_batch_tokenizer = None

        # Init inter-process communication
        context = zmq.asyncio.Context(2)
        self.recv_from_detokenizer = get_zmq_socket(
            context, zmq.PULL, port_args.tokenizer_ipc_name, True
        )
        if self.server_args.tokenizer_worker_num > 1:
            # Use tokenizer_worker_ipc_name in multi-tokenizer mode
            self.send_to_scheduler = get_zmq_socket(
                context, zmq.PUSH, port_args.tokenizer_worker_ipc_name, False
            )
        else:
            self.send_to_scheduler = get_zmq_socket(
                context, zmq.PUSH, port_args.scheduler_input_ipc_name, True
            )

        # Request states
        self.no_create_loop = False
        self.rid_to_state: Dict[str, ReqState] = {}
        self.asyncio_tasks = set()

        # Health check
        self.server_status = ServerStatus.Starting
        self.gracefully_exit = False
        self.last_receive_tstamp = 0

        # Dumping
        self.dump_requests_folder = ""  # By default do not dump
        self.dump_requests_threshold = 1000
        self.dump_request_list: List[Tuple] = []
        self.log_request_metadata = self.get_log_request_metadata()
        self.crash_dump_request_list: deque[Tuple] = deque()
        self.crash_dump_performed = False  # Flag to ensure dump is only called once

        # Session
        self.session_futures = {}  # session_id -> asyncio event

        # Weight updates
        # The event to notify the weight sync is finished.
        self.model_update_lock = RWLock()
        self.model_update_result: Optional[Awaitable[UpdateWeightFromDiskReqOutput]] = (
            None
        )
        self.is_pause = False
        self.is_pause_cond = asyncio.Condition()

        # LoRA
        # Initialize the `LoRARegistry` with initial LoRA adapter paths provided in `server_args`.
        # The registry dynamically updates as adapters are loaded / unloaded during runtime. It
        # serves as the source of truth for available adapters and maps user-friendly LoRA names
        # to internally used unique LoRA IDs.
        self.lora_registry = LoRARegistry(self.server_args.lora_paths)
        # Lock to serialize LoRA update operations.
        # Please note that, unlike `model_update_lock`, this does not block inference, allowing
        # LoRA updates and inference to overlap.
        self.lora_update_lock = asyncio.Lock()

        self.disaggregation_mode = DisaggregationMode(
            self.server_args.disaggregation_mode
        )
        self.bootstrap_server = start_disagg_service(self.server_args)

        # For load balancing
        self.current_load = 0
        self.current_load_lock = asyncio.Lock()

        # Metrics
        if self.enable_metrics:
            self.metrics_collector = TokenizerMetricsCollector(
                server_args=server_args,
                labels={
                    "model_name": self.server_args.served_model_name,
                    # TODO: Add lora name/path in the future,
                },
                bucket_time_to_first_token=self.server_args.bucket_time_to_first_token,
                bucket_e2e_request_latency=self.server_args.bucket_e2e_request_latency,
                bucket_inter_token_latency=self.server_args.bucket_inter_token_latency,
                collect_tokens_histogram=self.server_args.collect_tokens_histogram,
            )

        # Configure GC warning
        if self.server_args.gc_warning_threshold_secs > 0.0:
            configure_gc_warning(self.server_args.gc_warning_threshold_secs)

        self._result_dispatcher = TypeBasedDispatcher(
            [
                (
                    (
                        BatchStrOut,
                        BatchEmbeddingOut,
                        BatchTokenIDOut,
                        BatchMultimodalOut,
                    ),
                    self._handle_batch_output,
                ),
                (AbortReq, self._handle_abort_req),
                (OpenSessionReqOutput, self._handle_open_session_req_output),
                (
                    UpdateWeightFromDiskReqOutput,
                    self._handle_update_weights_from_disk_req_output,
                ),
                (
                    FreezeGCReq,
                    lambda x: None,
                ),  # For handling case when scheduler skips detokenizer and forwards back to the tokenizer manager, we ignore it.
                (HealthCheckOutput, lambda x: None),
            ]
        )

        self.init_communicators(server_args)

    async def generate_request(
        self,
        obj: Union[GenerateReqInput, EmbeddingReqInput],
        request: Optional[fastapi.Request] = None,
    ):
        created_time = time.time()
        self.auto_create_handle_loop()
        obj.normalize_batch_and_arguments()

        if self.server_args.tokenizer_worker_num > 1:
            # Modify rid, add worker_id
            if isinstance(obj.rid, list):
                # If it's an array, add worker_id prefix to each element
                obj.rid = [f"{self.worker_id}#{rid}" for rid in obj.rid]
            else:
                # If it's a single value, add worker_id prefix
                obj.rid = f"{self.worker_id}#{obj.rid}"

        if obj.is_single:
            bootstrap_room = (
                obj.bootstrap_room if hasattr(obj, "bootstrap_room") else None
            )
            trace_req_start(obj.rid, bootstrap_room, ts=int(created_time * 1e9))
            trace_slice_start("", obj.rid, ts=int(created_time * 1e9), anonymous=True)
        else:
            for i in range(len(obj.rid)):
                bootstrap_room = (
                    obj.bootstrap_room[i]
                    if hasattr(obj, "bootstrap_room") and obj.bootstrap_room
                    else None
                )
                trace_req_start(obj.rid[i], bootstrap_room, ts=int(created_time * 1e9))
                trace_slice_start(
                    "", obj.rid[i], ts=int(created_time * 1e9), anonymous=True
                )

        if self.log_requests:
            max_length, skip_names, _ = self.log_request_metadata
            logger.info(
                f"Receive: obj={dataclass_to_string_truncated(obj, max_length, skip_names=skip_names)!r}"
            )

        async with self.is_pause_cond:
            await self.is_pause_cond.wait_for(lambda: not self.is_pause)

        async with self.model_update_lock.reader_lock:
            if self.server_args.enable_lora and obj.lora_path:
                # Look up the LoRA ID from the registry and start tracking ongoing LoRA requests.
                obj.lora_id = await self.lora_registry.acquire(obj.lora_path)

            if obj.is_single:
                tokenized_obj = await self._tokenize_one_request(obj)
                state = self._send_one_request(obj, tokenized_obj, created_time)
                async for response in self._wait_one_response(obj, state, request):
                    yield response
            else:
                async for response in self._handle_batch_request(
                    obj, request, created_time
                ):
                    yield response

    def _detect_input_format(
        self, texts: Union[str, List[str]], is_cross_encoder: bool
    ) -> str:
        """Detect the format of input texts for proper tokenization handling.

        Returns:
            - "single_string": Regular single text like "Hello world"
            - "batch_strings": Regular batch like ["Hello", "World"]
            - "cross_encoder_pairs": Cross-encoder pairs like [["query", "document"]]
        """
        if isinstance(texts, str):
            return "single_string"

        if (
            is_cross_encoder
            and len(texts) > 0
            and isinstance(texts[0], list)
            and len(texts[0]) == 2
        ):
            return "cross_encoder_pairs"

        return "batch_strings"

    def _prepare_tokenizer_input(
        self, texts: Union[str, List[str]], input_format: str
    ) -> Union[List[str], List[List[str]]]:
        """Prepare input for the tokenizer based on detected format."""
        if input_format == "single_string":
            return [texts]  # Wrap single string for batch processing
        elif input_format == "cross_encoder_pairs":
            return texts  # Already in correct format: [["query", "doc"]]
        else:  # batch_strings
            return texts  # Already in correct format: ["text1", "text2"]

    def _extract_tokenizer_results(
        self,
        input_ids: List[List[int]],
        token_type_ids: Optional[List[List[int]]],
        input_format: str,
        original_batch_size: int,
    ) -> Union[
        Tuple[List[int], Optional[List[int]]],
        Tuple[List[List[int]], Optional[List[List[int]]]],
    ]:
        """Extract results from tokenizer output based on input format."""

        # For single inputs (string or single cross-encoder pair), extract first element
        if (
            input_format in ["single_string", "cross_encoder_pairs"]
            and original_batch_size == 1
        ):
            single_input_ids = input_ids[0] if input_ids else []
            single_token_type_ids = token_type_ids[0] if token_type_ids else None
            return single_input_ids, single_token_type_ids

        # For true batches, return as-is
        return input_ids, token_type_ids

    async def _tokenize_texts(
        self, texts: Union[str, List[str]], is_cross_encoder: bool = False
    ) -> Union[
        Tuple[List[int], Optional[List[int]]],
        Tuple[List[List[int]], Optional[List[List[int]]]],
    ]:
        """
        Tokenize text(s) using the appropriate tokenizer strategy.

        This method handles multiple input formats and chooses between async dynamic
        batch tokenizer (for single texts only) and regular tokenizer.

        Args:
            texts: Text input in various formats:

                   Regular cases:
                   - Single string: "How are you?"
                   - Batch of strings: ["Hello", "World", "How are you?"]

                   Cross-encoder cases (sentence pairs for similarity/ranking):
                   - Single pair: [["query text", "document text"]]
                   - Multiple pairs: [["q1", "d1"], ["q2", "d2"], ["q3", "d3"]]

            is_cross_encoder: Whether to return token_type_ids for cross-encoder models.
                             Enables proper handling of sentence pairs with segment IDs.

        Returns:
            Single input cases:
                Tuple[List[int], Optional[List[int]]]: (input_ids, token_type_ids)
                Example: ([101, 2129, 102], [0, 0, 0]) for single text
                Example: ([101, 2129, 102, 4068, 102], [0, 0, 0, 1, 1]) for cross-encoder pair

            Batch input cases:
                Tuple[List[List[int]], Optional[List[List[int]]]]: (batch_input_ids, batch_token_type_ids)
                Example: ([[101, 2129, 102], [101, 4068, 102]], None) for regular batch

            Note: token_type_ids is None unless is_cross_encoder=True.
        """
        if not texts or self.tokenizer is None:
            raise ValueError("texts cannot be empty and tokenizer must be initialized")

        # Step 1: Detect input format and prepare for tokenization
        input_format = self._detect_input_format(texts, is_cross_encoder)
        tokenizer_input = self._prepare_tokenizer_input(texts, input_format)
        original_batch_size = len(texts) if not isinstance(texts, str) else 1

        # Step 2: Set up tokenizer arguments
        tokenizer_kwargs = (
            {"return_token_type_ids": is_cross_encoder} if is_cross_encoder else {}
        )

        # Step 3: Choose tokenization strategy
        use_async_tokenizer = (
            self.async_dynamic_batch_tokenizer is not None
            and input_format == "single_string"
        )

        if use_async_tokenizer:
            logger.debug("Using async dynamic batch tokenizer for single text")
            result = await self.async_dynamic_batch_tokenizer.encode(
                tokenizer_input[0], **tokenizer_kwargs
            )
            # Convert to batch format for consistency
            input_ids = [result["input_ids"]]
            token_type_ids = (
                [result["token_type_ids"]]
                if is_cross_encoder and result.get("token_type_ids")
                else None
            )
        else:
            logger.debug(f"Using regular tokenizer for {len(tokenizer_input)} inputs")
            encoded = self.tokenizer(tokenizer_input, **tokenizer_kwargs)
            input_ids = encoded["input_ids"]
            token_type_ids = encoded.get("token_type_ids") if is_cross_encoder else None

        # Step 4: Extract results based on input format
        return self._extract_tokenizer_results(
            input_ids, token_type_ids, input_format, original_batch_size
        )

    async def _tokenize_one_request(
        self,
        obj: Union[GenerateReqInput, EmbeddingReqInput],
    ):
        """Tokenize one request."""
        # Tokenize
        input_embeds = None
        input_text = obj.text
        token_type_ids = None
        is_cross_encoder_request = (
            isinstance(obj, EmbeddingReqInput) and obj.is_cross_encoder_request
        )
        if obj.input_embeds is not None:
            if not self.server_args.disable_radix_cache:
                raise ValueError(
                    "input_embeds is provided while disable_radix_cache is False. "
                    "Please add `--disable-radix-cache` when you launch the server "
                    "if you want to use input_embeds as inputs."
                )
            input_embeds = obj.input_embeds
            input_ids = obj.input_ids
        elif obj.input_ids is not None:
            input_ids = obj.input_ids
        else:
            if self.tokenizer is None:
                raise ValueError(
                    "The engine initialized with skip_tokenizer_init=True cannot "
                    "accept text prompts. Please provide input_ids or re-initialize "
                    "the engine with skip_tokenizer_init=False."
                )

            input_ids, token_type_ids = await self._tokenize_texts(
                input_text, is_cross_encoder_request
            )

        if self.mm_processor and obj.contains_mm_input():
            if not isinstance(obj.image_data, list):
                obj.image_data = [obj.image_data]
            if not isinstance(obj.audio_data, list):
                obj.audio_data = [obj.audio_data]
            mm_inputs: Dict = await self.mm_processor.process_mm_data_async(
                image_data=obj.image_data,
                audio_data=obj.audio_data,
                input_text=input_text or input_ids,
                request_obj=obj,
                max_req_input_len=self.max_req_input_len,
            )
            if mm_inputs and "input_ids" in mm_inputs:
                input_ids = mm_inputs["input_ids"]
        else:
            mm_inputs = None

        self._validate_one_request(obj, input_ids)
        trace_slice_end("tokenize", obj.rid)
        return self._create_tokenized_object(
            obj, input_text, input_ids, input_embeds, mm_inputs, token_type_ids
        )

    def _validate_one_request(
        self, obj: Union[GenerateReqInput, EmbeddingReqInput], input_ids: List[int]
    ) -> None:
        """Validates that the input token count and the requested token count doesn't exceed the model's context length."""
        # FIXME: unify the length validation logic with the one in the scheduler.
        _max_req_len = self.context_len

        input_token_num = len(input_ids) if input_ids is not None else 0
        if input_token_num >= self.context_len:
            if self.server_args.allow_auto_truncate:
                logger.warning(
                    f"The input ({input_token_num} tokens) is longer than the "
                    f"model's context length ({self.context_len} tokens). "
                    "Truncating the input."
                )
                del input_ids[_max_req_len:]
                input_token_num = len(input_ids)
            else:
                raise ValueError(
                    f"The input ({input_token_num} tokens) is longer than the "
                    f"model's context length ({self.context_len} tokens)."
                )

        if isinstance(obj, EmbeddingReqInput) and self.is_generation:
            raise ValueError(
                "This model does not appear to be an embedding model by default. "
                "Please add `--is-embedding` when launching the server or try another model."
            )

        # Check total tokens (input + max_new_tokens)
        max_new_tokens = obj.sampling_params.get("max_new_tokens")
        if (
            max_new_tokens is not None
            and (max_new_tokens + input_token_num) >= _max_req_len
        ):
            if self.server_args.allow_auto_truncate:
                logger.warning(
                    f"Requested token count ({input_token_num} input + {max_new_tokens} new) "
                    f"exceeds the model's context length ({self.context_len} tokens). "
                    "Truncating max_new_tokens."
                )
                obj.sampling_params["max_new_tokens"] = max(
                    0, _max_req_len - input_token_num
                )
            else:
                total_tokens = max_new_tokens + input_token_num
                error_msg = (
                    f"Requested token count exceeds the model's maximum context length "
                    f"of {self.context_len} tokens. You requested a total of {total_tokens} "
                    f"tokens: {input_token_num} tokens from the input messages and "
                    f"{max_new_tokens} tokens for the completion. Please reduce the number "
                    f"of tokens in the input messages or the completion to fit within the limit."
                )
                raise ValueError(error_msg)

        if isinstance(obj, GenerateReqInput):
            if (
                obj.return_hidden_states
                and not self.server_args.enable_return_hidden_states
            ):
                raise ValueError(
                    "The server is not configured to return the hidden states. "
                    "Please set `--enable-return-hidden-states` to enable this feature."
                )
            if (
                obj.custom_logit_processor
                and not self.server_args.enable_custom_logit_processor
            ):
                raise ValueError(
                    "The server is not configured to enable custom logit processor. "
                    "Please set `--enable-custom-logit-processor` to enable this feature."
                )

    def _validate_input_ids_in_vocab(
        self, input_ids: List[int], vocab_size: int
    ) -> None:
        if any(id >= vocab_size for id in input_ids):
            raise ValueError(
                f"The input_ids {input_ids} contains values greater than the vocab size ({vocab_size})."
            )

    def _create_tokenized_object(
        self,
        obj: Union[GenerateReqInput, EmbeddingReqInput],
        input_text: str,
        input_ids: List[int],
        input_embeds: Optional[Union[List[float], None]] = None,
        mm_inputs: Optional[Dict] = None,
        token_type_ids: Optional[List[int]] = None,
    ) -> Union[TokenizedGenerateReqInput, TokenizedEmbeddingReqInput]:
        """Create a tokenized request object from common parameters."""
        # Parse sampling parameters
        # Note: if there are preferred sampling params, we use them if they are not
        # explicitly passed in sampling_params
        if self.preferred_sampling_params:
            sampling_kwargs = {**self.preferred_sampling_params, **obj.sampling_params}
        else:
            sampling_kwargs = obj.sampling_params
        sampling_params = SamplingParams(**sampling_kwargs)
        sampling_params.normalize(self.tokenizer)
        sampling_params.verify(self.model_config.vocab_size)

        # Build return object
        if isinstance(obj, GenerateReqInput):
            session_params = (
                SessionParams(**obj.session_params) if obj.session_params else None
            )

            tokenized_obj = TokenizedGenerateReqInput(
                obj.rid,
                input_text,
                input_ids,
                mm_inputs,
                sampling_params,
                obj.return_logprob,
                obj.logprob_start_len,
                obj.top_logprobs_num,
                obj.token_ids_logprob,
                obj.stream,
                bootstrap_host=obj.bootstrap_host,
                bootstrap_port=obj.bootstrap_port,
                bootstrap_room=obj.bootstrap_room,
                lora_id=obj.lora_id,
                input_embeds=input_embeds,
                session_params=session_params,
                custom_logit_processor=obj.custom_logit_processor,
                return_hidden_states=obj.return_hidden_states,
                data_parallel_rank=obj.data_parallel_rank,
            )
        elif isinstance(obj, EmbeddingReqInput):
            tokenized_obj = TokenizedEmbeddingReqInput(
                obj.rid,
                input_text,
                input_ids,
                mm_inputs,
                token_type_ids,
                sampling_params,
            )

        return tokenized_obj

    async def _batch_tokenize_and_process(
        self, batch_size: int, obj: Union[GenerateReqInput, EmbeddingReqInput]
    ) -> List[Union[TokenizedGenerateReqInput, TokenizedEmbeddingReqInput]]:
        """Handle batch tokenization for text inputs only."""
        logger.debug(f"Starting batch tokenization for {batch_size} text requests")

        # Collect requests and texts
        requests = [obj[i] for i in range(batch_size)]
        texts = [req.text for req in requests]

        # Check if any request is a cross-encoder request
        is_cross_encoder_request = any(
            isinstance(req, EmbeddingReqInput) and req.is_cross_encoder_request
            for req in requests
        )

        # Batch tokenize all texts using unified method
        input_ids_list, token_type_ids_list = await self._tokenize_texts(
            texts, is_cross_encoder_request
        )

        # Process all requests
        tokenized_objs = []
        for i, req in enumerate(requests):
            self._validate_one_request(obj[i], input_ids_list[i])
            token_type_ids = (
                token_type_ids_list[i] if token_type_ids_list is not None else None
            )
            tokenized_objs.append(
                self._create_tokenized_object(
                    req, req.text, input_ids_list[i], None, None, token_type_ids
                )
            )
            trace_slice_end("tokenize", req.rid)
        logger.debug(f"Completed batch processing for {batch_size} requests")
        return tokenized_objs

    def _validate_batch_tokenization_constraints(
        self, batch_size: int, obj: Union[GenerateReqInput, EmbeddingReqInput]
    ) -> None:
        """Validate constraints for batch tokenization processing."""
        for i in range(batch_size):
            if self.is_generation and obj[i].contains_mm_input():
                raise ValueError(
                    "For multimodal input processing do not set `enable_tokenizer_batch_encode`."
                )
            if obj[i].input_ids is not None:
                raise ValueError(
                    "Batch tokenization is not needed for pre-tokenized input_ids. Do not set `enable_tokenizer_batch_encode`."
                )
            if obj[i].input_embeds is not None:
                raise ValueError(
                    "Batch tokenization is not needed for input_embeds. Do not set `enable_tokenizer_batch_encode`."
                )

    def _send_one_request(
        self,
        obj: Union[GenerateReqInput, EmbeddingReqInput],
        tokenized_obj: Union[TokenizedGenerateReqInput, TokenizedEmbeddingReqInput],
        created_time: Optional[float] = None,
    ):
        trace_slice_start("dispatch", obj.rid)
        tokenized_obj.trace_context = trace_get_proc_propagate_context(obj.rid)
        self.send_to_scheduler.send_pyobj(tokenized_obj)
        state = ReqState([], False, asyncio.Event(), obj, created_time=created_time)
        self.rid_to_state[obj.rid] = state
        trace_slice_end("dispatch", obj.rid, thread_finish_flag=True)
        return state

    def _send_batch_request(
        self,
        obj: Union[GenerateReqInput, EmbeddingReqInput],
        tokenized_objs: List[
            Union[TokenizedGenerateReqInput, TokenizedEmbeddingReqInput]
        ],
        created_time: Optional[float] = None,
    ):
        """Send a batch of tokenized requests as a single batched request to the scheduler."""
        if isinstance(tokenized_objs[0], TokenizedGenerateReqInput):
            batch_req = BatchTokenizedGenerateReqInput(batch=tokenized_objs)
        else:
            batch_req = BatchTokenizedEmbeddingReqInput(batch=tokenized_objs)

        self.send_to_scheduler.send_pyobj(batch_req)

        # Create states for each individual request in the batch
        for i, tokenized_obj in enumerate(tokenized_objs):
            tmp_obj = obj[i]
            state = ReqState(
                [], False, asyncio.Event(), tmp_obj, created_time=created_time
            )
            self.rid_to_state[tmp_obj.rid] = state

    async def _wait_one_response(
        self,
        obj: Union[GenerateReqInput, EmbeddingReqInput],
        state: ReqState,
        request: Optional[fastapi.Request] = None,
    ):
        """Wait for the response of one request."""
        while True:
            try:
                await asyncio.wait_for(state.event.wait(), timeout=4)
            except asyncio.TimeoutError:
                if (
                    request is not None
                    and not obj.background
                    and await request.is_disconnected()
                ):
                    # Abort the request for disconnected requests (non-streaming, waiting queue)
                    self.abort_request(obj.rid)
                    # Use exception to kill the whole call stack and asyncio task
                    raise ValueError(
                        f"Request is disconnected from the client side (type 1). Abort request {obj.rid=}"
                    )
                continue

            out = state.out_list[-1]

            state.out_list = []
            if state.finished:
                if self.log_requests:
                    max_length, skip_names, out_skip_names = self.log_request_metadata
                    if self.model_config.is_multimodal_gen:
                        msg = f"Finish: obj={dataclass_to_string_truncated(obj, max_length, skip_names=skip_names)}"
                    else:
                        msg = f"Finish: obj={dataclass_to_string_truncated(obj, max_length, skip_names=skip_names)}, out={dataclass_to_string_truncated(out, max_length, skip_names=out_skip_names)}"
                    logger.info("%r", msg)

                # Check if this was an abort/error created by scheduler
                if isinstance(out["meta_info"].get("finish_reason"), dict):
                    finish_reason = out["meta_info"]["finish_reason"]
                    if (
                        finish_reason.get("type") == "abort"
                        and finish_reason.get("status_code") == HTTPStatus.BAD_REQUEST
                    ):
                        raise ValueError(finish_reason["message"])

                    if finish_reason.get("type") == "abort" and finish_reason.get(
                        "status_code"
                    ) in (
                        HTTPStatus.SERVICE_UNAVAILABLE,
                        HTTPStatus.INTERNAL_SERVER_ERROR,
                    ):
                        # This is an abort request initiated by scheduler.
                        # Delete the key to prevent resending abort request to the scheduler and
                        # to ensure aborted request state is cleaned up.
                        if state.obj.rid in self.rid_to_state:
                            del self.rid_to_state[state.obj.rid]

                        # Mark ongoing LoRA request as finished.
                        if self.server_args.enable_lora and state.obj.lora_path:
                            await self.lora_registry.release(state.obj.lora_id)

                        raise fastapi.HTTPException(
                            status_code=finish_reason["status_code"],
                            detail=finish_reason["message"],
                        )
                yield out
                break

            state.event.clear()

            if obj.stream:
                yield out
            else:
                if (
                    request is not None
                    and not obj.background
                    and await request.is_disconnected()
                ):
                    # Abort the request for disconnected requests (non-streaming, running)
                    self.abort_request(obj.rid)
                    # Use exception to kill the whole call stack and asyncio task
                    raise ValueError(
                        f"Request is disconnected from the client side (type 3). Abort request {obj.rid=}"
                    )

    async def _handle_batch_request(
        self,
        obj: Union[GenerateReqInput, EmbeddingReqInput],
        request: Optional[fastapi.Request] = None,
        created_time: Optional[float] = None,
    ):
        batch_size = obj.batch_size

        generators = []
        rids = []
        if getattr(obj, "parallel_sample_num", 1) == 1:
            if self.server_args.enable_tokenizer_batch_encode:
                # Validate batch tokenization constraints
                self._validate_batch_tokenization_constraints(batch_size, obj)

                tokenized_objs = await self._batch_tokenize_and_process(batch_size, obj)

                # Send as a single batched request
                self._send_batch_request(obj, tokenized_objs, created_time)

                # Set up generators for each request in the batch
                for i in range(batch_size):
                    tmp_obj = obj[i]
                    generators.append(
                        self._wait_one_response(
                            tmp_obj, self.rid_to_state[tmp_obj.rid], request
                        )
                    )
                    rids.append(tmp_obj.rid)
            else:
                # Sequential tokenization and processing
                with (
                    input_blocker_guard_region(send_to_scheduler=self.send_to_scheduler)
                    if get_bool_env_var("SGLANG_ENABLE_COLOCATED_BATCH_GEN")
                    else nullcontext()
                ):
                    for i in range(batch_size):
                        tmp_obj = obj[i]
                        tokenized_obj = await self._tokenize_one_request(tmp_obj)
                        state = self._send_one_request(
                            tmp_obj, tokenized_obj, created_time
                        )
                        generators.append(
                            self._wait_one_response(tmp_obj, state, request)
                        )
                        rids.append(tmp_obj.rid)
        else:
            # FIXME: When using batch and parallel_sample_num together, the perf is not optimal.
            if batch_size > 128:
                logger.warning(
                    "Sending a single large batch with parallel sampling (n > 1) has not been well optimized. "
                    "The performance might be better if you just duplicate the requests n times or use "
                    "many threads to send them one by one with parallel sampling (n > 1)."
                )

            # Tokenize all requests
            objs = [obj[i] for i in range(batch_size)]
            tokenized_objs = await asyncio.gather(
                *(self._tokenize_one_request(obj) for obj in objs)
            )

            # Cache the common prefix for parallel sampling
            for i in range(batch_size):
                tmp_obj = copy.copy(objs[i])
                tokenized_obj = copy.copy(tokenized_objs[i])
                tokenized_obj.rid = tmp_obj.regenerate_rid()
                tokenized_obj.sampling_params = copy.copy(tokenized_obj.sampling_params)
                tokenized_obj.sampling_params.max_new_tokens = 0
                tokenized_obj.stream = False
                state = self._send_one_request(tmp_obj, tokenized_obj, created_time)
                await self._wait_one_response(tmp_obj, state, request).__anext__()

            # Expand requests, assign new rids for them, and send them
            for i in range(batch_size):
                for _ in range(obj.parallel_sample_num):
                    tmp_obj = copy.copy(objs[i])
                    tokenized_obj = copy.copy(tokenized_objs[i])
                    tokenized_obj.rid = tmp_obj.regenerate_rid()
                    state = self._send_one_request(tmp_obj, tokenized_obj, created_time)
                    generators.append(self._wait_one_response(tmp_obj, state, request))
                    rids.append(tmp_obj.rid)

        # Wait for all requests
        is_stream = hasattr(obj, "stream") and obj.stream
        if not is_stream:
            outputs = await asyncio.gather(*(gen.__anext__() for gen in generators))
            yield outputs
        else:
            rid_to_index = {rid: i for i, rid in enumerate(rids)}
            task_map = {asyncio.create_task(gen.__anext__()): gen for gen in generators}
            while task_map:
                done, _ = await asyncio.wait(
                    task_map.keys(), return_when=asyncio.FIRST_COMPLETED
                )

                for task in done:
                    gen = task_map.pop(task)
                    try:
                        result = task.result()
                        result["index"] = rid_to_index[result["meta_info"]["id"]]
                        yield result
                        new_task = asyncio.create_task(gen.__anext__())
                        task_map[new_task] = gen
                    except StopAsyncIteration:
                        pass

    def abort_request(self, rid: str = "", abort_all: bool = False):
        if not abort_all and rid not in self.rid_to_state:
            return
        req = AbortReq(rid, abort_all)
        self.send_to_scheduler.send_pyobj(req)

        if self.enable_metrics:
            self.metrics_collector.observe_one_aborted_request()

    async def pause_generation(self):
        async with self.is_pause_cond:
            self.is_pause = True
            self.abort_request(abort_all=True)

    async def continue_generation(self):
        async with self.is_pause_cond:
            self.is_pause = False
            self.is_pause_cond.notify_all()

    async def update_weights_from_disk(
        self,
        obj: UpdateWeightFromDiskReqInput,
        request: Optional[fastapi.Request] = None,
    ) -> Tuple[bool, str]:
        self.auto_create_handle_loop()

        # default the load format to the server_args
        if obj.load_format is None:
            obj.load_format = self.server_args.load_format
        logger.info("Start update_weights. Load format=%s", obj.load_format)

        if obj.abort_all_requests:
            self.abort_request(abort_all=True)

        if True:  # Keep this redundant check to simplify some internal code sync
            # Hold the lock if it is not async. This means that weight sync
            # cannot run while requests are in progress.
            async with self.model_update_lock.writer_lock:
                return await self._wait_for_model_update_from_disk(obj)

    async def _wait_for_model_update_from_disk(
        self, obj: UpdateWeightFromDiskReqInput
    ) -> Tuple[bool, str]:
        if self.server_args.tokenizer_worker_num > 1:
            obj = MultiTokenizerWrapper(self.worker_id, obj)
        self.send_to_scheduler.send_pyobj(obj)
        self.model_update_result = asyncio.Future()
        if self.server_args.dp_size == 1:
            result = await self.model_update_result
            if result.success:
                self.served_model_name = obj.model_path
                self.server_args.model_path = obj.model_path
                self.server_args.load_format = obj.load_format
                self.model_path = obj.model_path
            return result.success, result.message, result.num_paused_requests
        else:  # self.server_args.dp_size > 1
            self.model_update_tmp = []
            result = await self.model_update_result

            all_success = all([r.success for r in result])
            if all_success is True:
                self.server_args.model_path = obj.model_path
                self.server_args.load_format = obj.load_format
                self.model_path = obj.model_path
            all_message = [r.message for r in result]
            all_message = " | ".join(all_message)
            all_paused_requests = [r.num_paused_requests for r in result]
            return all_success, all_message, all_paused_requests

    async def open_session(
        self, obj: OpenSessionReqInput, request: Optional[fastapi.Request] = None
    ):
        self.auto_create_handle_loop()

        if obj.session_id is None:
            obj.session_id = uuid.uuid4().hex
        elif obj.session_id in self.session_futures:
            return None

        if self.server_args.tokenizer_worker_num > 1:
            obj = MultiTokenizerWrapper(self.worker_id, obj)
        self.send_to_scheduler.send_pyobj(obj)

        self.session_futures[obj.session_id] = asyncio.Future()
        session_id = await self.session_futures[obj.session_id]
        del self.session_futures[obj.session_id]
        return session_id

    async def close_session(
        self, obj: CloseSessionReqInput, request: Optional[fastapi.Request] = None
    ):
        await self.send_to_scheduler.send_pyobj(obj)

    def get_log_request_metadata(self):
        max_length = None
        skip_names = None
        out_skip_names = None
        if self.log_requests:
            if self.log_requests_level == 0:
                max_length = 1 << 30
                skip_names = set(
                    [
                        # "text",
                        "input_ids",
                        "input_embeds",
                        "image_data",
                        "audio_data",
                        # "lora_path",
                        # "sampling_params",
                    ]
                )
                out_skip_names = set(
                    [
                        # "text",
                        "output_ids",
                        "embedding",
                    ]
                )
            elif self.log_requests_level == 1:
                max_length = 1 << 30
                skip_names = set(
                    [
                        "text",
                        "input_ids",
                        "input_embeds",
                        "image_data",
                        "audio_data",
                        "lora_path",
                    ]
                )
                out_skip_names = set(
                    [
                        "text",
                        "output_ids",
                        "embedding",
                    ]
                )
            elif self.log_requests_level == 2:
                max_length = 4096
            elif self.log_requests_level == 3:
                max_length = 1 << 30
            else:
                raise ValueError(
                    f"Invalid --log-requests-level: {self.log_requests_level=}"
                )
        return max_length, skip_names, out_skip_names

    def configure_logging(self, obj: ConfigureLoggingReq):
        if obj.log_requests is not None:
            self.log_requests = obj.log_requests
        if obj.log_requests_level is not None:
            self.log_requests_level = obj.log_requests_level
        if obj.dump_requests_folder is not None:
            self.dump_requests_folder = obj.dump_requests_folder
        if obj.dump_requests_threshold is not None:
            self.dump_requests_threshold = obj.dump_requests_threshold
        if obj.crash_dump_folder is not None:
            self.crash_dump_folder = obj.crash_dump_folder
        logging.info(f"Config logging: {obj=}")
        self.log_request_metadata = self.get_log_request_metadata()

    async def freeze_gc(self):
        """Send a freeze_gc message to the scheduler first, then freeze locally."""
        self.send_to_scheduler.send_pyobj(FreezeGCReq())
        freeze_gc("Tokenizer Manager")
        return None

    def create_abort_task(self, obj: GenerateReqInput):
        # Abort the request if the client is disconnected.
        async def abort_request():
            await asyncio.sleep(2)
            if obj.is_single:
                self.abort_request(obj.rid)
            else:
                for rid in obj.rid:
                    self.abort_request(rid)

        background_tasks = BackgroundTasks()
        background_tasks.add_task(abort_request)
        return background_tasks

    def auto_create_handle_loop(self):
        if self.no_create_loop:
            return

        self.no_create_loop = True
        loop = asyncio.get_event_loop()
        self.asyncio_tasks.add(
            loop.create_task(print_exception_wrapper(self.handle_loop))
        )

        self.event_loop = loop

        # We cannot add signal handler when the tokenizer manager is not in
        # the main thread due to the CPython limitation.
        if threading.current_thread() is threading.main_thread():
            signal_handler = SignalHandler(self)
            loop.add_signal_handler(signal.SIGTERM, signal_handler.sigterm_handler)
            # Update the signal handler for the process. It overrides the sigquit handler in the launch phase.
            loop.add_signal_handler(
                signal.SIGQUIT, signal_handler.running_phase_sigquit_handler
            )
        else:
            logger.warning(
                "Signal handler is not added because the tokenizer manager is "
                "not in the main thread. This disables graceful shutdown of the "
                "tokenizer manager when SIGTERM is received."
            )
        self.asyncio_tasks.add(
            loop.create_task(print_exception_wrapper(self.sigterm_watchdog))
        )

    def dump_requests_before_crash(self):
        if self.crash_dump_performed:
            logger.info(
                "SIGTERM/SIGQUIT/Exception triggered, but crash dump already performed, skipping."
            )
            return

        if not self.crash_dump_folder:
            return

        logger.error(f"Dumping requests before crash. {self.crash_dump_folder=}")
        self.crash_dump_performed = True

        # Check if NFS directory is available
        # expected_nfs_dir = "/" + self.crash_dump_folder.lstrip("/").split("/")[0]
        # use_nfs_dir = os.path.isdir(expected_nfs_dir) and os.access(
        #     expected_nfs_dir, os.W_OK
        # )
        use_nfs_dir = False
        if not use_nfs_dir:
            logger.error(
                f"Expected NFS directory is not available or writable. Uploading to GCS."
            )

        data_to_dump = []
        if self.crash_dump_request_list:
            data_to_dump.extend(self.crash_dump_request_list)

        # Add unfinished requests from rid_to_state
        unfinished_requests = []
        for rid, state in self.rid_to_state.items():
            if not state.finished:
                unfinished_requests.append(
                    (
                        state.obj,
                        state.out_list[-1] if state.out_list else {},
                        state.created_time,
                        time.time(),
                    )
                )
        if unfinished_requests:
            data_to_dump.extend(unfinished_requests)

        if not data_to_dump:
            return

        object_name = f'crash_dump_{datetime.now().strftime("%Y-%m-%d_%H-%M-%S")}.pkl'
        filename = os.path.join(
            self.crash_dump_folder,
            os.getenv("HOSTNAME", None),
            object_name,
        )

        os.makedirs(os.path.dirname(filename), exist_ok=True)
        # Include server_args in the dump
        data_to_dump_with_server_args = {
            "server_args": self.server_args,
            "requests": data_to_dump,
        }
        with open(filename, "wb") as f:
            pickle.dump(data_to_dump_with_server_args, f)
        logger.error(
            f"Dumped {len(self.crash_dump_request_list)} finished and {len(unfinished_requests)} unfinished requests before crash to {filename}"
        )

        def _upload_file_to_gcs(bucket_name, source_file_path, object_name):
            from google.cloud import storage

            client = storage.Client()
            bucket = client.bucket(bucket_name)
            blob = bucket.blob(object_name)
            blob.upload_from_filename(source_file_path, if_generation_match=0)
            logger.error(
                f"Successfully uploaded {source_file_path} to gs://{bucket_name}/{object_name}"
            )

        if not use_nfs_dir:
            _upload_file_to_gcs(
                "sglang_crash_dump",
                filename,
                os.getenv("HOSTNAME", None) + "/" + object_name,
            )

    async def sigterm_watchdog(self):
        while not self.gracefully_exit:
            await asyncio.sleep(5)

        # Drain requests
        while True:
            remain_num_req = len(self.rid_to_state)

            if self.server_status == ServerStatus.UnHealthy:
                # if health check failed, we should exit immediately
                logger.error(
                    "Signal SIGTERM received while health check failed. Exiting... remaining number of requests: %d",
                    remain_num_req,
                )
                self.dump_requests_before_crash()
                break

            elif get_bool_env_var("SGL_FORCE_SHUTDOWN"):
                # if force shutdown flag set, exit immediately
                logger.error(
                    "Signal SIGTERM received while force shutdown flag set. Force exiting... remaining number of requests: %d",
                    remain_num_req,
                )
                break

            logger.info(
                f"Gracefully exiting... remaining number of requests {remain_num_req}"
            )
            if remain_num_req > 0:
                await asyncio.sleep(5)
            else:
                self.dump_requests_before_crash()
                break

        kill_process_tree(os.getpid(), include_parent=True)
        sys.exit(0)

    async def handle_loop(self):
        """The event loop that handles requests"""
        while True:
            recv_obj = await self.recv_from_detokenizer.recv_pyobj()
            self._result_dispatcher(recv_obj)
            self.last_receive_tstamp = time.time()

    def _handle_batch_output(
        self,
        recv_obj: Union[
            BatchStrOut, BatchEmbeddingOut, BatchMultimodalOut, BatchTokenIDOut
        ],
    ):
        for i, rid in enumerate(recv_obj.rids):
            state = self.rid_to_state.get(rid, None)
            if state is None:
                logger.error(
                    f"Received output for {rid=} but the state was deleted in TokenizerManager."
                )
                continue

            origin_rid = rid
            if self.server_args.tokenizer_worker_num > 1:
                origin_rid = get_origin_rid(rid)
            # Build meta_info and return value
            meta_info = {
                "id": origin_rid,
                "finish_reason": recv_obj.finished_reasons[i],
                "prompt_tokens": recv_obj.prompt_tokens[i],
                "weight_version": self.server_args.weight_version,
            }

            if getattr(state.obj, "return_logprob", False):
                self.convert_logprob_style(
                    meta_info,
                    state,
                    state.obj.top_logprobs_num,
                    state.obj.token_ids_logprob,
                    state.obj.return_text_in_logprobs
                    and not self.server_args.skip_tokenizer_init,
                    recv_obj,
                    i,
                )

            if not isinstance(recv_obj, BatchEmbeddingOut):
                meta_info.update(
                    {
                        "completion_tokens": recv_obj.completion_tokens[i],
                        "cached_tokens": recv_obj.cached_tokens[i],
                    }
                )

            if getattr(recv_obj, "output_hidden_states", None):
                meta_info["hidden_states"] = recv_obj.output_hidden_states[i]

            if isinstance(recv_obj, BatchStrOut):
                state.text += recv_obj.output_strs[i]
                if state.obj.stream:
                    state.output_ids.extend(recv_obj.output_ids[i])
                    output_token_ids = state.output_ids[state.last_output_offset :]
                    state.last_output_offset = len(state.output_ids)
                else:
                    state.output_ids.extend(recv_obj.output_ids[i])
                    output_token_ids = state.output_ids.copy()

                out_dict = {
                    "text": state.text,
                    "output_ids": output_token_ids,
                    "meta_info": meta_info,
                }
            elif isinstance(recv_obj, BatchTokenIDOut):
                if self.server_args.stream_output and state.obj.stream:
                    state.output_ids.extend(recv_obj.output_ids[i])
                    output_token_ids = state.output_ids[state.last_output_offset :]
                    state.last_output_offset = len(state.output_ids)
                else:
                    state.output_ids.extend(recv_obj.output_ids[i])
                    output_token_ids = state.output_ids.copy()

                out_dict = {
                    "output_ids": output_token_ids,
                    "meta_info": meta_info,
                }
            elif isinstance(recv_obj, BatchMultimodalOut):
                raise NotImplementedError("BatchMultimodalOut not implemented")
            else:
                assert isinstance(recv_obj, BatchEmbeddingOut)
                out_dict = {
                    "embedding": recv_obj.embeddings[i],
                    "meta_info": meta_info,
                }

            state.finished = recv_obj.finished_reasons[i] is not None
            if state.finished:
                if self.server_args.speculative_algorithm:
                    meta_info["spec_verify_ct"] = recv_obj.spec_verify_ct[i]
                state.finished_time = time.time()
                meta_info["e2e_latency"] = state.finished_time - state.created_time

<<<<<<< HEAD
                first_token_time = state.first_token_time \
                    if state.first_token_time > 0.0 else time.time()
                meta_info["ttft_latency"] = first_token_time - state.created_time

                if getattr(recv_obj, "first_scheduled_times", None):
                    meta_info["queue_latency"] = recv_obj.first_scheduled_times[i]

                state.finish_reason = recv_obj.finished_reasons[i]["type"]
=======
                trace_req_finish(rid, ts=int(state.finished_time * 1e9))

>>>>>>> ca63f075
                del self.rid_to_state[rid]

                # Mark ongoing LoRA request as finished.
                if self.server_args.enable_lora and state.obj.lora_path:
                    asyncio.create_task(self.lora_registry.release(state.obj.lora_id))

            state.out_list.append(out_dict)
            state.event.set()

            # Log metrics and dump
            if self.enable_metrics and state.obj.log_metrics:
                self.collect_metrics(state, recv_obj, i)
            if self.dump_requests_folder and state.finished and state.obj.log_metrics:
                self.dump_requests(state, out_dict)
            if self.crash_dump_folder and state.finished and state.obj.log_metrics:
                self.record_request_for_crash_dump(state, out_dict)

    def convert_logprob_style(
        self,
        meta_info: dict,
        state: ReqState,
        top_logprobs_num: int,
        token_ids_logprob: List[int],
        return_text_in_logprobs: bool,
        recv_obj: BatchStrOut,
        recv_obj_index: int,
    ):
        if recv_obj.input_token_logprobs_val is None:
            return

        if len(recv_obj.input_token_logprobs_val) > 0:
            state.input_token_logprobs_val.extend(
                recv_obj.input_token_logprobs_val[recv_obj_index]
            )
            state.input_token_logprobs_idx.extend(
                recv_obj.input_token_logprobs_idx[recv_obj_index]
            )
        state.output_token_logprobs_val.extend(
            recv_obj.output_token_logprobs_val[recv_obj_index]
        )
        state.output_token_logprobs_idx.extend(
            recv_obj.output_token_logprobs_idx[recv_obj_index]
        )
        meta_info["input_token_logprobs"] = self.detokenize_logprob_tokens(
            state.input_token_logprobs_val,
            state.input_token_logprobs_idx,
            return_text_in_logprobs,
        )
        meta_info["output_token_logprobs"] = self.detokenize_logprob_tokens(
            state.output_token_logprobs_val,
            state.output_token_logprobs_idx,
            return_text_in_logprobs,
        )

        if top_logprobs_num > 0:
            if len(recv_obj.input_top_logprobs_val) > 0:
                state.input_top_logprobs_val.extend(
                    recv_obj.input_top_logprobs_val[recv_obj_index]
                )
                state.input_top_logprobs_idx.extend(
                    recv_obj.input_top_logprobs_idx[recv_obj_index]
                )
            state.output_top_logprobs_val.extend(
                recv_obj.output_top_logprobs_val[recv_obj_index]
            )
            state.output_top_logprobs_idx.extend(
                recv_obj.output_top_logprobs_idx[recv_obj_index]
            )
            meta_info["input_top_logprobs"] = self.detokenize_top_logprobs_tokens(
                state.input_top_logprobs_val,
                state.input_top_logprobs_idx,
                return_text_in_logprobs,
            )
            meta_info["output_top_logprobs"] = self.detokenize_top_logprobs_tokens(
                state.output_top_logprobs_val,
                state.output_top_logprobs_idx,
                return_text_in_logprobs,
            )

        if token_ids_logprob is not None:
            if len(recv_obj.input_token_ids_logprobs_val) > 0:
                state.input_token_ids_logprobs_val.extend(
                    recv_obj.input_token_ids_logprobs_val[recv_obj_index]
                )
                state.input_token_ids_logprobs_idx.extend(
                    recv_obj.input_token_ids_logprobs_idx[recv_obj_index]
                )
            state.output_token_ids_logprobs_val.extend(
                recv_obj.output_token_ids_logprobs_val[recv_obj_index]
            )
            state.output_token_ids_logprobs_idx.extend(
                recv_obj.output_token_ids_logprobs_idx[recv_obj_index]
            )
            meta_info["input_token_ids_logprobs"] = self.detokenize_top_logprobs_tokens(
                state.input_token_ids_logprobs_val,
                state.input_token_ids_logprobs_idx,
                return_text_in_logprobs,
            )
            meta_info["output_token_ids_logprobs"] = (
                self.detokenize_top_logprobs_tokens(
                    state.output_token_ids_logprobs_val,
                    state.output_token_ids_logprobs_idx,
                    return_text_in_logprobs,
                )
            )

    def detokenize_logprob_tokens(
        self,
        token_logprobs_val: List[float],
        token_logprobs_idx: List[int],
        decode_to_text: bool,
    ):
        if not decode_to_text:
            return [
                (logprob, token_id, None)
                for logprob, token_id in zip(token_logprobs_val, token_logprobs_idx)
            ]
        else:
            assert self.tokenizer is not None
            token_texts = self.tokenizer.batch_decode(token_logprobs_idx)
            return list(zip(token_logprobs_val, token_logprobs_idx, token_texts))

    def detokenize_top_logprobs_tokens(
        self,
        token_logprobs_val: List[float],
        token_logprobs_idx: List[int],
        decode_to_text: bool,
    ):
        # TODO: The current implementation only batches the detokenization for top-k tokens per single position.
        # We should batch all top-k tokens in all positions.
        ret = []
        for i in range(len(token_logprobs_val)):
            if token_logprobs_val[i]:
                ret.append(
                    self.detokenize_logprob_tokens(
                        token_logprobs_val[i], token_logprobs_idx[i], decode_to_text
                    )
                )
            else:
                ret.append(None)
        return ret

    def collect_metrics(self, state: ReqState, recv_obj: BatchStrOut, i: int):
        completion_tokens = (
            recv_obj.completion_tokens[i]
            if getattr(recv_obj, "completion_tokens", None)
            else 0
        )

        if (
            state.first_token_time == 0.0
            and self.disaggregation_mode != DisaggregationMode.PREFILL
        ):
            state.first_token_time = state.last_time = time.time()
            state.last_completion_tokens = completion_tokens
            self.metrics_collector.observe_time_to_first_token(
                state.first_token_time - state.created_time
            )
        else:
            num_new_tokens = completion_tokens - state.last_completion_tokens
            if num_new_tokens:
                new_time = time.time()
                interval = new_time - state.last_time
                self.metrics_collector.observe_inter_token_latency(
                    interval,
                    num_new_tokens,
                )
                state.last_time = new_time
                state.last_completion_tokens = completion_tokens

        if state.finished:
            has_grammar = (
                state.obj.sampling_params.get("json_schema", None)
                or state.obj.sampling_params.get("regex", None)
                or state.obj.sampling_params.get("ebnf", None)
                or state.obj.sampling_params.get("structural_tag", None)
            )
            self.metrics_collector.observe_one_finished_request(
                recv_obj.prompt_tokens[i],
                completion_tokens,
                recv_obj.cached_tokens[i],
                state.finished_time - state.created_time,
                has_grammar,
                state.finish_reason,
            )

    def dump_requests(self, state: ReqState, out_dict: dict):
        self.dump_request_list.append(
            (state.obj, out_dict, state.created_time, time.time())
        )

        if len(self.dump_request_list) >= self.dump_requests_threshold:
            filename = os.path.join(
                self.dump_requests_folder,
                datetime.now().strftime("%Y-%m-%d_%H-%M-%S") + ".pkl",
            )
            self._dump_data_to_file(
                data_list=self.dump_request_list,
                filename=filename,
                log_message=f"Dump {len(self.dump_request_list)} requests to {filename}",
            )
            self.dump_request_list = []

    def record_request_for_crash_dump(self, state: ReqState, out_dict: dict):
        current_time = time.time()
        self.crash_dump_request_list.append(
            (state.obj, out_dict, state.created_time, current_time)
        )
        # Remove requests older than 5 minutes based on finish time
        while (
            self.crash_dump_request_list
            and current_time - self.crash_dump_request_list[0][3] >= 300
        ):
            self.crash_dump_request_list.popleft()

    def _dump_data_to_file(
        self, data_list: List[Tuple], filename: str, log_message: str
    ):
        logger.info(log_message)
        to_dump_with_server_args = {
            "server_args": self.server_args,
            "requests": data_list.copy(),
        }

        def background_task():
            os.makedirs(os.path.dirname(filename), exist_ok=True)
            with open(filename, "wb") as f:
                pickle.dump(to_dump_with_server_args, f)

        asyncio.create_task(asyncio.to_thread(background_task))

    def _handle_abort_req(self, recv_obj):
        if is_health_check_generate_req(recv_obj):
            return
        state = self.rid_to_state[recv_obj.rid]
        origin_rid = recv_obj.rid
        if self.server_args.tokenizer_worker_num > 1:
            origin_rid = get_origin_rid(origin_rid)
        state.finished = True
        if recv_obj.finished_reason:
            out = {
                "meta_info": {
                    "id": recv_obj.rid,
                    "finish_reason": recv_obj.finished_reason,
                },
            }
        else:
            out = {
                "text": "",
                "meta_info": {
                    "id": origin_rid,
                    "finish_reason": {
                        "type": "abort",
                        "message": "Abort before prefill",
                    },
                    "prompt_tokens": 0,
                    "completion_tokens": 0,
                },
            }
        state.out_list.append(out)
        state.event.set()

    def _handle_open_session_req_output(self, recv_obj):
        self.session_futures[recv_obj.session_id].set_result(
            recv_obj.session_id if recv_obj.success else None
        )

    def _handle_update_weights_from_disk_req_output(self, recv_obj):
        if self.server_args.dp_size == 1:
            self.model_update_result.set_result(recv_obj)
        else:  # self.server_args.dp_size > 1
            self.model_update_tmp.append(recv_obj)
            # set future if the all results are received
            if len(self.model_update_tmp) == self.server_args.dp_size:
                self.model_update_result.set_result(self.model_update_tmp)

    async def score_request(
        self,
        query: Optional[Union[str, List[int]]] = None,
        items: Optional[Union[str, List[str], List[List[int]]]] = None,
        label_token_ids: Optional[List[int]] = None,
        apply_softmax: bool = False,
        item_first: bool = False,
        request: Optional[Any] = None,
    ) -> List[List[float]]:
        """
        See Engine.score() for more details.
        """
        if label_token_ids is None:
            raise ValueError("label_token_ids must be provided")

        if self.tokenizer is not None:
            vocab_size = self.tokenizer.vocab_size
            for token_id in label_token_ids:
                if token_id >= vocab_size:
                    raise ValueError(
                        f"Token ID {token_id} is out of vocabulary (vocab size: {vocab_size})"
                    )

        batch_request = GenerateReqInput(
            token_ids_logprob=label_token_ids,
            return_logprob=True,
            stream=False,
            sampling_params={"max_new_tokens": 0},
        )

        # Handle string or tokenized query/items
        if isinstance(query, str) and (
            isinstance(items, str)
            or (isinstance(items, list) and (not items or isinstance(items[0], str)))
        ):
            # Both query and items are text
            items_list = [items] if isinstance(items, str) else items
            if item_first:
                prompts = [f"{item}{query}" for item in items_list]
            else:
                prompts = [f"{query}{item}" for item in items_list]

            batch_request.text = prompts

        elif (
            isinstance(query, list)
            and isinstance(items, list)
            and items
            and isinstance(items[0], list)
        ):
            # Both query and items are token IDs
            if item_first:
                input_ids_list = [item + query for item in items]
            else:
                input_ids_list = [query + item for item in items]

            batch_request.input_ids = input_ids_list
        else:
            raise ValueError(
                "Invalid combination of query/items types for score_request."
            )

        results = await self.generate_request(batch_request, request).__anext__()
        scores = []

        for result in results:
            # Get logprobs for each token
            logprobs = {}

            # For scoring requests, we read from output_token_ids_logprobs since we want
            # the logprobs for specific tokens mentioned in the label_token_ids at
            # the next position after the last token in the prompt
            output_logprobs = result["meta_info"].get("output_token_ids_logprobs", [])

            # Check if output_logprobs is properly populated
            if (
                output_logprobs is None
                or not output_logprobs
                or len(output_logprobs) == 0
            ):
                raise RuntimeError(
                    f"output_logprobs is empty for request {result['meta_info'].get('id', '<unknown>')}. "
                    "This indicates token_ids_logprobs were not computed properly for the scoring request."
                )

            for logprob, token_id, _ in output_logprobs[0]:
                if token_id in label_token_ids:
                    logprobs[token_id] = logprob

            # Get scores in order of label_token_ids
            score_list = [
                logprobs.get(token_id, float("-inf")) for token_id in label_token_ids
            ]

            # Apply softmax to logprobs if needed
            if apply_softmax:
                score_list = torch.softmax(torch.tensor(score_list), dim=0).tolist()
            else:
                # Convert logprobs to probabilities if not using softmax
                score_list = [
                    math.exp(x) if x != float("-inf") else 0.0 for x in score_list
                ]

            scores.append(score_list)

        return scores


class ServerStatus(Enum):
    Up = "Up"
    Starting = "Starting"
    UnHealthy = "UnHealthy"


def _determine_tensor_transport_mode(server_args: ServerArgs) -> TensorTransportMode:
    is_cross_node = server_args.dist_init_addr

    if is_cross_node:
        # Fallback to default CPU transport for multi-node
        return "default"
    else:
        return "cuda_ipc"


async def print_exception_wrapper(func):
    """
    Sometimes an asyncio function does not print exception.
    We do another wrapper to handle the exception.
    """
    try:
        await func()
    except Exception:
        traceback = get_exception_traceback()
        logger.error(f"TokenizerManager hit an exception: {traceback}")
        if hasattr(func, "__self__") and isinstance(func.__self__, TokenizerManager):
            func.__self__.dump_requests_before_crash()
        kill_process_tree(os.getpid(), include_parent=True)
        sys.exit(1)


class SignalHandler:
    def __init__(self, tokenizer_manager: TokenizerManager):
        self.tokenizer_manager = tokenizer_manager

    def sigterm_handler(self, signum=None, frame=None):
        logger.warning(
            f"SIGTERM received. {signum=} {frame=}. Draining requests and shutting down..."
        )
        self.tokenizer_manager.gracefully_exit = True

    def running_phase_sigquit_handler(self, signum=None, frame=None):
        logger.error(
            "Received sigquit from a child process. It usually means the child failed."
        )
        self.tokenizer_manager.dump_requests_before_crash()
        kill_process_tree(os.getpid())


# Note: request abort handling logic
# We should handle all of the following cases correctly.
#
# | entrypoint | is_streaming | status          | abort engine    | cancel asyncio task   | rid_to_state                |
# | ---------- | ------------ | --------------- | --------------- | --------------------- | --------------------------- |
# | http       | yes          | validation      | background task | fast api              | del in _handle_abort_req    |
# | http       | yes          | waiting queue   | background task | fast api              | del in _handle_abort_req    |
# | http       | yes          | running         | background task | fast api              | del in _handle_batch_output |
# | http       | no           | validation      | http exception  | http exception        | del in _handle_abort_req    |
# | http       | no           | waiting queue   | type 1          | type 1 exception      | del in _handle_abort_req    |
# | http       | no           | running         | type 3          | type 3 exception      | del in _handle_batch_output |
#<|MERGE_RESOLUTION|>--- conflicted
+++ resolved
@@ -1461,7 +1461,8 @@
                 state.finished_time = time.time()
                 meta_info["e2e_latency"] = state.finished_time - state.created_time
 
-<<<<<<< HEAD
+                trace_req_finish(rid, ts=int(state.finished_time * 1e9))
+
                 first_token_time = state.first_token_time \
                     if state.first_token_time > 0.0 else time.time()
                 meta_info["ttft_latency"] = first_token_time - state.created_time
@@ -1470,10 +1471,7 @@
                     meta_info["queue_latency"] = recv_obj.first_scheduled_times[i]
 
                 state.finish_reason = recv_obj.finished_reasons[i]["type"]
-=======
-                trace_req_finish(rid, ts=int(state.finished_time * 1e9))
-
->>>>>>> ca63f075
+
                 del self.rid_to_state[rid]
 
                 # Mark ongoing LoRA request as finished.
