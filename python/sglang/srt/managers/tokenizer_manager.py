--- conflicted
+++ resolved
@@ -1108,15 +1108,10 @@
                 )
                 out_skip_names = set(
                     [
-                        "text",
+                        # "text",
                         "output_ids",
                     ]
                 )
-<<<<<<< HEAD
-                out_skip_names = set(["output_ids", "embedding"])
-            elif self.log_requests_level == 1:
-                max_length = 4096
-=======
             elif self.log_requests_level == 1:
                 max_length = 1 << 30
                 skip_names = set(
@@ -1135,9 +1130,8 @@
                         "output_ids",
                     ]
                 )
->>>>>>> 22352d47
             elif self.log_requests_level == 2:
-                max_length = 2048
+                max_length = 4096
             elif self.log_requests_level == 3:
                 max_length = 1 << 30
             else:
