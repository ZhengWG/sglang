# Copyright 2023-2024 SGLang Team
# Licensed under the Apache License, Version 2.0 (the "License");
# you may not use this file except in compliance with the License.
# You may obtain a copy of the License at
#
#     http://www.apache.org/licenses/LICENSE-2.0
#
# Unless required by applicable law or agreed to in writing, software
# distributed under the License is distributed on an "AS IS" BASIS,
# WITHOUT WARRANTIES OR CONDITIONS OF ANY KIND, either express or implied.
# See the License for the specific language governing permissions and
# limitations under the License.
# ==============================================================================
"""
The definition of objects transferred between different
processes (TokenizerManager, DetokenizerManager, Scheduler).
"""

import copy
import uuid
from abc import ABC
from dataclasses import dataclass, field
from enum import Enum
from typing import TYPE_CHECKING, Any, Dict, List, Optional, Union

from sglang.srt.lora.lora_registry import LoRARef
from sglang.srt.managers.schedule_batch import BaseFinishReason
from sglang.srt.multimodal.mm_utils import has_valid_data
from sglang.srt.sampling.sampling_params import SamplingParams
from sglang.srt.utils import ImageData

# Handle serialization of Image for pydantic
if TYPE_CHECKING:
    from PIL.Image import Image
else:
    Image = Any


@dataclass
class BaseReq(ABC):
    rid: Optional[Union[str, List[str]]] = field(default=None, kw_only=True)
    http_worker_ipc: Optional[str] = field(default=None, kw_only=True)

    def regenerate_rid(self):
        """Generate a new request ID and return it."""
        if isinstance(self.rid, list):
            self.rid = [uuid.uuid4().hex for _ in range(len(self.rid))]
        else:
            self.rid = uuid.uuid4().hex
        return self.rid


@dataclass
class BaseBatchReq(ABC):
    rids: Optional[List[str]] = field(default=None, kw_only=True)
    http_worker_ipcs: Optional[List[str]] = field(default=None, kw_only=True)

    def regenerate_rids(self):
        """Generate new request IDs and return them."""
        self.rids = [uuid.uuid4().hex for _ in range(len(self.rids))]
        return self.rids


# Parameters for a session
@dataclass
class SessionParams:
    id: Optional[str] = None
    rid: Optional[str] = None
    offset: Optional[int] = None
    replace: Optional[bool] = None
    drop_previous_output: Optional[bool] = None


# Type definitions for multimodal input data
# Individual data item types for each modality
ImageDataInputItem = Union[Image, str, ImageData, Dict]
AudioDataInputItem = Union[str, Dict]
VideoDataInputItem = Union[str, Dict]
# Union type for any multimodal data item
MultimodalDataInputItem = Union[
    ImageDataInputItem, VideoDataInputItem, AudioDataInputItem
]
# Format types supporting single items, lists, or nested lists for batch processing
MultimodalDataInputFormat = Union[
    List[List[MultimodalDataInputItem]],
    List[MultimodalDataInputItem],
    MultimodalDataInputItem,
]


@dataclass
class GenerateReqInput(BaseReq):
    # The input prompt. It can be a single prompt or a batch of prompts.
    text: Optional[Union[List[str], str]] = None
    # The token ids for text; one can specify either text or input_ids
    input_ids: Optional[Union[List[List[int]], List[int]]] = None
    # The embeddings for input_ids; one can specify either text or input_ids or input_embeds.
    input_embeds: Optional[Union[List[List[List[float]]], List[List[float]]]] = None
    # The image input. It can be an image instance, file name, URL, or base64 encoded string.
    # Can be formatted as:
    # - Single image for a single request
    # - List of images (one per request in a batch)
    # - List of lists of images (multiple images per request)
    # See also python/sglang/srt/utils.py:load_image for more details.
    image_data: Optional[MultimodalDataInputFormat] = None
    # The video input. Like image data, it can be a file name, a url, or base64 encoded string.
    video_data: Optional[MultimodalDataInputFormat] = None
    # The audio input. Like image data, it can be a file name, a url, or base64 encoded string.
    audio_data: Optional[MultimodalDataInputFormat] = None
    # The sampling_params. See descriptions below.
    sampling_params: Optional[Union[List[Dict], Dict]] = None
    # Whether to return logprobs.
    return_logprob: Optional[Union[List[bool], bool]] = None
    # If return logprobs, the start location in the prompt for returning logprobs.
    # By default, this value is "-1", which means it will only return logprobs for output tokens.
    logprob_start_len: Optional[Union[List[int], int]] = None
    # If return logprobs, the number of top logprobs to return at each position.
    top_logprobs_num: Optional[Union[List[int], int]] = None
    # If return logprobs, the token ids to return logprob for.
    token_ids_logprob: Optional[Union[List[List[int]], List[int]]] = None
    # Whether to detokenize tokens in text in the returned logprobs.
    return_text_in_logprobs: bool = False
    # Whether to stream output.
    stream: bool = False
    # Whether to log metrics for this request (e.g. health_generate calls do not log metrics)
    log_metrics: bool = True
    # Whether to return hidden states
    return_hidden_states: Union[List[bool], bool] = False

    # The modalities of the image data [image, multi-images, video]
    modalities: Optional[List[str]] = None
    # Session info for continual prompting
    session_params: Optional[Union[List[Dict], Dict]] = None

    # The path to the LoRA adaptors
    lora_path: Optional[Union[List[Optional[str]], Optional[str]]] = None
    # The uid of LoRA adaptors, should be initialized by tokenizer manager
    lora_id: Optional[Union[List[Optional[str]], Optional[str]]] = None

    # Custom logit processor for advanced sampling control. Must be a serialized instance
    # of `CustomLogitProcessor` in python/sglang/srt/sampling/custom_logit_processor.py
    # Use the processor's `to_str()` method to generate the serialized string.
    custom_logit_processor: Optional[Union[List[Optional[str]], str]] = None

    # For disaggregated inference
    bootstrap_host: Optional[Union[List[str], str]] = None
    bootstrap_port: Optional[Union[List[Optional[int]], int]] = None
    bootstrap_room: Optional[Union[List[int], int]] = None
    bootstrap_pair_key: Optional[Union[List[str], str]] = None

    # For data parallel rank routing
    data_parallel_rank: Optional[int] = None

    # For background responses (OpenAI responses API)
    background: bool = False

    # Conversation id used for tracking requests
    conversation_id: Optional[str] = None

    # Priority for the request
    priority: Optional[int] = None

    # Extra key for classifying the request (e.g. cache_salt)
    extra_key: Optional[Union[List[str], str]] = None

    # Whether to disallow logging for this request (e.g. due to ZDR)
    no_logs: bool = False

    # For custom metric labels
    custom_labels: Optional[Dict[str, str]] = None

    # (Internal) Whether to return bytes for image generation
    return_bytes: bool = False

    # Whether to return entropy
    return_entropy: bool = False

    def contains_mm_input(self) -> bool:
        return (
            has_valid_data(self.image_data)
            or has_valid_data(self.video_data)
            or has_valid_data(self.audio_data)
        )

    def normalize_batch_and_arguments(self):
        """
        Normalize the batch size and arguments for the request.

        This method resolves various input formats and ensures all parameters
        are properly formatted as either single values or batches depending on the input.
        It also handles parallel sampling expansion and sets default values for
        unspecified parameters.

        Raises:
            ValueError: If inputs are not properly specified (e.g., none or all of
                       text, input_ids, input_embeds are provided)
        """
        self._validate_inputs()
        self._determine_batch_size()
        self._handle_parallel_sampling()

        if self.is_single:
            self._normalize_single_inputs()
        else:
            self._normalize_batch_inputs()

    def _validate_inputs(self):
        """Validate that the input configuration is valid."""
        if (
            self.text is None and self.input_ids is None and self.input_embeds is None
        ) or (
            self.text is not None
            and self.input_ids is not None
            and self.input_embeds is not None
        ):
            raise ValueError(
                "Either text, input_ids or input_embeds should be provided."
            )

    def _determine_batch_size(self):
        """Determine if this is a single example or a batch and the batch size."""
        if self.text is not None:
            if isinstance(self.text, str):
                self.is_single = True
                self.batch_size = 1
            else:
                self.is_single = False
                self.batch_size = len(self.text)
            self.input_embeds = None
        elif self.input_ids is not None:
            if len(self.input_ids) == 0:
                raise ValueError("input_ids cannot be empty.")
            if isinstance(self.input_ids[0], int):
                self.is_single = True
                self.batch_size = 1
            else:
                self.is_single = False
                self.batch_size = len(self.input_ids)
            self.input_embeds = None
        else:
            if isinstance(self.input_embeds[0][0], float):
                self.is_single = True
                self.batch_size = 1
            else:
                self.is_single = False
                self.batch_size = len(self.input_embeds)

    def _handle_parallel_sampling(self):
        """Handle parallel sampling parameters and adjust batch size if needed."""
        # Determine parallel sample count
        if self.sampling_params is None:
            self.parallel_sample_num = 1
            return
        elif isinstance(self.sampling_params, dict):
            self.parallel_sample_num = self.sampling_params.get("n", 1)
        else:  # isinstance(self.sampling_params, list):
            self.parallel_sample_num = self.sampling_params[0].get("n", 1)
            for sampling_params in self.sampling_params:
                if self.parallel_sample_num != sampling_params.get("n", 1):
                    raise ValueError(
                        "The parallel_sample_num should be the same for all samples in sample params."
                    )

        # If using parallel sampling with a single example, convert to batch
        if self.parallel_sample_num > 1 and self.is_single:
            self.is_single = False
            if self.text is not None:
                self.text = [self.text]
            if self.input_ids is not None:
                self.input_ids = [self.input_ids]
            if self.input_embeds is not None:
                self.input_embeds = [self.input_embeds]

    def _normalize_single_inputs(self):
        """Normalize inputs for a single example."""
        if self.sampling_params is None:
            self.sampling_params = {}
        if self.rid is None:
            self.rid = uuid.uuid4().hex
        if self.return_logprob is None:
            self.return_logprob = False
        if self.logprob_start_len is None:
            self.logprob_start_len = -1
        if self.top_logprobs_num is None:
            self.top_logprobs_num = 0
        if not self.token_ids_logprob:  # covers both None and []
            self.token_ids_logprob = None

    def _normalize_batch_inputs(self):
        """Normalize inputs for a batch of examples, including parallel sampling expansion."""
        # Calculate expanded batch size
        if self.parallel_sample_num == 1:
            num = self.batch_size
        else:
            # Expand parallel_sample_num
            num = self.batch_size * self.parallel_sample_num

        # Expand input based on type
        self._expand_inputs(num)
        self._normalize_rid(num)
        self._normalize_lora_paths(num)
        self._normalize_image_data(num)
        self._normalize_video_data(num)
        self._normalize_audio_data(num)
        self._normalize_sampling_params(num)
        self._normalize_logprob_params(num)
        self._normalize_custom_logit_processor(num)
        self._normalize_bootstrap_params(num)

    def _expand_inputs(self, num):
        """Expand the main inputs (text, input_ids, input_embeds) for parallel sampling."""
        if self.text is not None:
            if not isinstance(self.text, list):
                raise ValueError("Text should be a list for batch processing.")
            self.text = self.text * self.parallel_sample_num
        elif self.input_ids is not None:
            if not isinstance(self.input_ids, list) or not isinstance(
                self.input_ids[0], list
            ):
                raise ValueError(
                    "input_ids should be a list of lists for batch processing."
                )
            self.input_ids = self.input_ids * self.parallel_sample_num
        elif self.input_embeds is not None:
            if not isinstance(self.input_embeds, list):
                raise ValueError("input_embeds should be a list for batch processing.")
            self.input_embeds = self.input_embeds * self.parallel_sample_num

    def _normalize_lora_paths(self, num):
        """Normalize LoRA paths for batch processing."""
        if self.lora_path is not None:
            if isinstance(self.lora_path, str):
                self.lora_path = [self.lora_path] * num
            elif isinstance(self.lora_path, list):
                self.lora_path = self.lora_path * self.parallel_sample_num
            else:
                raise ValueError("lora_path should be a list or a string.")

    def _normalize_image_data(self, num):
        """Normalize image data for batch processing."""
        if self.image_data is None:
            self.image_data = [None] * num
        elif not isinstance(self.image_data, list):
            # Single image, convert to list of single-image lists
            self.image_data = [[self.image_data]] * num
            self.modalities = ["image"] * num
        elif isinstance(self.image_data, list):
            # Handle empty list case - treat as no images
            if len(self.image_data) == 0:
                self.image_data = [None] * num
                return

            if len(self.image_data) != self.batch_size:
                raise ValueError(
                    "The length of image_data should be equal to the batch size."
                )

            self.modalities = []
            if len(self.image_data) > 0 and isinstance(self.image_data[0], list):
                # Already a list of lists, keep as is
                for i in range(len(self.image_data)):
                    if self.image_data[i] is None or self.image_data[i] == [None]:
                        self.modalities.append(None)
                    elif len(self.image_data[i]) == 1:
                        self.modalities.append("image")
                    elif len(self.image_data[i]) > 1:
                        self.modalities.append("multi-images")
                    else:
                        # Ensure len(self.modalities) == len(self.image_data)
                        self.modalities.append(None)
                # Expand parallel_sample_num
                self.image_data = self.image_data * self.parallel_sample_num
                self.modalities = self.modalities * self.parallel_sample_num
            else:
                # List of images for a batch, wrap each in a list
                wrapped_images = [[img] for img in self.image_data]
                # Expand for parallel sampling
                self.image_data = wrapped_images * self.parallel_sample_num
                self.modalities = ["image"] * num

    def _normalize_video_data(self, num):
        """Normalize video data for batch processing."""
        if self.video_data is None:
            self.video_data = [None] * num
        elif not isinstance(self.video_data, list):
            self.video_data = [self.video_data] * num
        elif isinstance(self.video_data, list):
            self.video_data = self.video_data * self.parallel_sample_num

    def _normalize_audio_data(self, num):
        """Normalize audio data for batch processing."""
        if self.audio_data is None:
            self.audio_data = [None] * num
        elif not isinstance(self.audio_data, list):
            self.audio_data = [self.audio_data] * num
        elif isinstance(self.audio_data, list):
            self.audio_data = self.audio_data * self.parallel_sample_num

    def _normalize_sampling_params(self, num):
        """Normalize sampling parameters for batch processing."""
        if self.sampling_params is None:
            self.sampling_params = [{}] * num
        elif isinstance(self.sampling_params, dict):
            self.sampling_params = [self.sampling_params] * num
        else:  # Already a list
            self.sampling_params = self.sampling_params * self.parallel_sample_num

    def _normalize_rid(self, num):
        """Normalize request IDs for batch processing."""
        if self.rid is None:
            self.rid = [uuid.uuid4().hex for _ in range(num)]
        elif isinstance(self.rid, str):
            new_rids = [f"{self.rid}_{i}" for i in range(num)]
            self.rid = new_rids
        elif isinstance(self.rid, list):
            # Note: the length of rid shall be the same as the batch_size,
            # as the rid would be expanded for parallel sampling in tokenizer_manager
            if len(self.rid) != self.batch_size:
                raise ValueError(
                    "The specified rids length mismatch with the batch_size for batch processing."
                )
        else:
            raise ValueError("The rid should be a string or a list of strings.")

    def _normalize_logprob_params(self, num):
        """Normalize logprob-related parameters for batch processing."""

        # Helper function to normalize a parameter
        def normalize_param(param, default_value, param_name):
            if param is None:
                return [default_value] * num
            elif not isinstance(param, list):
                return [param] * num
            else:
                if self.parallel_sample_num > 1:
                    raise ValueError(
                        f"Cannot use list {param_name} with parallel_sample_num > 1"
                    )
                return param

        # Normalize each logprob parameter
        self.return_logprob = normalize_param(
            self.return_logprob, False, "return_logprob"
        )
        self.logprob_start_len = normalize_param(
            self.logprob_start_len, -1, "logprob_start_len"
        )
        self.top_logprobs_num = normalize_param(
            self.top_logprobs_num, 0, "top_logprobs_num"
        )

        # Handle token_ids_logprob specially due to its nested structure
        if not self.token_ids_logprob:  # covers both None and []
            self.token_ids_logprob = [None] * num
        elif not isinstance(self.token_ids_logprob, list):
            self.token_ids_logprob = [[self.token_ids_logprob] for _ in range(num)]
        elif not isinstance(self.token_ids_logprob[0], list):
            self.token_ids_logprob = [
                copy.deepcopy(self.token_ids_logprob) for _ in range(num)
            ]
        elif self.parallel_sample_num > 1:
            raise ValueError(
                "Cannot use list token_ids_logprob with parallel_sample_num > 1"
            )

    def _normalize_custom_logit_processor(self, num):
        """Normalize custom logit processor for batch processing."""
        if self.custom_logit_processor is None:
            self.custom_logit_processor = [None] * num
        elif not isinstance(self.custom_logit_processor, list):
            self.custom_logit_processor = [self.custom_logit_processor] * num
        elif self.parallel_sample_num > 1:
            raise ValueError(
                "Cannot use list custom_logit_processor with parallel_sample_num > 1"
            )

    def _normalize_bootstrap_params(self, num):
        """Normalize bootstrap parameters for batch processing."""
        # Normalize bootstrap_host
        if self.bootstrap_host is None:
            self.bootstrap_host = [None] * num
        elif not isinstance(self.bootstrap_host, list):
            self.bootstrap_host = [self.bootstrap_host] * num
        elif isinstance(self.bootstrap_host, list):
            self.bootstrap_host = self.bootstrap_host * self.parallel_sample_num

        # Normalize bootstrap_port
        if self.bootstrap_port is None:
            self.bootstrap_port = [None] * num
        elif not isinstance(self.bootstrap_port, list):
            self.bootstrap_port = [self.bootstrap_port] * num
        elif isinstance(self.bootstrap_port, list):
            self.bootstrap_port = self.bootstrap_port * self.parallel_sample_num

        # Normalize bootstrap_room
        if self.bootstrap_room is None:
            self.bootstrap_room = [None] * num
        elif not isinstance(self.bootstrap_room, list):
            self.bootstrap_room = [self.bootstrap_room + i for i in range(num)]
        elif isinstance(self.bootstrap_room, list):
            self.bootstrap_room = self.bootstrap_room * self.parallel_sample_num

        # Normalize bootstrap_pair_key
        if self.bootstrap_pair_key is None:
            self.bootstrap_pair_key = [None] * num
        elif not isinstance(self.bootstrap_pair_key, list):
            self.bootstrap_pair_key = [self.bootstrap_pair_key] * num
        elif isinstance(self.bootstrap_pair_key, list):
            self.bootstrap_pair_key = self.bootstrap_pair_key * self.parallel_sample_num

    def _validate_session_params(self):
        """Validate that session parameters are properly formatted."""
        if self.session_params is not None:
            if not isinstance(self.session_params, dict) and not isinstance(
                self.session_params[0], dict
            ):
                raise ValueError("Session params must be a dict or a list of dicts.")

    def __getitem__(self, i):
        return GenerateReqInput(
            text=self.text[i] if self.text is not None else None,
            input_ids=self.input_ids[i] if self.input_ids is not None else None,
            input_embeds=(
                self.input_embeds[i] if self.input_embeds is not None else None
            ),
            image_data=self.image_data[i],
            video_data=self.video_data[i],
            audio_data=self.audio_data[i],
            sampling_params=self.sampling_params[i],
            rid=self.rid[i],
            return_logprob=self.return_logprob[i],
            logprob_start_len=self.logprob_start_len[i],
            top_logprobs_num=self.top_logprobs_num[i],
            token_ids_logprob=self.token_ids_logprob[i],
            return_text_in_logprobs=self.return_text_in_logprobs,
            stream=self.stream,
            log_metrics=self.log_metrics,
            return_hidden_states=(
                self.return_hidden_states[i]
                if isinstance(self.return_hidden_states, list)
                else self.return_hidden_states
            ),
            modalities=self.modalities[i] if self.modalities else None,
            session_params=self.session_params,
            lora_path=self.lora_path[i] if self.lora_path is not None else None,
            lora_id=self.lora_id[i] if self.lora_id is not None else None,
            custom_logit_processor=(
                self.custom_logit_processor[i]
                if self.custom_logit_processor is not None
                else None
            ),
            # if `__getitem__` is called, the bootstrap_host, bootstrap_port, bootstrap_room must be a list
            bootstrap_host=(
                self.bootstrap_host[i] if self.bootstrap_host is not None else None
            ),
            bootstrap_port=(
                self.bootstrap_port[i] if self.bootstrap_port is not None else None
            ),
            bootstrap_room=(
                self.bootstrap_room[i] if self.bootstrap_room is not None else None
            ),
            bootstrap_pair_key=(
                self.bootstrap_pair_key[i]
                if self.bootstrap_pair_key is not None
                else None
            ),
            data_parallel_rank=(
                self.data_parallel_rank if self.data_parallel_rank is not None else None
            ),
            conversation_id=self.conversation_id,
            priority=self.priority,
            extra_key=self.extra_key,
            no_logs=self.no_logs,
            custom_labels=self.custom_labels,
            return_bytes=self.return_bytes,
            return_entropy=self.return_entropy,
            http_worker_ipc=self.http_worker_ipc,
        )


@dataclass
class TokenizedGenerateReqInput(BaseReq):
    # The input text
    input_text: str
    # The input token ids
    input_ids: List[int]
    # The multimodal inputs
    mm_inputs: dict
    # The sampling parameters
    sampling_params: SamplingParams
    # Whether to return the logprobs
    return_logprob: bool
    # If return logprobs, the start location in the prompt for returning logprobs.
    logprob_start_len: int
    # If return logprobs, the number of top logprobs to return at each position.
    top_logprobs_num: int
    # If return logprobs, the token id to return logprob for
    token_ids_logprob: List[int]
    # Whether to stream output
    stream: bool

    # Whether to return hidden states
    return_hidden_states: bool = False

    # The input embeds
    input_embeds: Optional[Union[List[List[List[float]]], List[List[float]]]] = None

    # Session info for continual prompting
    session_params: Optional[SessionParams] = None

    # LoRA related
    lora_id: Optional[str] = None  # None means just use the base model

    # Custom logit processor for advanced sampling control. Must be a serialized instance
    # of `CustomLogitProcessor` in python/sglang/srt/sampling/custom_logit_processor.py
    # Use the processor's `to_str()` method to generate the serialized string.
    custom_logit_processor: Optional[str] = None

    # For disaggregated inference
    bootstrap_host: Optional[str] = None
    bootstrap_port: Optional[int] = None
    bootstrap_room: Optional[int] = None
    bootstrap_pair_key: Optional[str] = None

    # For data parallel rank routing
    data_parallel_rank: Optional[int] = None

    # Priority for the request
    priority: Optional[int] = None

    # Extra key for classifying the request (e.g. cache_salt)
    extra_key: Optional[str] = None

    # Whether to disallow logging for this request (e.g. due to ZDR)
    no_logs: bool = False

    # tracing context
    trace_context: Optional[Dict] = None

    # (Internal) Whether to return bytes for image generation
    return_bytes: bool = False

    # Whether to return entropy
    return_entropy: bool = False


@dataclass
class BatchTokenizedGenerateReqInput(BaseBatchReq):
    # The batch of tokenized requests
    batch: List[TokenizedGenerateReqInput]

    def __len__(self):
        return len(self.batch)

    def __getitem__(self, i):
        return self.batch[i]

    def __iter__(self):
        return iter(self.batch)


@dataclass
class EmbeddingReqInput(BaseReq):
    # The input prompt. It can be a single prompt or a batch of prompts.
    text: Optional[Union[List[List[str]], List[str], str]] = None
    # The image input. It can be an image instance, file name, URL, or base64 encoded string.
    # Can be formatted as:
    # - Single image for a single request
    # - List of images (one per request in a batch)
    # - List of lists of images (multiple images per request)
    # See also python/sglang/srt/utils.py:load_image for more details.
    image_data: Optional[MultimodalDataInputFormat] = None
    # The video input. Like image data, it can be a file name, a url, or base64 encoded string.
    video_data: Optional[MultimodalDataInputFormat] = None
    # The audio input. Like image data, it can be a file name, a url, or base64 encoded string.
    audio_data: Optional[MultimodalDataInputFormat] = None
    # The token ids for text; one can either specify text or input_ids.
    input_ids: Optional[Union[List[List[int]], List[int]]] = None
    # Dummy sampling params for compatibility
    sampling_params: Optional[Union[List[Dict], Dict]] = None
    # Dummy input embeds for compatibility
    input_embeds: Optional[Union[List[List[List[float]]], List[List[float]]]] = None
    # Whether to log metrics for this request (e.g. health_generate calls do not log metrics)
    log_metrics: bool = True
    # The modalities of the image data [image, multi-images, video]
    modalities: Optional[List[str]] = None
    # For disaggregation
    bootstrap_host: Optional[Union[List[str], str]] = None
    bootstrap_port: Optional[Union[List[int], int]] = None
    bootstrap_room: Optional[Union[List[int], int]] = None
    # For cross-encoder requests
    is_cross_encoder_request: bool = False
    # Priority for the request
    priority: Optional[int] = None

    # For background responses (OpenAI responses API)
    background: bool = False

    # tracing context
    trace_context: Optional[Dict] = None

    # The number of dimensions the resulting output embeddings should have. It is applicable for Matryoshka Embeddings.
    dimensions: Optional[int] = None

    def normalize_batch_and_arguments(self):
        # at least one of text, input_ids, or image should be provided
        if self.text is None and self.input_ids is None and self.image_data is None:
            raise ValueError(
                "At least one of text, input_ids, or image should be provided"
            )

        # text and input_ids cannot be provided at the same time
        if self.text is not None and self.input_ids is not None:
            raise ValueError("text and input_ids cannot be provided at the same time")

        # Derive the batch size
        self.batch_size = 0
        self.is_single = True

        # check the batch size of text
        if self.text is not None:
            if isinstance(self.text, list):
                self.batch_size += len(self.text)
                self.is_single = False
            else:
                self.batch_size += 1

        # check the batch size of input_ids
        if self.input_ids is not None:
            if isinstance(self.input_ids[0], list):
                self.batch_size += len(self.input_ids)
                self.is_single = False
            else:
                self.batch_size += 1

        # Fill in default arguments
        if self.is_single:
            if self.rid is None:
                self.rid = uuid.uuid4().hex
            if self.sampling_params is None:
                self.sampling_params = {}
            self.sampling_params["max_new_tokens"] = 0
        else:
            if self.rid is None:
                self.rid = [uuid.uuid4().hex for _ in range(self.batch_size)]
            else:
                assert isinstance(self.rid, list), "The rid should be a list."

            if self.sampling_params is None:
                self.sampling_params = [{}] * self.batch_size
            elif isinstance(self.sampling_params, dict):
                self.sampling_params = [self.sampling_params] * self.batch_size
            for i in range(self.batch_size):
                self.sampling_params[i]["max_new_tokens"] = 0

    def contains_mm_input(self) -> bool:
        return (
            has_valid_data(self.image_data)
            or has_valid_data(self.video_data)
            or has_valid_data(self.audio_data)
        )

    def __getitem__(self, i):
        if self.is_cross_encoder_request:
            return EmbeddingReqInput(
                text=[self.text[i]] if self.text is not None else None,
                sampling_params=self.sampling_params[i],
                rid=self.rid[i],
                is_cross_encoder_request=True,
                http_worker_ipc=self.http_worker_ipc,
            )

        return EmbeddingReqInput(
            text=self.text[i] if self.text is not None else None,
            input_ids=self.input_ids[i] if self.input_ids is not None else None,
            image_data=self.image_data[i] if self.image_data is not None else None,
            audio_data=self.audio_data[i] if self.audio_data is not None else None,
            video_data=self.video_data[i] if self.video_data is not None else None,
            sampling_params=self.sampling_params[i],
            rid=self.rid[i],
<<<<<<< HEAD
            bootstrap_host=(
                self.bootstrap_host[i] if self.bootstrap_host is not None else None
            ),
            bootstrap_port=(
                self.bootstrap_port[i] if self.bootstrap_port is not None else None
            ),
            bootstrap_room=(
                self.bootstrap_room[i] if self.bootstrap_room is not None else None
            ),
=======
            dimensions=self.dimensions,
            http_worker_ipc=self.http_worker_ipc,
>>>>>>> 6e29446e
        )


@dataclass
class TokenizedEmbeddingReqInput(BaseReq):
    # The input text
    input_text: str
    # The input token ids
    input_ids: List[int]
    # The image inputs
    image_inputs: dict
    # The token type ids
    token_type_ids: List[int]
    # Dummy sampling params for compatibility
    sampling_params: SamplingParams
    # For data parallel rank routing
    data_parallel_rank: Optional[int] = None
    # Priority for the request
    priority: Optional[int] = None
<<<<<<< HEAD
    # For disaggregation
    bootstrap_host: Optional[str] = None
    bootstrap_port: Optional[int] = None
    bootstrap_room: Optional[int] = None
=======
    # The number of dimensions the resulting output embeddings should have. It is applicable for Matryoshka Embeddings.
    dimensions: Optional[int] = None
>>>>>>> 6e29446e


@dataclass
class BatchTokenizedEmbeddingReqInput(BaseBatchReq):
    # The batch of tokenized embedding requests
    batch: List[TokenizedEmbeddingReqInput]

    def __len__(self):
        return len(self.batch)

    def __getitem__(self, i):
        return self.batch[i]

    def __iter__(self):
        return iter(self.batch)


@dataclass
class BatchTokenIDOutput(BaseBatchReq):
    # The finish reason
    finished_reasons: List[BaseFinishReason]
    # For incremental decoding
    decoded_texts: List[str]
    decode_ids: List[int]
    read_offsets: List[int]
    # Only used when `--skip-tokenizer-init` is on
    output_ids: Optional[List[int]]
    # Detokenization configs
    skip_special_tokens: List[bool]
    spaces_between_special_tokens: List[bool]
    no_stop_trim: List[bool]

    # Token counts
    prompt_tokens: List[int]
    completion_tokens: List[int]
    cached_tokens: List[int]
    spec_verify_ct: List[int]
    spec_accepted_tokens: List[int]

    # Logprobs
    input_token_logprobs_val: List[float]
    input_token_logprobs_idx: List[int]
    output_token_logprobs_val: List[float]
    output_token_logprobs_idx: List[int]
    input_top_logprobs_val: List[List]
    input_top_logprobs_idx: List[List]
    output_top_logprobs_val: List[List]
    output_top_logprobs_idx: List[List]
    input_token_ids_logprobs_val: List[List]
    input_token_ids_logprobs_idx: List[List]
    output_token_ids_logprobs_val: List[List]
    output_token_ids_logprobs_idx: List[List]
    output_token_entropy_val: List[float]

    # Hidden states
    output_hidden_states: List[List[float]]

    # The information of placeholder tokens (e.g., image token)
    # idx is the index of the token in the prompt after expansion.
    # val is the length of padded tokens after expansion.
    placeholder_tokens_idx: List[Optional[List[int]]]
    placeholder_tokens_val: List[Optional[List[int]]]

    # Number of times each request was retracted.
    retraction_counts: List[int]

    # The trainer step id. Used to know which step's weights are used for sampling.
    token_steps: List[List[int]] = None


@dataclass
class BatchMultimodalDecodeReq(BaseBatchReq):
    decoded_ids: List[int]
    input_token_logprobs_val: List[float]
    input_token_logprobs_idx: List[int]
    output_token_logprobs_val: List[float]
    output_token_logprobs_idx: List[int]
    read_offsets: List[int]
    skip_special_tokens: List[bool]
    spaces_between_special_tokens: List[bool]
    image_resolutions: List[List[int]]
    resize_image_resolutions: List[List[int]]

    finished_reasons: List[BaseFinishReason]

    # Token counts
    prompt_tokens: List[int]
    completion_tokens: List[int]
    cached_tokens: List[int]

    # The information of placeholder tokens (e.g., image token)
    # idx is the index of the token in the prompt after expansion.
    # val is the length of padded tokens after expansion.
    placeholder_tokens_idx: List[Optional[List[int]]]
    placeholder_tokens_val: List[Optional[List[int]]]

    return_bytes: List[bool]

    # The trainer step id. Used to know which step's weights are used for sampling.
    token_steps: List[List[int]] = None


@dataclass
class BatchStrOutput(BaseBatchReq):
    # The finish reason
    finished_reasons: List[dict]
    # The output decoded strings
    output_strs: List[str]
    # The token ids
    output_ids: Optional[List[int]]

    # Token counts
    prompt_tokens: List[int]
    completion_tokens: List[int]
    cached_tokens: List[int]
    spec_verify_ct: List[int]
    spec_accepted_tokens: List[int]

    # Logprobs
    input_token_logprobs_val: List[float]
    input_token_logprobs_idx: List[int]
    output_token_logprobs_val: List[float]
    output_token_logprobs_idx: List[int]
    input_top_logprobs_val: List[List]
    input_top_logprobs_idx: List[List]
    output_top_logprobs_val: List[List]
    output_top_logprobs_idx: List[List]
    input_token_ids_logprobs_val: List[List]
    input_token_ids_logprobs_idx: List[List]
    output_token_ids_logprobs_val: List[List]
    output_token_ids_logprobs_idx: List[List]
    output_token_entropy_val: List[float]

    # Hidden states
    output_hidden_states: List[List[float]]

    # The information of placeholder tokens (e.g., image token)
    # idx is the index of the token in the prompt after expansion.
    # val is the length of padded tokens after expansion.
    placeholder_tokens_idx: List[Optional[List[int]]]
    placeholder_tokens_val: List[Optional[List[int]]]

    # Number of times each request was retracted.
    retraction_counts: List[int]

    # The trainer step id. Used to know which step's weights are used for sampling.
    token_steps: List[List[int]] = None


@dataclass
class BatchMultimodalOutput(BaseBatchReq):
    # The finish reason
    finished_reasons: List[dict]
    decoded_ids: List[List[int]]
    # The outputs
    outputs: Union[List[str | bytes], List[List[Dict]]]

    # probability values for input tokens and output tokens
    input_token_logprobs_val: List[List[float]]
    input_token_logprobs_idx: List[List[int]]
    output_token_logprobs_val: List[List[float]]
    output_token_logprobs_idx: List[List[int]]

    # Token counts
    prompt_tokens: List[int]
    completion_tokens: List[int]
    cached_tokens: List[int]

    placeholder_tokens_idx: List[Optional[List[int]]]
    placeholder_tokens_val: List[Optional[List[int]]]

    return_bytes: List[bool]


@dataclass
class BatchEmbeddingOutput(BaseBatchReq):
    # The finish reason
    finished_reasons: List[BaseFinishReason]
    # The output embedding
    embeddings: Union[List[List[float]], List[Dict[int, float]]]
    # Token counts
    prompt_tokens: List[int]
    cached_tokens: List[int]
    # Placeholder token info
    placeholder_tokens_idx: List[Optional[List[int]]]
    placeholder_tokens_val: List[Optional[List[int]]]

    # Number of times each request was retracted.
    retraction_counts: List[int]


@dataclass
class ClearHiCacheReqInput(BaseReq):
    pass


@dataclass
class ClearHiCacheReqOutput(BaseReq):
    success: bool


@dataclass
class FlushCacheReqInput(BaseReq):
    pass


@dataclass
class FlushCacheReqOutput(BaseReq):
    success: bool


@dataclass
class UpdateWeightFromDiskReqInput(BaseReq):
    # The model path with the new weights
    model_path: str
    # The format to load the weights
    load_format: Optional[str] = None
    # Whether to abort all requests before updating weights
    abort_all_requests: bool = False
    # Optional: Update weight version along with weights
    weight_version: Optional[str] = None
    # Whether to update weights asynchronously
    is_async: bool = False
    # Whether to empty torch cache
    torch_empty_cache: bool = False
    # Whether to keep the scheduler paused after weight update
    keep_pause: bool = False
    # The trainer step id. Used to know which step's weights are used for sampling.
    token_step: int = 0


@dataclass
class UpdateWeightFromDiskReqOutput(BaseReq):
    success: bool
    message: str
    # Number of paused requests during weight sync.
    num_paused_requests: Optional[int] = 0


@dataclass
class UpdateWeightsFromDistributedReqInput(BaseReq):
    names: List[str]
    dtypes: List[str]
    shapes: List[List[int]]
    # The group name
    group_name: str = "weight_update_group"
    # Whether to flush the cache after updating weights
    flush_cache: bool = True
    # Whether to abort all requests before updating weights
    abort_all_requests: bool = False
    # Optional: Update weight version along with weights
    weight_version: Optional[str] = None


@dataclass
class UpdateWeightsFromDistributedReqOutput(BaseReq):
    success: bool
    message: str


@dataclass
class UpdateWeightsFromTensorReqInput(BaseReq):
    """Update model weights from tensor input.

    - Tensors are serialized for transmission
    - Data is structured in JSON for easy transmission over HTTP
    """

    serialized_named_tensors: List[Union[str, bytes]]
    # Optional format specification for loading
    load_format: Optional[str] = None
    # Whether to flush the cache after updating weights
    flush_cache: bool = True
    # Whether to abort all requests before updating weights
    abort_all_requests: bool = False
    # Optional: Update weight version along with weights
    weight_version: Optional[str] = None


@dataclass
class UpdateWeightsFromTensorReqOutput(BaseReq):
    success: bool
    message: str


@dataclass
class InitWeightsSendGroupForRemoteInstanceReqInput(BaseReq):
    # The master address
    master_address: str
    # The ports for each rank's communication group
    ports: str
    # The rank in the communication group
    group_rank: int
    # The world size
    world_size: int
    # The group name
    group_name: str = "weight_send_group"
    # The backend
    backend: str = "nccl"


# Now UpdateWeightsFromIPCReqInput and UpdateWeightsFromIPCReqOutput
# are only used by Checkpoint Engine (https://github.com/MoonshotAI/checkpoint-engine)
@dataclass
class UpdateWeightsFromIPCReqInput(BaseReq):
    # ZMQ socket paths for each device UUID
    zmq_handles: Dict[str, str]
    # Whether to flush cache after weight update
    flush_cache: bool = True
    # Optional: Update weight version along with weights
    weight_version: Optional[str] = None


@dataclass
class UpdateWeightsFromIPCReqOutput(BaseReq):
    success: bool
    message: str


@dataclass
class InitWeightsSendGroupForRemoteInstanceReqOutput(BaseReq):
    success: bool
    message: str


@dataclass
class SendWeightsToRemoteInstanceReqInput(BaseReq):
    # The master address
    master_address: str
    # The ports for each rank's communication group
    ports: str
    # The group name
    group_name: str = "weight_send_group"


@dataclass
class SendWeightsToRemoteInstanceReqOutput(BaseReq):
    success: bool
    message: str


@dataclass
class InitWeightsUpdateGroupReqInput(BaseReq):
    # The master address
    master_address: str
    # The master port
    master_port: int
    # The rank offset
    rank_offset: int
    # The world size
    world_size: int
    # The group name
    group_name: str = "weight_update_group"
    # The backend
    backend: str = "nccl"


@dataclass
class InitWeightsUpdateGroupReqOutput(BaseReq):
    success: bool
    message: str


@dataclass
class DestroyWeightsUpdateGroupReqInput(BaseReq):
    group_name: str = "weight_update_group"


@dataclass
class DestroyWeightsUpdateGroupReqOutput(BaseReq):
    success: bool
    message: str


@dataclass
class UpdateWeightVersionReqInput(BaseReq):
    # The new weight version
    new_version: str
    # Whether to abort all running requests before updating
    abort_all_requests: bool = True


@dataclass
class GetWeightsByNameReqInput(BaseReq):
    name: str
    truncate_size: int = 100


@dataclass
class GetWeightsByNameReqOutput(BaseReq):
    parameter: list


@dataclass
class ReleaseMemoryOccupationReqInput(BaseReq):
    # Optional tags to identify the memory region, which is primarily used for RL
    # Currently we only support `weights` and `kv_cache`
    tags: Optional[List[str]] = None


@dataclass
class ReleaseMemoryOccupationReqOutput(BaseReq):
    pass


@dataclass
class ResumeMemoryOccupationReqInput(BaseReq):
    # Optional tags to identify the memory region, which is primarily used for RL
    # Currently we only support `weights` and `kv_cache`
    tags: Optional[List[str]] = None


@dataclass
class ResumeMemoryOccupationReqOutput(BaseReq):
    pass


@dataclass
class SlowDownReqInput(BaseReq):
    forward_sleep_time: Optional[float]


@dataclass
class SlowDownReqOutput(BaseReq):
    pass


@dataclass
class AbortReq(BaseReq):
    # Whether to abort all requests
    abort_all: bool = False
    # The finished reason data
    finished_reason: Optional[Dict[str, Any]] = None
    abort_message: Optional[str] = None

    def __post_init__(self):
        # FIXME: This is a hack to keep the same with the old code
        if self.rid is None:
            self.rid = ""


@dataclass
class GetInternalStateReq(BaseReq):
    pass


@dataclass
class GetInternalStateReqOutput(BaseReq):
    internal_state: Dict[Any, Any]


@dataclass
class SetInternalStateReq(BaseReq):
    server_args: Dict[str, Any]


@dataclass
class SetInternalStateReqOutput(BaseReq):
    updated: bool
    server_args: Dict[str, Any]


@dataclass
class ProfileReqInput(BaseReq):
    # The output directory
    output_dir: Optional[str] = None
    # If set, it profile as many as this number of steps.
    # If it is set, profiling is automatically stopped after this step, and
    # the caller doesn't need to run stop_profile.
    start_step: Optional[int] = None
    num_steps: Optional[int] = None
    activities: Optional[List[str]] = None
    profile_by_stage: bool = False
    with_stack: Optional[bool] = None
    record_shapes: Optional[bool] = None
    # Merge profiles from all ranks into a single trace
    merge_profiles: bool = False


class ProfileReqType(Enum):
    START_PROFILE = 1
    STOP_PROFILE = 2


@dataclass
class ProfileReq(BaseReq):
    type: ProfileReqType
    output_dir: Optional[str] = None
    start_step: Optional[int] = None
    num_steps: Optional[int] = None
    activities: Optional[List[str]] = None
    profile_by_stage: bool = False
    with_stack: Optional[bool] = None
    record_shapes: Optional[bool] = None
    profile_id: Optional[str] = None
    # Merge profiles from all ranks into a single trace
    merge_profiles: bool = False


@dataclass
class ProfileReqOutput(BaseReq):
    success: bool
    message: str


@dataclass
class FreezeGCReq(BaseReq):
    pass


@dataclass
class ConfigureLoggingReq(BaseReq):
    log_requests: Optional[bool] = None
    log_requests_level: Optional[int] = None
    dump_requests_folder: Optional[str] = None
    dump_requests_threshold: Optional[int] = None
    crash_dump_folder: Optional[str] = None


@dataclass
class OpenSessionReqInput(BaseReq):
    capacity_of_str_len: int
    session_id: Optional[str] = None


@dataclass
class CloseSessionReqInput(BaseReq):
    session_id: str


@dataclass
class OpenSessionReqOutput(BaseReq):
    session_id: Optional[str]
    success: bool


@dataclass
class HealthCheckOutput(BaseReq):
    pass


class ExpertDistributionReqType(Enum):
    START_RECORD = 1
    STOP_RECORD = 2
    DUMP_RECORD = 3


class ExpertDistributionReq(BaseReq):
    action: ExpertDistributionReqType


@dataclass
class ExpertDistributionReqOutput(BaseReq):
    pass


@dataclass
class Function:
    description: Optional[str] = None
    name: Optional[str] = None
    parameters: Optional[object] = None


@dataclass
class Tool:
    function: Function
    type: Optional[str] = "function"


@dataclass
class ParseFunctionCallReq(BaseReq):
    text: str  # The text to parse.
    tools: List[Tool] = field(
        default_factory=list
    )  # A list of available function tools (name, parameters, etc.).
    tool_call_parser: Optional[str] = (
        None  # Specify the parser type, e.g. 'llama3', 'qwen25', or 'mistral'. If not specified, tries all.
    )


@dataclass
class SeparateReasoningReqInput(BaseReq):
    text: str  # The text to parse.
    reasoning_parser: str  # Specify the parser type, e.g., "deepseek-r1".


@dataclass
class VertexGenerateReqInput(BaseReq):
    instances: List[dict]
    parameters: Optional[dict] = None


@dataclass
class RpcReqInput(BaseReq):
    method: str
    parameters: Optional[Dict] = None


@dataclass
class RpcReqOutput(BaseReq):
    success: bool
    message: str


@dataclass
class LoadLoRAAdapterReqInput(BaseReq):
    # The name of the lora module to newly loaded.
    lora_name: str
    # The path of loading.
    lora_path: str
    # Whether to pin the LoRA adapter in memory.
    pinned: bool = False
    # The unique identifier for the LoRA adapter, which automatically generated in the `TokenizerManager`.
    lora_id: Optional[str] = None

    def to_ref(self) -> LoRARef:
        return LoRARef(
            lora_id=self.lora_id,
            lora_name=self.lora_name,
            lora_path=self.lora_path,
            pinned=self.pinned,
        )


@dataclass
class UnloadLoRAAdapterReqInput(BaseReq):
    # The name of lora module to unload.
    lora_name: str
    # The unique identifier for the LoRA adapter, which automatically generated in the `TokenizerManager`.
    lora_id: Optional[str] = None

    def to_ref(self) -> LoRARef:
        return LoRARef(
            lora_id=self.lora_id,
            lora_name=self.lora_name,
        )


@dataclass
class LoRAUpdateOutput(BaseReq):
    success: bool
    error_message: Optional[str] = None
    loaded_adapters: Optional[Dict[str, LoRARef]] = None


LoadLoRAAdapterReqOutput = UnloadLoRAAdapterReqOutput = LoRAUpdateOutput


class BlockReqType(Enum):
    BLOCK = 1
    UNBLOCK = 2


@dataclass
class BlockReqInput(BaseReq):
    type: BlockReqType


@dataclass
class GetLoadReqInput(BaseReq):
    pass


@dataclass
class GetLoadReqOutput(BaseReq):
    dp_rank: int
    num_reqs: int
    num_waiting_reqs: int
    num_tokens: int


@dataclass
class WatchLoadUpdateReq(BaseReq):
    loads: List[GetLoadReqOutput]


@dataclass
class SetInjectDumpMetadataReqInput(BaseReq):
    dump_metadata: Dict[str, Any]


@dataclass
class SetInjectDumpMetadataReqOutput(BaseReq):
    success: bool


@dataclass
class LazyDumpTensorsReqInput(BaseReq):
    pass


@dataclass
class LazyDumpTensorsReqOutput(BaseReq):
    success: bool


def _check_all_req_types():
    """A helper function to check all request types are defined in this file."""
    import inspect
    import sys

    all_classes = inspect.getmembers(sys.modules[__name__], inspect.isclass)
    for class_type in all_classes:
        # check its name
        name = class_type[0]
        is_io_struct = (
            name.endswith("Req") or name.endswith("Input") or name.endswith("Output")
        )
        is_base_req = issubclass(class_type[1], BaseReq) or issubclass(
            class_type[1], BaseBatchReq
        )
        if is_io_struct and not is_base_req:
            raise ValueError(f"{name} is not a subclass of BaseReq or BaseBatchReq.")
        if is_base_req and not is_io_struct:
            raise ValueError(
                f"{name} is a subclass of BaseReq but not follow the naming convention."
            )<|MERGE_RESOLUTION|>--- conflicted
+++ resolved
@@ -778,7 +778,8 @@
             video_data=self.video_data[i] if self.video_data is not None else None,
             sampling_params=self.sampling_params[i],
             rid=self.rid[i],
-<<<<<<< HEAD
+            dimensions=self.dimensions,
+            http_worker_ipc=self.http_worker_ipc,
             bootstrap_host=(
                 self.bootstrap_host[i] if self.bootstrap_host is not None else None
             ),
@@ -788,10 +789,6 @@
             bootstrap_room=(
                 self.bootstrap_room[i] if self.bootstrap_room is not None else None
             ),
-=======
-            dimensions=self.dimensions,
-            http_worker_ipc=self.http_worker_ipc,
->>>>>>> 6e29446e
         )
 
 
@@ -811,15 +808,12 @@
     data_parallel_rank: Optional[int] = None
     # Priority for the request
     priority: Optional[int] = None
-<<<<<<< HEAD
+    # The number of dimensions the resulting output embeddings should have. It is applicable for Matryoshka Embeddings.
+    dimensions: Optional[int] = None
     # For disaggregation
     bootstrap_host: Optional[str] = None
     bootstrap_port: Optional[int] = None
     bootstrap_room: Optional[int] = None
-=======
-    # The number of dimensions the resulting output embeddings should have. It is applicable for Matryoshka Embeddings.
-    dimensions: Optional[int] = None
->>>>>>> 6e29446e
 
 
 @dataclass
