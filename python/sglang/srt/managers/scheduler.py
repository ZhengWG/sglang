--- conflicted
+++ resolved
@@ -48,7 +48,6 @@
 from sglang.srt.disaggregation.decode_kvcache_offload_manager import (
     DecodeKVCacheOffloadManager,
 )
-from sglang.srt.disaggregation.kv_events import EventPublisherFactory, KVEventBatch
 from sglang.srt.disaggregation.multimodal_embedding import (
     MultimodalEmbeddingBootstrapQueue,
     SchedulerDisaggregationMultimodalEmbeddingMixin,
@@ -226,14 +225,11 @@
     SchedulerMetricsMixin,
     SchedulerDisaggregationDecodeMixin,
     SchedulerDisaggregationPrefillMixin,
-<<<<<<< HEAD
-    SchedulerDisaggregationMultimodalEmbeddingMixin,
-    SchedulerDisaggregationMultiModalLanguageMixin,
-=======
     SchedulerMultiplexMixin,
     SchedulerRuntimeCheckerMixin,
     SchedulerPPMixin,
->>>>>>> 6e29446e
+    SchedulerDisaggregationMultimodalEmbeddingMixin,
+    SchedulerDisaggregationMultiModalLanguageMixin,
 ):
     """A scheduler that manages a tensor parallel GPU worker."""
 
@@ -2530,12 +2526,12 @@
                 for req in self.disagg_prefill_bootstrap_queue.queue
             )
         elif self.disaggregation_mode == DisaggregationMode.ENCODE:
-            load += sum(
+            num_tokens += sum(
                 len(req.origin_input_ids)
                 for req in self.disagg_embedding_bootstrap_queue.queue
             )
         elif self.disaggregation_mode == DisaggregationMode.LANGUAGE:
-            load += sum(
+            num_tokens += sum(
                 len(req.req.origin_input_ids)
                 for req in self.disagg_language_prealloc_queue.queue
             )
