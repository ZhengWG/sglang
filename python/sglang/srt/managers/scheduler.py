--- conflicted
+++ resolved
@@ -1466,33 +1466,18 @@
                 to_del.append(i)
                 break
 
-<<<<<<< HEAD
-        if to_del is not None:
-            del self.waiting_queue[to_del]
-            logger.info(f"Abort queued request. {req.rid=}")
-            return
-
-        # Delete requests in the running batch
-        if self.running_batch:
-            for req in self.running_batch.reqs:
-                if req.rid == recv_req.rid and not req.finished():
-                    logger.info(f"Abort running request. {req.rid=}")
-                    req.to_abort = True
-                    break
-=======
         # Sort in reverse order to avoid index issues when deleting
         for i in sorted(to_del, reverse=True):
             req = self.waiting_queue.pop(i)
-            logger.debug(f"Abort queued request. {req.rid=}")
+            logger.info(f"Abort queued request. {req.rid=}")
             return
 
         # Delete requests in the running batch
         for req in self.running_batch.reqs:
             if req.rid.startswith(recv_req.rid) and not req.finished():
-                logger.debug(f"Abort running request. {req.rid=}")
+                logger.info(f"Abort running request. {req.rid=}")
                 req.to_abort = True
                 return
->>>>>>> 71046fcd
 
     def _pause_engine(self) -> Tuple[List[Req], int]:
         raise NotImplementedError()
