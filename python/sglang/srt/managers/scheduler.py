--- conflicted
+++ resolved
@@ -1259,181 +1259,11 @@
         req.logprob_start_len = len(req.origin_input_ids) - 1
         self._add_request_to_queue(req)
 
-<<<<<<< HEAD
-    def _emit_kv_metrics(self):
-        kv_metrics = KvMetrics()
-        kv_metrics.request_active_slots = self.stats.num_running_reqs
-        kv_metrics.request_total_slots = self.max_running_requests
-        kv_metrics.kv_active_blocks = int(
-            self.stats.token_usage * self.max_total_num_tokens
-        )
-        kv_metrics.kv_total_blocks = self.max_total_num_tokens
-        kv_metrics.num_requests_waiting = self.stats.num_queue_reqs
-        kv_metrics.gpu_cache_usage_perc = self.stats.token_usage
-        kv_metrics.gpu_prefix_cache_hit_rate = self.stats.cache_hit_rate
-        kv_metrics.data_parallel_rank = self.dp_rank if self.dp_rank is not None else 0
-
-        if (
-            self.send_metrics_from_scheduler
-            and not self.send_metrics_from_scheduler.closed
-        ):
-            self.send_metrics_from_scheduler.send_pyobj(kv_metrics)
-
-    def log_prefill_stats(
-        self,
-        adder: PrefillAdder,
-        can_run_list: List[Req],
-        running_bs: int,
-    ):
-        gap_latency = time.perf_counter() - self.last_prefill_stats_tic
-        self.last_prefill_stats_tic = time.perf_counter()
-        self.last_input_throughput = self.last_prefill_tokens / gap_latency
-        self.last_prefill_tokens = adder.log_input_tokens
-
-        if self.is_hybrid:
-            (
-                full_num_used,
-                swa_num_used,
-                full_token_usage,
-                swa_token_usage,
-                _,
-                _,
-                _,
-                _,
-            ) = self._get_swa_token_info()
-            num_used = max(full_num_used, swa_num_used)
-            token_usage = max(full_token_usage, swa_token_usage)
-            token_msg = (
-                f"full token usage: {full_token_usage:.2f}, "
-                f"swa token usage: {swa_token_usage:.2f}, "
-            )
-        else:
-            num_used, token_usage, _, _ = self._get_token_info()
-            token_msg = f"token usage: {token_usage:.2f}, "
-
-        num_new_seq = len(can_run_list)
-        f = (
-            f"Prefill batch. "
-            f"#new-seq: {num_new_seq}, "
-            f"#new-token: {adder.log_input_tokens}, "
-            f"#cached-token: {adder.log_hit_tokens}, "
-            f"{token_msg}"
-        )
-
-        if self.disaggregation_mode == DisaggregationMode.PREFILL:
-            f += f"#unbootstrapped-req: {len(self.disagg_prefill_bootstrap_queue.queue)}, "
-            f += f"#queue-req: {len(self.waiting_queue)}, "
-            f += f"#transferring-req: {len(self.disagg_prefill_inflight_queue)}, "
-            f += f"input throughput (token/s): {self.last_input_throughput:.2f}, "
-        else:
-            f += f"#running-req: {running_bs}, "
-            f += f"#queue-req: {len(self.waiting_queue)}, "
-
-        logger.info(f)
-
-        if self.enable_metrics:
-            total_tokens = adder.log_input_tokens + adder.log_hit_tokens
-
-            cache_hit_rate = (
-                adder.log_hit_tokens / total_tokens if total_tokens > 0 else 0.0
-            )
-            self.stats.num_running_reqs = running_bs
-            self.stats.num_used_tokens = num_used
-            self.stats.token_usage = round(token_usage, 2)
-            self.stats.num_queue_reqs = len(self.waiting_queue)
-            self.stats.cache_hit_rate = cache_hit_rate
-
-            total_queue_latency = 0
-            for req in can_run_list:
-                total_queue_latency += req.queue_time_end - req.queue_time_start
-            self.stats.avg_request_queue_latency = total_queue_latency / num_new_seq
-
-            self.metrics_collector.log_stats(self.stats)
-            self._emit_kv_metrics()
-        self._publish_kv_events()
-
-    def log_decode_stats(
-        self, can_run_cuda_graph: bool, running_batch: ScheduleBatch = None
-    ):
-        batch = running_batch or self.running_batch
-
-        gap_latency = time.perf_counter() - self.last_decode_stats_tic
-        self.last_decode_stats_tic = time.perf_counter()
-        self.last_gen_throughput = self.num_generated_tokens / gap_latency
-        self.num_generated_tokens = 0
-        num_running_reqs = len(batch.reqs)
-        if self.is_hybrid:
-            (
-                full_num_used,
-                swa_num_used,
-                full_token_usage,
-                swa_token_usage,
-                _,
-                _,
-                _,
-                _,
-            ) = self._get_swa_token_info()
-            num_used = max(full_num_used, swa_num_used)
-            token_usage = max(full_token_usage, swa_token_usage)
-            token_msg = (
-                f"#full token: {full_num_used}, "
-                f"full token usage: {full_token_usage:.2f}, "
-                f"#swa token: {swa_num_used}, "
-                f"swa token usage: {swa_token_usage:.2f}, "
-            )
-        else:
-            num_used, token_usage, _, _ = self._get_token_info()
-            token_msg = f"#token: {num_used}, " f"token usage: {token_usage:.2f}, "
-
-        if RECORD_STEP_TIME:
-            self.step_time_dict[num_running_reqs].append(
-                gap_latency / self.server_args.decode_log_interval
-            )
-
-        msg = f"Decode batch. #running-req: {num_running_reqs}, {token_msg}"
-
-        if self.spec_algorithm.is_none():
-            spec_accept_length = 0
-        else:
-            spec_accept_length = (
-                self.spec_num_total_accepted_tokens / self.spec_num_total_forward_ct
-            )
-            self.cum_spec_accept_length += self.spec_num_total_accepted_tokens
-            self.cum_spec_accept_count += self.spec_num_total_forward_ct
-            self.spec_num_total_accepted_tokens = self.spec_num_total_forward_ct = 0
-            msg += f"accept len: {spec_accept_length:.2f}, "
-
-        if self.disaggregation_mode == DisaggregationMode.DECODE:
-            msg += f"pre-allocated usage: {self.disagg_decode_prealloc_queue.num_tokens_pre_allocated / self.max_total_num_tokens:.2f}, "
-            msg += f"#retracted-req: {len(self.disagg_decode_prealloc_queue.retracted_queue)}, "
-
-        msg += (
-            f"cuda graph: {can_run_cuda_graph}, "
-            f"gen throughput (token/s): {self.last_gen_throughput:.2f}, "
-            f"#queue-req: {len(self.waiting_queue)}, "
-        )
-
-        logger.info(msg)
-        if self.enable_metrics:
-            self.stats.num_running_reqs = num_running_reqs
-            self.stats.num_used_tokens = num_used
-            self.stats.token_usage = round(token_usage, 2)
-            self.stats.cache_hit_rate = 0.0
-            self.stats.gen_throughput = self.last_gen_throughput
-            self.stats.num_queue_reqs = len(self.waiting_queue)
-            self.stats.num_grammar_queue_reqs = len(self.grammar_queue)
-            self.stats.spec_accept_length = spec_accept_length
-            self.stats.total_retracted_reqs = self.total_retracted_reqs
-            self.metrics_collector.log_stats(self.stats)
-            self._emit_kv_metrics()
-        self._publish_kv_events()
-=======
     def self_check_during_idle(self):
         self.check_memory()
         self.check_tree_cache()
         self.new_token_ratio = self.init_new_token_ratio
         self.maybe_sleep_on_idle()
->>>>>>> 9effeb5b
 
     def check_memory(self):
         if self.is_hybrid:
