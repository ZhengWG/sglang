--- conflicted
+++ resolved
@@ -2066,15 +2066,10 @@
 
         for req in reqs:
             if req.rid.startswith(recv_req.rid) and not req.finished():
-<<<<<<< HEAD
-                logger.info(f"Abort running request. {req.rid=}")
-                # We must use to_abort because it is in a running batch
-=======
                 # Abort method 3: set `to_abort=True`
                 # The request will still run one decode forward pass.
                 # Then we reuse all existing code to clean up the KV cache allocation.
-                logger.debug(f"Abort running request. {req.rid=}")
->>>>>>> 971a0dfa
+                logger.info(f"Abort running request. {req.rid=}")
                 req.to_abort = True
 
     def _pause_engine(self) -> Tuple[List[Req], int]:
