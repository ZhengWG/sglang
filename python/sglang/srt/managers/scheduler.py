# Copyright 2023-2024 SGLang Team
# Licensed under the Apache License, Version 2.0 (the "License");
# you may not use this file except in compliance with the License.
# You may obtain a copy of the License at
#
#     http://www.apache.org/licenses/LICENSE-2.0
#
# Unless required by applicable law or agreed to in writing, software
# distributed under the License is distributed on an "AS IS" BASIS,
# WITHOUT WARRANTIES OR CONDITIONS OF ANY KIND, either express or implied.
# See the License for the specific language governing permissions and
# limitations under the License.
# ==============================================================================
"""A scheduler that manages a tensor parallel GPU worker."""

import faulthandler
import logging
import os
import signal
import sys
import threading
import time
from collections import defaultdict, deque
from concurrent import futures
from dataclasses import dataclass
from http import HTTPStatus
from types import SimpleNamespace
from typing import Dict, List, Optional, Tuple, Union

import psutil
import setproctitle
import torch
import zmq
from torch.distributed import barrier

from sglang.global_config import global_config
from sglang.srt.configs.model_config import ModelConfig
from sglang.srt.constrained.base_grammar_backend import (
    INVALID_GRAMMAR_OBJ,
    create_grammar_backend,
)
from sglang.srt.disaggregation.decode import (
    DecodePreallocQueue,
    DecodeTransferQueue,
    SchedulerDisaggregationDecodeMixin,
)
from sglang.srt.disaggregation.kv_events import EventPublisherFactory, KVEventBatch
from sglang.srt.disaggregation.prefill import (
    PrefillBootstrapQueue,
    SchedulerDisaggregationPrefillMixin,
)
from sglang.srt.disaggregation.utils import (
    DisaggregationMode,
    MetadataBuffers,
    ReqToMetadataIdxAllocator,
    TransferBackend,
    prepare_abort,
)
from sglang.srt.distributed import get_pp_group, get_world_group
from sglang.srt.hf_transformers_utils import (
    get_processor,
    get_tokenizer,
    get_tokenizer_from_processor,
)
from sglang.srt.layers.dp_attention import compute_dp_attention_world_info
from sglang.srt.layers.logits_processor import LogitsProcessorOutput
from sglang.srt.managers.expert_distribution import (
    get_global_expert_distribution_recorder,
)
from sglang.srt.managers.io_struct import (
    AbortReq,
    CloseSessionReqInput,
    ExpertDistributionReq,
    ExpertDistributionReqOutput,
    FlushCacheReqInput,
    FlushCacheReqOutput,
    GetInternalStateReq,
    GetInternalStateReqOutput,
    GetWeightsByNameReqInput,
    GetWeightsByNameReqOutput,
    HealthCheckOutput,
    InitWeightsUpdateGroupReqInput,
    InitWeightsUpdateGroupReqOutput,
    OpenSessionReqInput,
    OpenSessionReqOutput,
    ProfileReq,
    ProfileReqOutput,
    ProfileReqType,
    ReleaseMemoryOccupationReqInput,
    ReleaseMemoryOccupationReqOutput,
    ResumeMemoryOccupationReqInput,
    ResumeMemoryOccupationReqOutput,
    RpcReqInput,
    RpcReqOutput,
    SetInternalStateReq,
    SetInternalStateReqOutput,
    SlowDownReqInput,
    SlowDownReqOutput,
    TokenizedEmbeddingReqInput,
    TokenizedGenerateReqInput,
    UpdateWeightFromDiskReqInput,
    UpdateWeightFromDiskReqOutput,
    UpdateWeightsFromDistributedReqInput,
    UpdateWeightsFromDistributedReqOutput,
    UpdateWeightsFromTensorReqInput,
    UpdateWeightsFromTensorReqOutput,
)
from sglang.srt.managers.mm_utils import init_embedding_cache
from sglang.srt.managers.schedule_batch import (
    FINISH_ABORT,
    MultimodalInputs,
    Req,
    ScheduleBatch,
    global_server_args_dict,
)
from sglang.srt.managers.schedule_policy import (
    AddReqResult,
    PrefillAdder,
    SchedulePolicy,
)
from sglang.srt.managers.scheduler_output_processor_mixin import (
    SchedulerOutputProcessorMixin,
)
from sglang.srt.managers.session_controller import Session
from sglang.srt.managers.tp_worker import TpModelWorker
from sglang.srt.managers.tp_worker_overlap_thread import TpModelWorkerClient
from sglang.srt.managers.utils import validate_input_length
from sglang.srt.mem_cache.chunk_cache import ChunkCache
from sglang.srt.mem_cache.hiradix_cache import HiRadixCache
from sglang.srt.mem_cache.radix_cache import RadixCache
from sglang.srt.metrics.collector import SchedulerMetricsCollector, SchedulerStats
from sglang.srt.model_executor.forward_batch_info import ForwardMode, PPProxyTensors
from sglang.srt.reasoning_parser import ReasoningParser
from sglang.srt.server_args import PortArgs, ServerArgs
from sglang.srt.speculative.spec_info import SpeculativeAlgorithm
from sglang.srt.torch_memory_saver_adapter import TorchMemorySaverAdapter
from sglang.srt.two_batch_overlap import TboDPAttentionPreparer
from sglang.srt.utils import (
    DeepEPMode,
    DynamicGradMode,
    broadcast_pyobj,
    configure_logger,
    disable_request_logging,
    get_available_gpu_memory,
    get_bool_env_var,
    get_zmq_socket,
    kill_itself_when_parent_died,
    point_to_point_pyobj,
    pyspy_dump_schedulers,
    set_gpu_proc_affinity,
    set_random_seed,
    suppress_other_loggers,
)
from sglang.utils import TypeBasedDispatcher, get_exception_traceback

logger = logging.getLogger(__name__)

# Test retract decode for debugging purposes
TEST_RETRACT = get_bool_env_var("SGLANG_TEST_RETRACT")
RECORD_STEP_TIME = get_bool_env_var("SGLANG_RECORD_STEP_TIME")
GRAMMAR_TIMEOUT = float(os.environ.get("SGLANG_GRAMMAR_TIMEOUT", 300))


@dataclass
class GenerationBatchResult:
    logits_output: Optional[LogitsProcessorOutput]
    pp_hidden_states_proxy_tensors: Optional[torch.Tensor]
    next_token_ids: Optional[List[int]]
    extend_input_len_per_req: List[int]
    extend_logprob_start_len_per_req: List[int]
    bid: int
    can_run_cuda_graph: bool


@dataclass
class EmbeddingBatchResult:
    embeddings: torch.Tensor
    bid: int


class Scheduler(
    SchedulerOutputProcessorMixin,
    SchedulerDisaggregationDecodeMixin,
    SchedulerDisaggregationPrefillMixin,
):
    """A scheduler that manages a tensor parallel GPU worker."""

    def __init__(
        self,
        server_args: ServerArgs,
        port_args: PortArgs,
        gpu_id: int,
        tp_rank: int,
        pp_rank: int,
        dp_rank: Optional[int],
    ):
        # Parse args
        self.server_args = server_args
        self.tp_rank = tp_rank
        self.pp_rank = pp_rank
        self.tp_size = server_args.tp_size
        self.pp_size = server_args.pp_size
        self.dp_size = server_args.dp_size
        self.schedule_policy = server_args.schedule_policy
        self.lora_paths = server_args.lora_paths
        self.max_loras_per_batch = server_args.max_loras_per_batch
        self.enable_overlap = not server_args.disable_overlap_schedule
        self.skip_tokenizer_init = server_args.skip_tokenizer_init
        self.enable_metrics = server_args.enable_metrics
        self.enable_kv_cache_events = server_args.kv_events_config is not None
        self.stream_interval = server_args.stream_interval
        self.spec_algorithm = SpeculativeAlgorithm.from_string(
            server_args.speculative_algorithm
        )
        self.gpu_id = gpu_id
        self.enable_hierarchical_cache = server_args.enable_hierarchical_cache
        self.page_size = server_args.page_size
        self.dp_size = server_args.dp_size
        self.attn_tp_rank, self.attn_tp_size, self.attn_dp_rank = (
            compute_dp_attention_world_info(
                server_args.enable_dp_attention,
                self.tp_rank,
                self.tp_size,
                self.dp_size,
            )
        )

        # Init inter-process communication
        context = zmq.Context(2)
        if self.pp_rank == 0 and self.attn_tp_rank == 0:
            self.recv_from_tokenizer = get_zmq_socket(
                context, zmq.PULL, port_args.scheduler_input_ipc_name, False
            )
            self.send_to_tokenizer = get_zmq_socket(
                context, zmq.PUSH, port_args.tokenizer_ipc_name, False
            )

            if server_args.skip_tokenizer_init:
                # Directly send to the TokenizerManager
                self.send_to_detokenizer = get_zmq_socket(
                    context, zmq.PUSH, port_args.tokenizer_ipc_name, False
                )
            else:
                # Send to the DetokenizerManager
                self.send_to_detokenizer = get_zmq_socket(
                    context, zmq.PUSH, port_args.detokenizer_ipc_name, False
                )

            self.recv_from_rpc = get_zmq_socket(
                context, zmq.DEALER, port_args.rpc_ipc_name, False
            )
        else:
            self.recv_from_tokenizer = None
            self.recv_from_rpc = None
            self.send_to_tokenizer = SimpleNamespace(send_pyobj=lambda x: None)
            self.send_to_detokenizer = SimpleNamespace(send_pyobj=lambda x: None)

        # Init tokenizer
        self.init_tokenizer()

        # Set reasoning_parser and think_end_id if --reasoning_parser is enabled
        if self.server_args.reasoning_parser and self.tokenizer:
            reasoning_parser = ReasoningParser(
                model_type=self.server_args.reasoning_parser, stream_reasoning=False
            )
            self.tokenizer.think_end_id = self.tokenizer.encode(
                reasoning_parser.detector.think_end_token, add_special_tokens=False
            )[0]

        # Check whether overlap can be enabled
        if not self.is_generation:
            self.enable_overlap = False
            logger.info("Overlap scheduler is disabled for embedding models.")

        # Launch a tensor parallel worker
        if self.enable_overlap:
            TpWorkerClass = TpModelWorkerClient
        else:
            TpWorkerClass = TpModelWorker

        self.tp_worker = TpWorkerClass(
            server_args=server_args,
            gpu_id=gpu_id,
            tp_rank=tp_rank,
            pp_rank=pp_rank,
            dp_rank=dp_rank,
            nccl_port=port_args.nccl_port,
        )

        # Launch a draft worker for speculative decoding
        if self.spec_algorithm.is_eagle():
            from sglang.srt.speculative.eagle_worker import EAGLEWorker

            self.draft_worker = EAGLEWorker(
                gpu_id=gpu_id,
                tp_rank=tp_rank,
                server_args=server_args,
                nccl_port=port_args.nccl_port,
                target_worker=self.tp_worker,
                dp_rank=dp_rank,
            )
        else:
            self.draft_worker = None

        # Get token and memory info from the model worker
        (
            self.max_total_num_tokens,
            self.max_prefill_tokens,
            self.max_running_requests,
            self.max_req_len,
            self.max_req_input_len,
            self.random_seed,
            self.device,
            worker_global_server_args_dict,
            _,
            _,
            _,
        ) = self.tp_worker.get_worker_info()
        if global_server_args_dict["max_micro_batch_size"] is None:
            global_server_args_dict["max_micro_batch_size"] = max(
                self.max_running_requests // server_args.pp_size, 1
            )

        self.tp_group = self.tp_worker.get_tp_group()
        self.tp_cpu_group = self.tp_group.cpu_group
        self.attn_tp_group = self.tp_worker.get_attention_tp_group()
        self.attn_tp_cpu_group = self.tp_worker.get_attention_tp_cpu_group()
        self.pp_group = get_pp_group()
        self.world_group = get_world_group()

        self.pad_input_ids_func = self.tp_worker.get_pad_input_ids_func()
        global_server_args_dict.update(worker_global_server_args_dict)
        set_random_seed(self.random_seed)

        # Print debug info
        if tp_rank == 0:
            avail_mem = get_available_gpu_memory(
                self.device, self.gpu_id, empty_cache=False
            )
            logger.info(
                f"max_total_num_tokens={self.max_total_num_tokens}, "
                f"chunked_prefill_size={server_args.chunked_prefill_size}, "
                f"max_prefill_tokens={self.max_prefill_tokens}, "
                f"max_running_requests={self.max_running_requests}, "
                f"context_len={self.model_config.context_len}, "
                f"available_gpu_mem={avail_mem:.2f} GB"
            )

        # Init memory pool and cache
        self.init_memory_pool_and_cache()

        # Init running status
        self.waiting_queue: List[Req] = []
        # The running decoding batch for continuous batching
        self.running_batch: ScheduleBatch = ScheduleBatch(reqs=[], batch_is_full=False)
        # The current forward batch
        self.cur_batch: Optional[ScheduleBatch] = None
        # The last forward batch
        self.last_batch: Optional[ScheduleBatch] = None
        self.forward_ct = 0
        self.forward_ct_decode = 0
        self.num_generated_tokens = 0
        self.num_prefill_tokens = 0
        self.last_decode_stats_tic = time.perf_counter()
        self.last_prefill_stats_tic = time.perf_counter()
        self.return_health_check_ct = 0
        self.current_stream = torch.get_device_module(self.device).current_stream()
        if self.device == "cpu":
            self.current_stream.synchronize = lambda: None  # No-op for CPU
        self.forward_sleep_time = None

        # Init session info
        self.sessions: Dict[str, Session] = {}

        # Init chunked prefill
        self.chunked_prefill_size = server_args.chunked_prefill_size
        if self.chunked_prefill_size <= 0:  # -1 means disable
            self.chunked_prefill_size = None
        self.chunked_req = None
        self.is_mixed_chunk = (
            self.chunked_prefill_size is not None and server_args.enable_mixed_chunk
        )

        # Init the grammar backend for constrained generation
        self.grammar_queue: List[Req] = []
        if not server_args.skip_tokenizer_init:
            self.grammar_backend = create_grammar_backend(
                server_args, self.tokenizer, self.model_config.vocab_size
            )
        else:
            self.grammar_backend = None

        # Init schedule policy and new token estimation
        self.policy = SchedulePolicy(
            self.schedule_policy,
            self.tree_cache,
            self.enable_hierarchical_cache,
        )
        assert (
            server_args.schedule_conservativeness >= 0
        ), "Invalid schedule_conservativeness"
        self.init_new_token_ratio = min(
            global_config.default_init_new_token_ratio
            * server_args.schedule_conservativeness,
            1.0,
        )
        self.min_new_token_ratio = min(
            self.init_new_token_ratio
            * global_config.default_min_new_token_ratio_factor,
            1.0,
        )
        self.new_token_ratio_decay = (
            self.init_new_token_ratio - self.min_new_token_ratio
        ) / global_config.default_new_token_ratio_decay_steps
        self.new_token_ratio = self.init_new_token_ratio

        # Init watchdog thread
        self.watchdog_timeout = server_args.watchdog_timeout
        t = threading.Thread(target=self.watchdog_thread, daemon=True)
        t.start()
        self.parent_process = psutil.Process().parent()

        # Init memory saver
        self.memory_saver_adapter = TorchMemorySaverAdapter.create(
            enable=server_args.enable_memory_saver
        )

        # Init profiler
        self.torch_profiler = None
        self.torch_profiler_output_dir: Optional[str] = None
        self.profiler_activities: Optional[List[str]] = None
        self.profiler_id: Optional[str] = None
        self.profiler_target_forward_ct: Optional[int] = None
        self.profiler_target_prefill_ct: Optional[int] = None
        self.profiler_target_decode_ct: Optional[int] = None
        self.profiler_prefill_ct: Optional[int] = None
        self.profiler_decode_ct: Optional[int] = None
        self.profile_by_stage: bool = False
        self.profile_steps: Optional[int] = None
        self.profile_in_progress: bool = False
        self.rpd_profiler = None

        # Init metrics stats
        self.init_metrics()
        self.init_kv_events(server_args.kv_events_config)

        # Init request dispatcher
        self._request_dispatcher = TypeBasedDispatcher(
            [
                (TokenizedGenerateReqInput, self.handle_generate_request),
                (TokenizedEmbeddingReqInput, self.handle_embedding_request),
                (FlushCacheReqInput, self.flush_cache_wrapped),
                (AbortReq, self.abort_request),
                (OpenSessionReqInput, self.open_session),
                (CloseSessionReqInput, self.close_session),
                (UpdateWeightFromDiskReqInput, self.update_weights_from_disk),
                (InitWeightsUpdateGroupReqInput, self.init_weights_update_group),
                (
                    UpdateWeightsFromDistributedReqInput,
                    self.update_weights_from_distributed,
                ),
                (UpdateWeightsFromTensorReqInput, self.update_weights_from_tensor),
                (GetWeightsByNameReqInput, self.get_weights_by_name),
                (ReleaseMemoryOccupationReqInput, self.release_memory_occupation),
                (ResumeMemoryOccupationReqInput, self.resume_memory_occupation),
                (SlowDownReqInput, self.slow_down),
                (ProfileReq, self.profile),
                (GetInternalStateReq, self.get_internal_state),
                (SetInternalStateReq, self.set_internal_state),
                (RpcReqInput, self.handle_rpc_request),
                (ExpertDistributionReq, self.expert_distribution_handle),
            ]
        )

        self.disaggregation_mode = DisaggregationMode(
            self.server_args.disaggregation_mode
        )
        self.init_disaggregation()

    def init_tokenizer(self):
        server_args = self.server_args

        self.model_config = ModelConfig.from_server_args(server_args)
        self.is_generation = self.model_config.is_generation

        if server_args.skip_tokenizer_init:
            self.tokenizer = self.processor = None
        else:
            if self.model_config.is_multimodal:
                self.processor = get_processor(
                    server_args.tokenizer_path,
                    tokenizer_mode=server_args.tokenizer_mode,
                    trust_remote_code=server_args.trust_remote_code,
                    revision=server_args.revision,
                    use_fast=not server_args.disable_fast_image_processor,
                )
                self.tokenizer = get_tokenizer_from_processor(self.processor)
            else:
                self.tokenizer = get_tokenizer(
                    server_args.tokenizer_path,
                    tokenizer_mode=server_args.tokenizer_mode,
                    trust_remote_code=server_args.trust_remote_code,
                    revision=server_args.revision,
                )

    def init_memory_pool_and_cache(self):
        server_args = self.server_args

        self.req_to_token_pool, self.token_to_kv_pool_allocator = (
            self.tp_worker.get_memory_pool()
        )

        if (
            server_args.chunked_prefill_size is not None
            and server_args.disable_radix_cache
        ):
            self.tree_cache = ChunkCache(
                req_to_token_pool=self.req_to_token_pool,
                token_to_kv_pool_allocator=self.token_to_kv_pool_allocator,
                page_size=self.page_size,
            )
        else:
            if self.enable_hierarchical_cache:
                self.tree_cache = HiRadixCache(
                    req_to_token_pool=self.req_to_token_pool,
                    token_to_kv_pool_allocator=self.token_to_kv_pool_allocator,
                    tp_cache_group=self.tp_cpu_group,
                    page_size=self.page_size,
                    hicache_ratio=server_args.hicache_ratio,
                    hicache_size=server_args.hicache_size,
                    hicache_write_policy=server_args.hicache_write_policy,
                )
            else:
                self.tree_cache = RadixCache(
                    req_to_token_pool=self.req_to_token_pool,
                    token_to_kv_pool_allocator=self.token_to_kv_pool_allocator,
                    page_size=self.page_size,
                    disable=server_args.disable_radix_cache,
                    enable_kv_cache_events=self.enable_kv_cache_events,
                )

        self.decode_mem_cache_buf_multiplier = (
            1
            if self.spec_algorithm.is_none()
            else (
                server_args.speculative_num_draft_tokens
                + (
                    server_args.speculative_eagle_topk
                    * server_args.speculative_num_steps
                )
            )
        )

    def init_metrics(self):
        self.last_gen_throughput: float = 0.0
        self.last_input_throughput: float = 0.0
        self.step_time_dict = defaultdict(list)  # Dict[batch size -> step time]
        self.spec_num_total_accepted_tokens = 0
        self.spec_num_total_forward_ct = 0
        self.cum_spec_accept_length = 0
        self.cum_spec_accept_count = 0
        self.stats = SchedulerStats()
        if self.enable_metrics:
            engine_type = "unified"
            self.metrics_collector = SchedulerMetricsCollector(
                labels={
                    "model_name": self.server_args.served_model_name,
                    "engine_type": engine_type,
                },
            )

    def init_kv_events(self, kv_events_config: Optional[str]):
        if self.enable_kv_cache_events:
            self.kv_event_publisher = EventPublisherFactory.create(kv_events_config)

    def init_disaggregation(self):
        self.transfer_backend = TransferBackend(
            self.server_args.disaggregation_transfer_backend
        )

        if (
            self.disaggregation_mode == DisaggregationMode.DECODE
        ):  # *2 for the headroom.
            buffer_size = (self.req_to_token_pool.size) * 2
            req_to_metadata_buffer_idx_allocator = ReqToMetadataIdxAllocator(
                buffer_size
            )
            self.disagg_metadata_buffers = MetadataBuffers(buffer_size)

            # The decode requests polling kv cache
            self.disagg_decode_transfer_queue = DecodeTransferQueue(
                gloo_group=self.attn_tp_cpu_group,
                req_to_metadata_buffer_idx_allocator=req_to_metadata_buffer_idx_allocator,
                metadata_buffers=self.disagg_metadata_buffers,
                scheduler=self,
                tree_cache=self.tree_cache,
            )

            # The decode requests pending for pre-allocation
            self.disagg_decode_prealloc_queue = DecodePreallocQueue(
                req_to_token_pool=self.req_to_token_pool,
                token_to_kv_pool_allocator=self.token_to_kv_pool_allocator,
                draft_token_to_kv_pool=(
                    None
                    if self.draft_worker is None
                    else self.draft_worker.model_runner.token_to_kv_pool
                ),
                req_to_metadata_buffer_idx_allocator=req_to_metadata_buffer_idx_allocator,
                metadata_buffers=self.disagg_metadata_buffers,
                scheduler=self,
                transfer_queue=self.disagg_decode_transfer_queue,
                tree_cache=self.tree_cache,
                gloo_group=self.attn_tp_cpu_group,
                tp_rank=self.tp_rank,
                tp_size=self.tp_size,
                bootstrap_port=self.server_args.disaggregation_bootstrap_port,
                transfer_backend=self.transfer_backend,
            )

            # Metric for pre-allocation
            self.num_tokens_pre_allocated = 0

        elif self.disaggregation_mode == DisaggregationMode.PREFILL:
            # *2 for the headroom.
            buffer_size = self.max_running_requests * 2
            req_to_metadata_buffer_idx_allocator = ReqToMetadataIdxAllocator(
                buffer_size
            )
            self.disagg_metadata_buffers = MetadataBuffers(buffer_size)

            self.disagg_prefill_bootstrap_queue = PrefillBootstrapQueue(
                token_to_kv_pool=self.token_to_kv_pool_allocator.get_kvcache(),
                draft_token_to_kv_pool=(
                    None
                    if self.draft_worker is None
                    else self.draft_worker.model_runner.token_to_kv_pool
                ),
                req_to_metadata_buffer_idx_allocator=req_to_metadata_buffer_idx_allocator,
                metadata_buffers=self.disagg_metadata_buffers,
                tp_rank=self.tp_rank,
                tp_size=self.tp_size,
                bootstrap_port=self.server_args.disaggregation_bootstrap_port,
                gloo_group=self.attn_tp_cpu_group,
                transfer_backend=self.transfer_backend,
                scheduler=self,
            )
            # The prefill requests that are in the middle of kv sending
            self.disagg_prefill_inflight_queue: List[Req] = []

    @DynamicGradMode()
    def event_loop_normal(self):
        """A normal scheduler loop."""
        while True:
            recv_reqs = self.recv_requests()
            self.process_input_requests(recv_reqs)

            batch = self.get_next_batch_to_run()
            self.cur_batch = batch

            if batch:
                result = self.run_batch(batch)
                self.process_batch_result(batch, result)
            else:
                # When the server is idle, do self-check and re-init some states
                self.check_memory()
                self.new_token_ratio = self.init_new_token_ratio

            self.last_batch = batch

    @DynamicGradMode()
    def event_loop_overlap(self):
        """A scheduler loop that overlaps the CPU processing and GPU computation."""
        self.result_queue = deque()

        while True:
            recv_reqs = self.recv_requests()
            self.process_input_requests(recv_reqs)

            batch = self.get_next_batch_to_run()
            self.cur_batch = batch

            if batch:
                batch.launch_done = threading.Event()
                result = self.run_batch(batch)
                self.result_queue.append((batch.copy(), result))

                if self.last_batch is None:
                    # Create a dummy first batch to start the pipeline for overlap schedule.
                    # It is now used for triggering the sampling_info_done event.
                    tmp_batch = ScheduleBatch(
                        reqs=None,
                        forward_mode=ForwardMode.DUMMY_FIRST,
                        next_batch_sampling_info=self.tp_worker.cur_sampling_info,
                    )
                    self.process_batch_result(tmp_batch, None, batch.launch_done)

            if self.last_batch:
                # Process the results of the last batch
                tmp_batch, tmp_result = self.result_queue.popleft()
                tmp_batch.next_batch_sampling_info = (
                    self.tp_worker.cur_sampling_info if batch else None
                )
                # NOTE: we should use current launched batch's launch_done event Instead of the last batch's
                self.process_batch_result(
                    tmp_batch, tmp_result, batch.launch_done if batch else None
                )
            elif batch is None:
                # When the server is idle, do self-check and re-init some states
                self.check_memory()
                self.new_token_ratio = self.init_new_token_ratio

            self.last_batch = batch

    @DynamicGradMode()
    def event_loop_pp(self):
        """A non-overlap scheduler loop for pipeline parallelism."""
        mbs = [None] * self.pp_size
        last_mbs = [None] * self.pp_size
        self.running_mbs = [
            ScheduleBatch(reqs=[], batch_is_full=False) for _ in range(self.pp_size)
        ]
        bids = [None] * self.pp_size
        pp_outputs: Optional[PPProxyTensors] = None
        while True:
            server_is_idle = True
            for mb_id in range(self.pp_size):
                self.running_batch = self.running_mbs[mb_id]
                self.last_batch = last_mbs[mb_id]

                recv_reqs = self.recv_requests()
                self.process_input_requests(recv_reqs)
                mbs[mb_id] = self.get_next_batch_to_run()
                self.running_mbs[mb_id] = self.running_batch

                self.cur_batch = mbs[mb_id]
                if self.cur_batch:
                    server_is_idle = False
                    result = self.run_batch(self.cur_batch)

                # (last rank) send the outputs to the next step
                if self.pp_group.is_last_rank:
                    if self.cur_batch:
                        next_token_ids, bids[mb_id] = (
                            result.next_token_ids,
                            result.bid,
                        )
                        pp_outputs = PPProxyTensors(
                            {
                                "next_token_ids": next_token_ids,
                            }
                        )
                        # send the output from the last round to let the next stage worker run post processing
                        self.pp_group.send_tensor_dict(
                            pp_outputs.tensors,
                            all_gather_group=self.attn_tp_group,
                        )

                # receive outputs and post-process (filter finished reqs) the coming microbatch
                next_mb_id = (mb_id + 1) % self.pp_size
                next_pp_outputs = None
                if mbs[next_mb_id] is not None:
                    next_pp_outputs: Optional[PPProxyTensors] = PPProxyTensors(
                        self.pp_group.recv_tensor_dict(
                            all_gather_group=self.attn_tp_group
                        )
                    )
                    mbs[next_mb_id].output_ids = next_pp_outputs["next_token_ids"]
                    output_result = GenerationBatchResult(
                        logits_output=None,
                        pp_hidden_states_proxy_tensors=None,
                        next_token_ids=next_pp_outputs["next_token_ids"],
                        extend_input_len_per_req=None,
                        extend_logprob_start_len_per_req=None,
                        bid=bids[next_mb_id],
                        can_run_cuda_graph=result.can_run_cuda_graph,
                    )
                    self.process_batch_result(mbs[next_mb_id], output_result)
                    last_mbs[next_mb_id] = mbs[next_mb_id]

                # (not last rank)
                if not self.pp_group.is_last_rank:
                    if self.cur_batch:
                        bids[mb_id] = result.bid
                    # carry the outputs to the next stage
                    # send the outputs from the last round to let the next stage worker run post processing
                    if pp_outputs:
                        self.pp_group.send_tensor_dict(
                            pp_outputs.tensors,
                            all_gather_group=self.attn_tp_group,
                        )

                    # send out reqs to the next stage
                    dp_offset = self.attn_dp_rank * self.attn_tp_size
                    if self.attn_tp_rank == 0:
                        point_to_point_pyobj(
                            recv_reqs,
                            self.pp_rank * self.tp_size + dp_offset,
                            self.world_group.cpu_group,
                            self.pp_rank * self.tp_size + dp_offset,
                            (self.pp_rank + 1) * self.tp_size + dp_offset,
                        )

                    # send out proxy tensors to the next stage
                    if self.cur_batch:
                        self.pp_group.send_tensor_dict(
                            result.pp_hidden_states_proxy_tensors,
                            all_gather_group=self.attn_tp_group,
                        )

                pp_outputs = next_pp_outputs

            # When the server is idle, self-check and re-init some states
            if server_is_idle:
                self.check_memory()
                self.new_token_ratio = self.init_new_token_ratio

    def recv_requests(self) -> List[Req]:
        """Receive results at tp_rank = 0 and broadcast it to all other TP ranks."""
        if self.pp_rank == 0:
            if self.attn_tp_rank == 0:
                recv_reqs = []

                while True:
                    try:
                        recv_req = self.recv_from_tokenizer.recv_pyobj(zmq.NOBLOCK)
                    except zmq.ZMQError:
                        break
                    recv_reqs.append(recv_req)

                while True:
                    try:
                        recv_rpc = self.recv_from_rpc.recv_pyobj(zmq.NOBLOCK)
                    except zmq.ZMQError:
                        break
                    recv_reqs.append(recv_rpc)
            else:
                recv_reqs = None
        else:
            if self.attn_tp_rank == 0:
                dp_offset = self.attn_dp_rank * self.attn_tp_size
                recv_reqs = point_to_point_pyobj(
                    [],
                    self.pp_rank * self.tp_size + dp_offset,
                    self.world_group.cpu_group,
                    (self.pp_rank - 1) * self.tp_size + dp_offset,
                    self.pp_rank * self.tp_size + dp_offset,
                )
            else:
                recv_reqs = None

        if self.server_args.enable_dp_attention:
            if self.attn_tp_rank == 0:
                work_reqs = [
                    req
                    for req in recv_reqs
                    if isinstance(
                        req, (TokenizedGenerateReqInput, TokenizedEmbeddingReqInput)
                    )
                ]
                control_reqs = [
                    req
                    for req in recv_reqs
                    if not isinstance(
                        req, (TokenizedGenerateReqInput, TokenizedEmbeddingReqInput)
                    )
                ]
            else:
                work_reqs = None
                control_reqs = None

            if self.attn_tp_size != 1:
                work_reqs = broadcast_pyobj(
                    work_reqs,
                    self.attn_tp_group.rank,
                    self.attn_tp_cpu_group,
                    src=self.attn_tp_group.ranks[0],
                )
            if self.tp_size != 1:
                control_reqs = broadcast_pyobj(
                    control_reqs,
                    self.tp_group.rank,
                    self.tp_cpu_group,
                    src=self.tp_group.ranks[0],
                )
            recv_reqs = work_reqs + control_reqs
        elif self.tp_size != 1:
            recv_reqs = broadcast_pyobj(
                recv_reqs,
                self.tp_group.rank,
                self.tp_cpu_group,
                src=self.tp_group.ranks[0],
            )
        return recv_reqs

    def process_input_requests(self, recv_reqs: List):
        for recv_req in recv_reqs:
            # If it is a health check generation request and there are running requests, ignore it.
            if is_health_check_generate_req(recv_req) and (
                self.chunked_req is not None or not self.running_batch.is_empty()
            ):
                self.return_health_check_ct += 1
                continue

            output = self._request_dispatcher(recv_req)
            if output is not None:
                if isinstance(output, RpcReqOutput):
                    if self.recv_from_rpc is not None:
                        self.recv_from_rpc.send_pyobj(output)
                else:
                    self.send_to_tokenizer.send_pyobj(output)

    def handle_generate_request(
        self,
        recv_req: TokenizedGenerateReqInput,
    ):
        # Create a new request
        if (
            recv_req.session_params is None
            or recv_req.session_params.id is None
            or recv_req.session_params.id not in self.sessions
        ):
            if recv_req.input_embeds is not None:
                # Generate fake input_ids based on the length of input_embeds
                seq_length = len(recv_req.input_embeds)
                fake_input_ids = [1] * seq_length
                recv_req.input_ids = fake_input_ids

            if recv_req.bootstrap_port is None:
                # Use default bootstrap port
                recv_req.bootstrap_port = self.server_args.disaggregation_bootstrap_port

            req = Req(
                recv_req.rid,
                recv_req.input_text,
                recv_req.input_ids,
                recv_req.sampling_params,
                return_logprob=recv_req.return_logprob,
                top_logprobs_num=recv_req.top_logprobs_num,
                token_ids_logprob=recv_req.token_ids_logprob,
                stream=recv_req.stream,
                lora_path=recv_req.lora_path,
                input_embeds=recv_req.input_embeds,
                custom_logit_processor=recv_req.custom_logit_processor,
                return_hidden_states=recv_req.return_hidden_states,
                eos_token_ids=self.model_config.hf_eos_token_id,
                bootstrap_host=recv_req.bootstrap_host,
                bootstrap_port=recv_req.bootstrap_port,
                bootstrap_room=recv_req.bootstrap_room,
            )
            req.tokenizer = self.tokenizer

            if self.disaggregation_mode != DisaggregationMode.NULL:
                # Invalid request for disaggregated mode
                if recv_req.bootstrap_room is None:
                    error_msg = (
                        f"Invalid request: Disaggregated request received without "
                        f"boostrap room id. {req.rid=}"
                    )
                    logger.error(error_msg)
                    prepare_abort(req, error_msg)
                    self.stream_output([req], req.return_logprob)
                    return

            if (
                recv_req.session_params is not None
                and recv_req.session_params.id is not None
            ):
                req.finished_reason = FINISH_ABORT(
                    f"Invalid request: session id {recv_req.session_params.id} does not exist"
                )
                self._add_request_to_queue(req)
                return
        else:
            # Create a new request from a previous session
            session = self.sessions[recv_req.session_params.id]
            req = session.create_req(recv_req, self.tokenizer)
            if isinstance(req.finished_reason, FINISH_ABORT):
                self._add_request_to_queue(req)
                return

        # Handle multimodal inputs
        if recv_req.mm_inputs is not None:
            image_inputs = MultimodalInputs.from_dict(recv_req.mm_inputs)
            # Expand a single image token into multiple dummy tokens for receiving image embeddings
            req.origin_input_ids = self.pad_input_ids_func(
                req.origin_input_ids, image_inputs
            )
            req.extend_image_inputs(image_inputs)

            if len(req.origin_input_ids) >= self.max_req_input_len:
                req.set_finish_with_abort(
                    error_msg=(
                        "Multimodal prompt is too long after expanding multimodal tokens. "
                        f"After expanding {len(req.origin_input_ids_unpadded)=} => {len(req.origin_input_ids)} >= {self.max_req_input_len}."
                    )
                )
                self._add_request_to_queue(req)
                return

        # Validate prompt length
        error_msg = validate_input_length(
            req,
            self.max_req_input_len,
            self.server_args.allow_auto_truncate,
        )
        if error_msg:
            req.set_finish_with_abort(error_msg)
            self._add_request_to_queue(req)
            return

        # Copy more attributes
        if recv_req.logprob_start_len == -1 or not recv_req.return_logprob:
            # By default, only return the logprobs for output tokens
            req.logprob_start_len = len(req.origin_input_ids) - 1
        else:
            req.logprob_start_len = recv_req.logprob_start_len

        if req.logprob_start_len >= len(req.origin_input_ids):
            error_msg = f"{req.logprob_start_len=} is higher than the number of input tokens {len(req.origin_input_ids)=}. Please use a smaller logprob_start_len."
            req.logprob_start_len = len(req.origin_input_ids) - 1
            req.set_finish_with_abort(error_msg)
            self._add_request_to_queue(req)
            return

        req.sampling_params.max_new_tokens = min(
            (
                req.sampling_params.max_new_tokens
                if req.sampling_params.max_new_tokens is not None
                else 1 << 30
            ),
            self.max_req_len - len(req.origin_input_ids) - 1,
        )

        # Init grammar cache for this request
        add_to_grammar_queue = False
        if (
            req.sampling_params.json_schema is not None
            or req.sampling_params.regex is not None
            or req.sampling_params.ebnf is not None
            or req.sampling_params.structural_tag is not None
        ):
            assert self.grammar_backend is not None
            if req.sampling_params.json_schema is not None:
                key = ("json", req.sampling_params.json_schema)
            elif req.sampling_params.regex is not None:
                key = ("regex", req.sampling_params.regex)
            elif req.sampling_params.ebnf is not None:
                key = ("ebnf", req.sampling_params.ebnf)
            elif req.sampling_params.structural_tag:
                key = ("structural_tag", req.sampling_params.structural_tag)

            value, cache_hit = self.grammar_backend.get_cached_or_future_value(key)
            req.grammar = value

            if not cache_hit:
                req.grammar_key = key
                add_to_grammar_queue = True
            else:
                if value is INVALID_GRAMMAR_OBJ:  # We hit a cached invalid grammar.
                    error_msg = f"Invalid grammar request with cache hit: {key=}"
                    req.set_finish_with_abort(error_msg)

        if add_to_grammar_queue:
            req.queue_time_start = time.perf_counter()
            self.grammar_queue.append(req)
        else:
            self._add_request_to_queue(req)

    def _add_request_to_queue(self, req: Req):
        req.queue_time_start = time.perf_counter()
        if self.disaggregation_mode == DisaggregationMode.PREFILL:
            self.disagg_prefill_bootstrap_queue.add(req)
        elif self.disaggregation_mode == DisaggregationMode.DECODE:
            self.disagg_decode_prealloc_queue.add(req)
        else:
            self.waiting_queue.append(req)

    def _extend_requests_to_queue(self, reqs: List[Req]):
        if self.disaggregation_mode == DisaggregationMode.PREFILL:
            self.disagg_prefill_bootstrap_queue.extend(reqs)
        elif self.disaggregation_mode == DisaggregationMode.DECODE:
            # If this is a decode server, we put the request to the decode pending prealloc queue
            self.disagg_decode_prealloc_queue.extend(reqs)
        else:
            self.waiting_queue.extend(reqs)

    def handle_embedding_request(
        self,
        recv_req: TokenizedEmbeddingReqInput,
    ):
        req = Req(
            recv_req.rid,
            recv_req.input_text,
            recv_req.input_ids,
            recv_req.sampling_params,
        )
        req.tokenizer = self.tokenizer

        # Handle multimodal inputs
        if recv_req.image_inputs is not None:
            image_inputs = MultimodalInputs.from_dict(recv_req.image_inputs)
            # Expand a single image token into multiple dummy tokens for receiving image embeddings
            req.origin_input_ids = self.pad_input_ids_func(
                req.origin_input_ids, image_inputs
            )
            req.extend_image_inputs(image_inputs)

            if len(req.origin_input_ids) >= self.max_req_input_len:
                req.set_finish_with_abort(
                    error_msg=(
                        "Multimodal prompt is too long after expanding multimodal tokens. "
                        f"After expanding {len(req.origin_input_ids_unpadded)=} => {len(req.origin_input_ids)} >= {self.max_req_input_len}."
                    )
                )
                self._add_request_to_queue(req)
                return

        # Validate prompts length
        error_msg = validate_input_length(
            req,
            self.max_req_input_len,
            self.server_args.allow_auto_truncate,
        )
        if error_msg:
            self._add_request_to_queue(req)
            return

        # Copy more attributes
        req.logprob_start_len = len(req.origin_input_ids) - 1
        self._add_request_to_queue(req)

    def log_prefill_stats(
        self,
        adder: PrefillAdder,
        can_run_list: List[Req],
        running_bs: int,
    ):
        gap_latency = time.perf_counter() - self.last_prefill_stats_tic
        self.last_prefill_stats_tic = time.perf_counter()
        self.last_input_throughput = self.num_prefill_tokens / gap_latency
        self.num_prefill_tokens = 0

        num_used = self.max_total_num_tokens - (
            self.token_to_kv_pool_allocator.available_size()
            + self.tree_cache.evictable_size()
        )

        num_new_seq = len(can_run_list)
        f = (
            f"Prefill batch. "
            f"#new-seq: {num_new_seq}, "
            f"#new-token: {adder.log_input_tokens}, "
            f"#cached-token: {adder.log_hit_tokens}, "
            f"token usage: {num_used / self.max_total_num_tokens:.2f}, "
            f"#running-req: {running_bs}, "
        )

        if self.disaggregation_mode == DisaggregationMode.PREFILL:
            f += f"#unbootstrapped-req: {len(self.disagg_prefill_bootstrap_queue.queue)}, "
            f += f"#queue-req: {len(self.waiting_queue)}, "
            f += f"#transferring-req: {len(self.disagg_prefill_inflight_queue)} "
        else:
            f += f"#queue-req: {len(self.waiting_queue)}"

        logger.info(f)

        if self.enable_metrics:
            cache_hit_rate = adder.log_hit_tokens / (
                adder.log_input_tokens + adder.log_hit_tokens
            )
            self.stats.num_running_reqs = running_bs
            self.stats.num_used_tokens = num_used
            self.stats.token_usage = round(num_used / self.max_total_num_tokens, 2)
            self.stats.num_queue_reqs = len(self.waiting_queue)
            self.stats.cache_hit_rate = cache_hit_rate

            total_queue_latency = 0
            for req in can_run_list:
                total_queue_latency += req.queue_time_end - req.queue_time_start
            self.stats.avg_request_queue_latency = total_queue_latency / num_new_seq

            self.metrics_collector.log_stats(self.stats)
        self._publish_kv_events()

    def log_decode_stats(
        self, can_run_cuda_graph: bool, running_batch: ScheduleBatch = None
    ):
        batch = running_batch or self.running_batch

        gap_latency = time.perf_counter() - self.last_decode_stats_tic
        self.last_decode_stats_tic = time.perf_counter()
        self.last_gen_throughput = self.num_generated_tokens / gap_latency
        self.num_generated_tokens = 0
        num_running_reqs = len(batch.reqs)
        num_used = self.max_total_num_tokens - (
            self.token_to_kv_pool_allocator.available_size()
            + self.tree_cache.evictable_size()
        )

        if RECORD_STEP_TIME:
            self.step_time_dict[num_running_reqs].append(
                gap_latency / self.server_args.decode_log_interval
            )

        msg = (
            f"Decode batch. "
            f"#running-req: {num_running_reqs}, "
            f"#token: {num_used}, "
            f"token usage: {num_used / self.max_total_num_tokens:.2f}, "
        )

        if self.spec_algorithm.is_none():
            spec_accept_length = 0
        else:
            spec_accept_length = (
                self.spec_num_total_accepted_tokens / self.spec_num_total_forward_ct
            )
            self.cum_spec_accept_length += self.spec_num_total_accepted_tokens
            self.cum_spec_accept_count += self.spec_num_total_forward_ct
            self.spec_num_total_accepted_tokens = self.spec_num_total_forward_ct = 0
            msg += f"accept len: {spec_accept_length:.2f}, "

        if self.disaggregation_mode == DisaggregationMode.DECODE:
            msg += f"pre-allocated usage: {self.num_tokens_pre_allocated / self.max_total_num_tokens:.2f}, "

        msg += (
            f"cuda graph: {can_run_cuda_graph}, "
            f"gen throughput (token/s): {self.last_gen_throughput:.2f}, "
            f"#queue-req: {len(self.waiting_queue)}"
        )

        logger.info(msg)
        if self.enable_metrics:
            self.stats.num_running_reqs = num_running_reqs
            self.stats.num_used_tokens = num_used
            self.stats.token_usage = num_used / self.max_total_num_tokens
            self.stats.cache_hit_rate = 0.0
            self.stats.gen_throughput = self.last_gen_throughput
            self.stats.num_queue_reqs = len(self.waiting_queue)
            self.stats.num_grammar_queue_reqs = len(self.grammar_queue)
            self.stats.spec_accept_length = spec_accept_length
            self.metrics_collector.log_stats(self.stats)
        self._publish_kv_events()

    def check_memory(self):
        available_size = (
            self.token_to_kv_pool_allocator.available_size()
            + self.tree_cache.evictable_size()
        )
        protected_size = self.tree_cache.protected_size()
        memory_leak = available_size != (
            self.max_total_num_tokens
            if not self.enable_hierarchical_cache
            else self.max_total_num_tokens - protected_size
        )
        if memory_leak:
            msg = (
                "token_to_kv_pool_allocator memory leak detected! "
                f"{available_size=}, {protected_size=}, {self.max_total_num_tokens=}\n"
                f"{self.token_to_kv_pool_allocator.available_size()=}\n"
                f"{self.tree_cache.evictable_size()=}\n"
            )
            raise ValueError(msg)

        if len(self.req_to_token_pool.free_slots) != self.req_to_token_pool.size:
            msg = (
                "req_to_token_pool memory leak detected!"
                f"available_size={len(self.req_to_token_pool.free_slots)}, "
                f"total_size={self.req_to_token_pool.size}\n"
            )
            raise ValueError(msg)

        if (
            self.enable_metrics
            and self.attn_tp_rank == 0
            and time.perf_counter() > self.metrics_collector.last_log_time + 30
        ):
            # During idle time, also collect metrics every 30 seconds.
            num_used = self.max_total_num_tokens - (
                self.token_to_kv_pool_allocator.available_size()
                + self.tree_cache.evictable_size()
            )
            num_running_reqs = len(self.running_batch.reqs)
            self.stats.num_running_reqs = num_running_reqs
            self.stats.num_used_tokens = num_used
            self.stats.token_usage = num_used / self.max_total_num_tokens
            self.stats.gen_throughput = 0
            self.stats.num_queue_reqs = len(self.waiting_queue)
            self.stats.num_grammar_queue_reqs = len(self.grammar_queue)
            self.metrics_collector.log_stats(self.stats)
        self._publish_kv_events()

    def get_next_batch_to_run(self) -> Optional[ScheduleBatch]:
        # Merge the prefill batch into the running batch
        chunked_req_to_exclude = set()
        if self.chunked_req:
            # Move the chunked request out of the batch so that we can merge
            # only finished requests to running_batch.
            chunked_req_to_exclude.add(self.chunked_req)
            self.tree_cache.cache_unfinished_req(self.chunked_req)
            # chunked request keeps its rid but will get a new req_pool_idx
            self.req_to_token_pool.free(self.chunked_req.req_pool_idx)
        if self.last_batch and self.last_batch.forward_mode.is_extend():
            if self.last_batch.chunked_req is not None:
                # In the context pipeline parallelism, after the last chunk, the current microbatch still track outdated chunked_req.
                # We need to discard it.
                chunked_req_to_exclude.add(self.last_batch.chunked_req)

            # Filter batch
            last_bs = self.last_batch.batch_size()
            self.last_batch.filter_batch(
                chunked_req_to_exclude=list(chunked_req_to_exclude)
            )
            if self.last_batch.batch_size() < last_bs:
                self.running_batch.batch_is_full = False

            # Merge the new batch into the running batch
            if not self.last_batch.is_empty():
                if self.running_batch.is_empty():
                    self.running_batch = self.last_batch
                else:
                    # Merge running_batch with prefill batch
                    self.running_batch.merge_batch(self.last_batch)

        new_batch = self.get_new_batch_prefill()
        if new_batch is not None:
            # Run prefill first if possible
            ret = new_batch
        else:
            # Run decode
            if not self.running_batch.is_empty():
                self.running_batch = self.update_running_batch(self.running_batch)
                ret = self.running_batch if not self.running_batch.is_empty() else None
            else:
                ret = None

        # Handle DP attention
        if self.server_args.enable_dp_attention or self.server_args.enable_sp_layernorm:
            ret, _ = self.prepare_dp_attn_batch(ret)

        return ret

    def get_num_allocatable_reqs(self, running_bs):
        res = global_server_args_dict["max_micro_batch_size"] - running_bs
        if self.pp_size > 1:
            res = min(res, self.req_to_token_pool.available_size())
        return res

    def get_new_batch_prefill(self) -> Optional[ScheduleBatch]:
        # Check if the grammar is ready in the grammar queue
        if self.grammar_queue:
            self.move_ready_grammar_requests()

        # Handle the cases where prefill is not allowed
        if (
            self.running_batch.batch_is_full or len(self.waiting_queue) == 0
        ) and self.chunked_req is None:
            return None

        running_bs = len(self.running_batch.reqs)
        # Ignore the check if self.chunked_req is not None.
        # In the non-PP case, when self.chunked_req is not None, num_allocatable_reqs should always be greater than 0,
        # as the space for the chunked request has just been released.
        # In PP case, a chunked req can start in one microbatch and end in another microbatch, so the max_running_requests per microbatch should not be strict.
        # Instead, we should always allow chunked request to be added, otherwise, there will be a memory leak.
        if self.get_num_allocatable_reqs(running_bs) <= 0 and not self.chunked_req:
            self.running_batch.batch_is_full = True
            return None

        if self.enable_hierarchical_cache:
            # check for completion of hierarchical cache activities to release memory
            self.tree_cache.writing_check()
            self.tree_cache.loading_check()

        # Get priority queue
        prefix_computed = self.policy.calc_priority(self.waiting_queue)

        # Prefill policy
        adder = PrefillAdder(
            self.tree_cache,
            self.token_to_kv_pool_allocator,
            self.running_batch,
            self.new_token_ratio,
            self.max_prefill_tokens,
            self.chunked_prefill_size,
            running_bs if self.is_mixed_chunk else 0,
        )

        if self.chunked_req is not None:
            self.chunked_req.init_next_round_input()
            self.chunked_req = adder.add_chunked_req(self.chunked_req)

        if self.lora_paths:
            lora_set = set([req.lora_path for req in self.running_batch.reqs])

        # Get requests from the waiting queue to a new prefill batch
        for req in self.waiting_queue:
            if (
                self.lora_paths
                and len(
                    lora_set
                    | set([req.lora_path for req in adder.can_run_list])
                    | set([req.lora_path])
                )
                > self.max_loras_per_batch
            ):
                self.running_batch.batch_is_full = True
                break

            if len(adder.can_run_list) >= self.get_num_allocatable_reqs(running_bs):
                self.running_batch.batch_is_full = True
                break

            if self.disaggregation_mode == DisaggregationMode.PREFILL:
                # In prefill mode, prealloc queue and transfer queue can also take memory,
                # so we need to check if the available size for the actual available size.
                if len(adder.can_run_list) >= self.req_to_token_pool.available_size():
                    self.running_batch.batch_is_full = True
                    break

            req.init_next_round_input(
                None if prefix_computed else self.tree_cache,
                self.enable_hierarchical_cache,
            )

            res = adder.add_one_req(
                req, self.chunked_req, self.enable_hierarchical_cache
            )

            if res != AddReqResult.CONTINUE:
                if res == AddReqResult.NO_TOKEN:
                    if self.enable_hierarchical_cache:
                        # Set batch_is_full after making sure there are requests that can be served
                        self.running_batch.batch_is_full = len(
                            adder.can_run_list
                        ) > 0 or (not self.running_batch.is_empty())
                    else:
                        self.running_batch.batch_is_full = True
                break

        # Update waiting queue
        can_run_list: List[Req] = adder.can_run_list
        if len(can_run_list) == 0:
            return None

        if self.enable_metrics:
            # only record queue time when enable_metrics is True to avoid overhead
            for req in can_run_list:
                req.queue_time_end = time.perf_counter()

        self.waiting_queue = [
            x for x in self.waiting_queue if x not in set(can_run_list)
        ]

        if self.enable_hierarchical_cache:
            self.tree_cache.ready_to_load_cache()

        if adder.new_chunked_req is not None:
            assert self.chunked_req is None
            self.chunked_req = adder.new_chunked_req

        if self.chunked_req:
            self.chunked_req.is_chunked += 1

        # Print stats
        if self.attn_tp_rank == 0:
            self.log_prefill_stats(adder, can_run_list, running_bs)

        # Create a new batch
        new_batch = ScheduleBatch.init_new(
            can_run_list,
            self.req_to_token_pool,
            self.token_to_kv_pool_allocator,
            self.tree_cache,
            self.model_config,
            self.enable_overlap,
            self.spec_algorithm,
            self.server_args.enable_custom_logit_processor,
            chunked_req=self.chunked_req,
        )
        new_batch.prepare_for_extend()

        # Mixed-style chunked prefill
        if (
            self.is_mixed_chunk
            and not self.running_batch.is_empty()
            and not (new_batch.return_logprob or self.running_batch.return_logprob)
        ):
            # TODO (lianmin): support return_logprob + mixed chunked prefill
            self.running_batch.filter_batch()
            if not self.running_batch.is_empty():
                self.running_batch.prepare_for_decode()
                new_batch.mix_with_running(self.running_batch)
                new_batch.decoding_reqs = self.running_batch.reqs
            self.running_batch = ScheduleBatch(
                reqs=[], batch_is_full=self.running_batch.batch_is_full
            )
        else:
            new_batch.decoding_reqs = None

        return new_batch

    def update_running_batch(self, batch: ScheduleBatch) -> Optional[ScheduleBatch]:
        """Update the current running decoding batch."""
        initial_bs = batch.batch_size()

        batch.filter_batch()
        if batch.is_empty():
            batch.batch_is_full = False
            return batch

        # Check if decode out of memory
        if not batch.check_decode_mem(self.decode_mem_cache_buf_multiplier) or (
            TEST_RETRACT and batch.batch_size() > 10
        ):
            old_ratio = self.new_token_ratio

            retracted_reqs, new_token_ratio = batch.retract_decode(self.server_args)
            self.new_token_ratio = new_token_ratio

            logger.info(
                "KV cache pool is full. Retract requests. "
                f"#retracted_reqs: {len(retracted_reqs)}, "
                f"#new_token_ratio: {old_ratio:.4f} -> {self.new_token_ratio:.4f}"
            )
            self._extend_requests_to_queue(retracted_reqs)
        else:
            self.new_token_ratio = max(
                self.new_token_ratio - self.new_token_ratio_decay,
                self.min_new_token_ratio,
            )

        if batch.batch_size() < initial_bs:
            batch.batch_is_full = False

        # Update batch tensors
        batch.prepare_for_decode()
        return batch

    def run_batch(
        self, batch: ScheduleBatch
    ) -> Union[GenerationBatchResult, EmbeddingBatchResult]:
        """Run a batch."""
        self.forward_ct += 1

        # Whether to run the profiler
        self._profile_batch_predicate(batch)
        if self.forward_sleep_time is not None:
            logger.info(f"Scheduler.run_batch sleep {self.forward_sleep_time}s")
            time.sleep(self.forward_sleep_time)

        # Run forward
        if self.is_generation:
            if self.spec_algorithm.is_none():
                model_worker_batch = batch.get_model_worker_batch()
                if self.pp_group.is_last_rank:
                    logits_output, next_token_ids, can_run_cuda_graph = (
                        self.tp_worker.forward_batch_generation(model_worker_batch)
                    )
                else:
                    pp_hidden_states_proxy_tensors, _, can_run_cuda_graph = (
                        self.tp_worker.forward_batch_generation(model_worker_batch)
                    )
                bid = model_worker_batch.bid
            else:
                (
                    logits_output,
                    next_token_ids,
                    bid,
                    num_accepted_tokens,
                    can_run_cuda_graph,
                ) = self.draft_worker.forward_batch_speculative_generation(batch)
                self.spec_num_total_accepted_tokens += (
                    num_accepted_tokens + batch.batch_size()
                )
                self.spec_num_total_forward_ct += batch.batch_size()
                self.num_generated_tokens += num_accepted_tokens

            if self.pp_group.is_last_rank:
                batch.output_ids = next_token_ids

            # These 2 values are needed for processing the output, but the values can be
            # modified by overlap schedule. So we have to copy them here so that
            # we can use the correct values in output processing.
            if batch.return_logprob:
                extend_input_len_per_req = [req.extend_input_len for req in batch.reqs]
                extend_logprob_start_len_per_req = [
                    req.extend_logprob_start_len for req in batch.reqs
                ]
            else:
                extend_input_len_per_req = None
                extend_logprob_start_len_per_req = None

            ret = GenerationBatchResult(
                logits_output=logits_output if self.pp_group.is_last_rank else None,
                pp_hidden_states_proxy_tensors=(
                    pp_hidden_states_proxy_tensors
                    if not self.pp_group.is_last_rank
                    else None
                ),
                next_token_ids=next_token_ids if self.pp_group.is_last_rank else None,
                extend_input_len_per_req=extend_input_len_per_req,
                extend_logprob_start_len_per_req=extend_logprob_start_len_per_req,
                bid=bid,
                can_run_cuda_graph=can_run_cuda_graph,
            )
        else:  # embedding or reward model
            model_worker_batch = batch.get_model_worker_batch()
            embeddings = self.tp_worker.forward_batch_embedding(model_worker_batch)
            ret = EmbeddingBatchResult(
                embeddings=embeddings, bid=model_worker_batch.bid
            )
        return ret

    def process_batch_result(
        self,
        batch: ScheduleBatch,
        result: Union[GenerationBatchResult, EmbeddingBatchResult],
        launch_done: Optional[threading.Event] = None,
    ):
        if batch.forward_mode.is_decode():
            self.process_batch_result_decode(batch, result, launch_done)
        elif batch.forward_mode.is_extend():
            self.process_batch_result_prefill(batch, result, launch_done)
        elif batch.forward_mode.is_idle():
            if self.enable_overlap:
                self.tp_worker.resolve_last_batch_result(launch_done)
                self.set_next_batch_sampling_info_done(batch)
        elif batch.forward_mode.is_dummy_first():
            self.set_next_batch_sampling_info_done(batch)

        if self.return_health_check_ct:
            # Return some signal for the health check.
            # This is used to prevent the health check signal being blocked by long context prefill.
            # However, one minor issue is that this code path does not check the status of detokenizer manager.
            self.return_health_check_ct -= 1
            self.send_to_tokenizer.send_pyobj(HealthCheckOutput())

    def prepare_dp_attn_batch(self, local_batch: ScheduleBatch):
        return self.prepare_dp_attn_batch_raw(
            local_batch,
            dp_size=self.server_args.dp_size,
            attn_tp_size=self.attn_tp_size,
            moe_dense_tp_size=self.server_args.moe_dense_tp_size,
            tp_cpu_group=self.tp_cpu_group,
            get_idle_batch=self.get_idle_batch,
            disable_cuda_graph=self.server_args.disable_cuda_graph,
            spec_algorithm=self.spec_algorithm,
            speculative_num_draft_tokens=self.server_args.speculative_num_draft_tokens,
            enable_two_batch_overlap=self.server_args.enable_two_batch_overlap,
            enable_deepep_moe=self.server_args.enable_deepep_moe,
            deepep_mode=DeepEPMode[self.server_args.deepep_mode],
        )

    @staticmethod
    def prepare_dp_attn_batch_raw(
        local_batch: ScheduleBatch,
        dp_size,
        attn_tp_size: int,
        moe_dense_tp_size: Optional[int],
        tp_cpu_group,
        get_idle_batch,
        disable_cuda_graph: bool,
        spec_algorithm,
        speculative_num_draft_tokens,
        enable_two_batch_overlap: bool,
        enable_deepep_moe: bool,
        deepep_mode: DeepEPMode,
    ):
        # Check if other DP workers have running batches
        if local_batch is None:
            num_tokens = 0
            num_tokens_for_logprob = 0
        elif local_batch.forward_mode.is_decode():
            num_tokens = local_batch.batch_size()
            if not spec_algorithm.is_none() and spec_algorithm.is_eagle():
                num_tokens = num_tokens * speculative_num_draft_tokens
            num_tokens_for_logprob = num_tokens
        else:
            num_tokens = local_batch.extend_num_tokens
            num_tokens_for_logprob = sum(
                [
                    # We should have at least 1 token for sample in every case.
                    max(extend_len - logprob_start_len, 1)
                    for logprob_start_len, extend_len in zip(
                        local_batch.extend_logprob_start_lens, local_batch.extend_lens
                    )
                ]
            )

        if local_batch is None or local_batch.forward_mode.is_decode_or_idle():
            can_cuda_graph = 1
        else:
            can_cuda_graph = 0

        if not spec_algorithm.is_none():
            # TODO(sang): Support cuda graph when idle batch is there.
            if local_batch is None or local_batch.forward_mode.is_idle():
                can_cuda_graph = 0

        is_extend_in_batch = (
            local_batch.forward_mode.is_extend() if local_batch else False
        )

        tbo_preparer = TboDPAttentionPreparer()

        local_info = torch.tensor(
            [
                num_tokens,
                can_cuda_graph,
                num_tokens_for_logprob,
                is_extend_in_batch,
                *tbo_preparer.prepare_all_gather(
                    local_batch,
                    deepep_mode,
                    enable_deepep_moe,
                    enable_two_batch_overlap,
                ),
            ],
            dtype=torch.int64,
        )
        global_info = torch.empty(
            (dp_size, attn_tp_size, 6),
            dtype=torch.int64,
        )
        torch.distributed.all_gather_into_tensor(
            global_info.flatten(),
            local_info,
            group=tp_cpu_group,
        )
        global_num_tokens = global_info[:, 0, 0].tolist()
        can_cuda_graph = min(global_info[:, 0, 1].tolist())
        global_num_tokens_for_logprob = global_info[:, 0, 2].tolist()
        is_extend_in_batch = global_info[:, 0, 3].tolist()

        tbo_split_seq_index, global_forward_mode = tbo_preparer.compute_output(
            global_info[:, :, 4:6]
        )

        if local_batch is None and max(global_num_tokens) > 0:
            local_batch = get_idle_batch()

        if local_batch is not None:
            # TODO: handle the case when moe_dense_tp_size != 1
            if moe_dense_tp_size == 1 and global_server_args_dict["enable_dp_lm_head"]:
                local_batch.global_num_tokens = [num_tokens]
                local_batch.global_num_tokens_for_logprob = [num_tokens_for_logprob]
            else:
                local_batch.global_num_tokens = global_num_tokens
                local_batch.global_num_tokens_for_logprob = (
                    global_num_tokens_for_logprob
                )
            local_batch.tbo_split_seq_index = tbo_split_seq_index
            local_batch.global_forward_mode = global_forward_mode

            # Check forward mode for cuda graph
            if not disable_cuda_graph:
                local_batch.can_run_dp_cuda_graph = can_cuda_graph

        return local_batch, any(is_extend_in_batch)

    def get_idle_batch(self):
        idle_batch = ScheduleBatch.init_new(
            [],
            self.req_to_token_pool,
            self.token_to_kv_pool_allocator,
            self.tree_cache,
            self.model_config,
            self.enable_overlap,
            self.spec_algorithm,
            self.server_args.enable_custom_logit_processor,
        )
        idle_batch.prepare_for_idle()
        return idle_batch

    def move_ready_grammar_requests(self):
        """Move requests whose grammar objects are ready from grammar_queue to waiting_queue."""

        num_ready_reqs = 0
        num_timeout_reqs = 0
        for req in self.grammar_queue:
            try:
                if req.finished():  # It is aborted by AbortReq
                    num_ready_reqs += 1
                    continue
                req.grammar = req.grammar.result(timeout=0.03)
                self.grammar_backend.set_cache(req.grammar_key, req.grammar.copy())
                if req.grammar is INVALID_GRAMMAR_OBJ:
                    req.set_finish_with_abort(
                        f"Invalid grammar request: {req.grammar_key=}"
                    )
                num_ready_reqs += 1
            except futures._base.TimeoutError:
                req.grammar_wait_ct += 1
                # NOTE(lianmin): this timeout is the waiting time of the above line. It is
                # not the waiting time from it enters the grammar queue.
                if req.grammar_wait_ct > GRAMMAR_TIMEOUT / 0.03:
                    num_timeout_reqs = 1
                break

        if self.server_args.enable_dp_attention:
            tp_size = self.attn_tp_size
            tp_group = self.attn_tp_cpu_group
        else:
            tp_size = self.tp_size
            tp_group = self.tp_cpu_group

        if tp_size > 1:
            # Sync across TP ranks to make sure they have the same number of ready requests
            tensor = torch.tensor([num_ready_reqs, num_timeout_reqs], dtype=torch.int32)
            torch.distributed.all_reduce(
                tensor, op=torch.distributed.ReduceOp.MAX, group=tp_group
            )
            num_ready_reqs_max, num_timeout_reqs_max = tensor.tolist()

            for i in range(num_ready_reqs, num_ready_reqs_max):
                req = self.grammar_queue[i]
                if req.finished():  # It is aborted by AbortReq
                    continue
                req.grammar = req.grammar.result()
                self.grammar_backend.set_cache(req.grammar_key, req.grammar.copy())
                if req.grammar is INVALID_GRAMMAR_OBJ:
                    req.set_finish_with_abort(
                        f"Invalid grammar request: {req.grammar_key=}"
                    )
        else:
            num_ready_reqs_max = num_ready_reqs
            num_timeout_reqs_max = num_timeout_reqs

        for i in range(num_ready_reqs, num_ready_reqs + num_timeout_reqs_max):
            req = self.grammar_queue[i]
            req.grammar.cancel()
            error_msg = f"Grammar preprocessing timed out for {req.grammar_key=}"
            req.set_finish_with_abort(error_msg)
            self.grammar_backend.set_cache(req.grammar_key, INVALID_GRAMMAR_OBJ)
        num_ready_reqs = num_ready_reqs_max + num_timeout_reqs_max

        self._extend_requests_to_queue(self.grammar_queue[:num_ready_reqs])
        self.grammar_queue = self.grammar_queue[num_ready_reqs:]

    def set_next_batch_sampling_info_done(self, batch: ScheduleBatch):
        if batch.next_batch_sampling_info:
            if batch.next_batch_sampling_info.grammars is not None:
                batch.next_batch_sampling_info.update_regex_vocab_mask()
                self.current_stream.synchronize()
            batch.next_batch_sampling_info.sampling_info_done.set()

    def watchdog_thread(self):
        """A watch dog thread that will try to kill the server itself if one forward batch takes too long."""
        self.watchdog_last_forward_ct = 0
        self.watchdog_last_time = time.perf_counter()

        while True:
            current = time.perf_counter()
            if self.cur_batch is not None:
                if self.watchdog_last_forward_ct == self.forward_ct:
                    if current > self.watchdog_last_time + self.watchdog_timeout:
                        break
                else:
                    self.watchdog_last_forward_ct = self.forward_ct
                    self.watchdog_last_time = current
            time.sleep(self.watchdog_timeout // 2)

        if not disable_request_logging():
            # Print batch size and memory pool info to check whether there are de-sync issues.
            logger.error(
                f"{self.cur_batch.batch_size()=}, "
                f"{self.cur_batch.reqs=}, "
                f"{self.token_to_kv_pool_allocator.available_size()=}, "
                f"{self.tree_cache.evictable_size()=}, "
            )

        pyspy_dump_schedulers()
        logger.error(f"Watchdog timeout ({self.watchdog_timeout=})")
        print(file=sys.stderr, flush=True)
        print(file=sys.stdout, flush=True)

        # Wait for some time so that the parent process can print the error.
        time.sleep(5)
        self.parent_process.send_signal(signal.SIGQUIT)

    def flush_cache_wrapped(self, recv_req: FlushCacheReqInput):
        success = self.flush_cache()
        return FlushCacheReqOutput(success=success)

    def flush_cache(self):
        """Flush the memory pool and cache."""
        if (
            len(self.waiting_queue) == 0
            and self.running_batch.is_empty()
            and (self.pp_size == 1 or all(x.is_empty() for x in self.running_mbs))
        ):
            self.cur_batch = None
            self.last_batch = None
            self.tree_cache.reset()
            if self.grammar_backend:
                self.grammar_backend.reset()
            self.req_to_token_pool.clear()
            self.token_to_kv_pool_allocator.clear()

            if not self.spec_algorithm.is_none():
                self.draft_worker.model_runner.req_to_token_pool.clear()
                self.draft_worker.model_runner.token_to_kv_pool_allocator.clear()

            self.num_generated_tokens = 0
            self.forward_ct_decode = 0
            self.spec_num_total_accepted_tokens = 0
            self.spec_num_total_forward_ct = 0
            self.cum_spec_accept_length = 0
            self.cum_spec_accept_count = 0
            torch.cuda.empty_cache()
            logger.info("Cache flushed successfully!")
            if_success = True
        else:
            logging.warning(
                f"Cache not flushed because there are pending requests. "
                f"#queue-req: {len(self.waiting_queue)}, "
                f"#running-req: {len(self.running_batch.reqs)}"
            )
            if_success = False
        return if_success

    def get_load(self):
        # TODO(lsyin): use dynamically maintained num_waiting_tokens
        load = (
            self.max_total_num_tokens
            - self.token_to_kv_pool_allocator.available_size()
            - self.tree_cache.evictable_size()
        )
        load += sum(len(req.origin_input_ids) for req in self.waiting_queue)
        if self.disaggregation_mode == DisaggregationMode.PREFILL:
            load += sum(
                len(req.origin_input_ids)
                for req in self.disagg_prefill_bootstrap_queue.queue
            )
        elif self.disaggregation_mode == DisaggregationMode.DECODE:
            load += sum(
                len(req.req.origin_input_ids)
                for req in self.disagg_decode_prealloc_queue.queue
            )

        return load

    def get_internal_state(self, recv_req: GetInternalStateReq):
        ret = dict(global_server_args_dict)
        ret["last_gen_throughput"] = self.last_gen_throughput
        if not self.spec_algorithm.is_none() and self.cum_spec_accept_count > 0:
            ret["avg_spec_accept_length"] = (
                self.cum_spec_accept_length / self.cum_spec_accept_count
            )
        if RECORD_STEP_TIME:
            ret["step_time_dict"] = self.step_time_dict

        ret["load"] = self.get_load()

        return GetInternalStateReqOutput(internal_state=ret)

    def set_internal_state(self, recv_req: SetInternalStateReq):
        server_args_dict = recv_req.server_args
        args_allow_update = set(
            [
                "max_micro_batch_size",
                "speculative_accept_threshold_single",
                "speculative_accept_threshold_acc",
            ]
        )
        if_success = True
        for k, v in server_args_dict.items():
            if k not in args_allow_update:
                logging.warning(f"Updating {k} is not supported.")
                if_success = False
                break
            elif k == "max_micro_batch_size" and (
                v > self.max_running_requests // self.pp_size or v < 1
            ):
                logging.warning(
                    f"Updating {k} to {v} is rejected because it is out of the valid range [1, {self.max_running_requests // self.pp_size}]."
                )
                if_success = False
                break
        if if_success:
            if not self.spec_algorithm.is_none() and self.cum_spec_accept_count > 0:
                avg_spec_accept_length = (
                    self.cum_spec_accept_length / self.cum_spec_accept_count
                )
                logger.info(f"{avg_spec_accept_length=}")
            self.cum_spec_accept_length = self.cum_spec_accept_count = 0
            for k, v in server_args_dict.items():
                global_server_args_dict[k] = v
            logger.info(f"Global server args updated! " f"{global_server_args_dict=}")
        return SetInternalStateReqOutput(
            updated=True,
            server_args=global_server_args_dict,
        )

    def handle_rpc_request(self, recv_req: RpcReqInput):
        # Handle RPC requests
        logger.info(
            f"handle_rpc_request: {recv_req.method}, param: {recv_req.parameters}"
        )

        success = True
        exec = None
        try:
            func = getattr(self, recv_req.method)
            func(recv_req.parameters)
        except Exception as e:
            success = False
            exec = e
            logger.error(f"Failed to call rpc {recv_req.method}: {str(e)}")

        barrier()
        return RpcReqOutput(success, "" if not exec else str(exec))

    def save_remote_model(self, params):
        url = params["url"]

        worker = self.tp_worker.worker

        worker.model_runner.save_remote_model(url)

    def save_sharded_model(self, params):
        worker = self.tp_worker.worker

        worker.model_runner.save_sharded_model(
            path=params["path"],
            pattern=params["pattern"],
            max_size=params["max_size"],
        )

    def abort_request(self, recv_req: AbortReq):
        # Delete requests in the waiting queue
        to_del = []
        for i, req in enumerate(self.waiting_queue):
            if req.rid.startswith(recv_req.rid):
                to_del.append(i)

        # Sort in reverse order to avoid index issues when deleting
        for i in reversed(to_del):
            req = self.waiting_queue.pop(i)
            self.send_to_tokenizer.send_pyobj(AbortReq(req.rid))
            logger.info(f"Abort queued request. {req.rid=}")

        # Delete requests in the running batch
        if self.cur_batch is self.running_batch or self.cur_batch is None:
            reqs = self.running_batch.reqs
        else:
            reqs = self.running_batch.reqs + self.cur_batch.reqs

        for req in reqs:
            if req.rid.startswith(recv_req.rid) and not req.finished():
<<<<<<< HEAD
                logger.info(f"Abort running request. {req.rid=}")
=======
                logger.debug(f"Abort running request. {req.rid=}")
                # We must use to_abort because it is in a running batch
>>>>>>> a2cb5913
                req.to_abort = True

        # Delete the requests in the grammar queue
        for req in self.grammar_queue:
            if req.rid.startswith(recv_req.rid):
                logger.debug(f"Abort grammar queue request. {req.rid=}")
                req.grammar.cancel()
                req.set_finish_with_abort("Aborted by AbortReq.")

    def _pause_engine(self) -> Tuple[List[Req], int]:
        raise NotImplementedError()

    def update_weights_from_disk(self, recv_req: UpdateWeightFromDiskReqInput):
        """In-place update of the weights from disk."""
        success, message = self.tp_worker.update_weights_from_disk(recv_req)
        if success:
            flash_cache_success = self.flush_cache()
            assert flash_cache_success, "Cache flush failed after updating weights"
        else:
            logger.error(message)
        return UpdateWeightFromDiskReqOutput(success, message, 0)

    def init_weights_update_group(self, recv_req: InitWeightsUpdateGroupReqInput):
        """Initialize the online model parameter update group."""
        success, message = self.tp_worker.init_weights_update_group(recv_req)
        return InitWeightsUpdateGroupReqOutput(success, message)

    def update_weights_from_distributed(
        self,
        recv_req: UpdateWeightsFromDistributedReqInput,
    ) -> Tuple[bool, str]:
        """Update the online model parameter."""
        success, message = self.tp_worker.update_weights_from_distributed(recv_req)
        if success:
            flash_cache_success = self.flush_cache()
            assert flash_cache_success, "Cache flush failed after updating weights"
        else:
            logger.error(message)
        return UpdateWeightsFromDistributedReqOutput(success, message)

    def update_weights_from_tensor(self, recv_req: UpdateWeightsFromTensorReqInput):
        """Update the online model parameter from tensors."""
        success, message = self.tp_worker.update_weights_from_tensor(recv_req)
        # TODO extract common code b/t update_weights_from_distributed and update_weights_from_tensor later
        if success:
            if recv_req.flush_cache:
                flash_cache_success = self.flush_cache()
                assert flash_cache_success, "Cache flush failed after updating weights"
        else:
            logger.error(message)
        return UpdateWeightsFromTensorReqOutput(success, message)

    def get_weights_by_name(self, recv_req: GetWeightsByNameReqInput):
        parameter = self.tp_worker.get_weights_by_name(recv_req)
        return GetWeightsByNameReqOutput(parameter)

    def release_memory_occupation(self, recv_req: ReleaseMemoryOccupationReqInput):
        self.memory_saver_adapter.check_validity(
            caller_name="release_memory_occupation"
        )
        self.stashed_model_static_state = _export_static_state(
            self.tp_worker.worker.model_runner.model
        )
        self.memory_saver_adapter.pause()
        self.flush_cache()
        return ReleaseMemoryOccupationReqOutput()

    def resume_memory_occupation(self, recv_req: ResumeMemoryOccupationReqInput):
        self.memory_saver_adapter.check_validity(caller_name="resume_memory_occupation")
        self.memory_saver_adapter.resume()
        _import_static_state(
            self.tp_worker.worker.model_runner.model, self.stashed_model_static_state
        )
        del self.stashed_model_static_state
        return ResumeMemoryOccupationReqOutput()

    def slow_down(self, recv_req: SlowDownReqInput):
        t = recv_req.forward_sleep_time
        if t is not None and t <= 0:
            t = None
        self.forward_sleep_time = t
        return SlowDownReqOutput()

    def profile(self, recv_req: ProfileReq):
        if recv_req.type == ProfileReqType.START_PROFILE:
            if recv_req.profile_by_stage:
                return self.init_profile(
                    recv_req.output_dir,
                    recv_req.num_steps,
                    recv_req.activities,
                    recv_req.with_stack,
                    recv_req.record_shapes,
                    recv_req.profile_by_stage,
                )
            else:
                self.init_profile(
                    recv_req.output_dir,
                    recv_req.num_steps,
                    recv_req.activities,
                    recv_req.with_stack,
                    recv_req.record_shapes,
                    recv_req.profile_by_stage,
                )
                return self.start_profile(True)
        else:
            return self.stop_profile()

    def init_profile(
        self,
        output_dir: Optional[str],
        num_steps: Optional[int],
        activities: Optional[List[str]],
        with_stack: Optional[bool],
        record_shapes: Optional[bool],
        profile_by_stage: bool,
    ) -> ProfileReqOutput:
        if self.profile_in_progress:
            return ProfileReqOutput(
                success=False,
                message="Profiling is already in progress. Call /stop_profile first.",
            )

        self.profile_by_stage = profile_by_stage

        if output_dir is None:
            output_dir = os.getenv("SGLANG_TORCH_PROFILER_DIR", "/tmp")
        if activities is None:
            activities = ["CPU", "GPU"]

        self.torch_profiler_output_dir = output_dir
        self.torch_profiler_with_stack = with_stack
        self.torch_profiler_record_shapes = record_shapes
        self.profiler_activities = activities

        if num_steps:
            self.profile_steps = num_steps
            if self.profile_by_stage:
                self.profiler_target_prefill_ct = num_steps
                self.profiler_target_decode_ct = num_steps
                self.profiler_prefill_ct = 0
                self.profiler_decode_ct = 0
            else:
                self.profiler_target_forward_ct = self.forward_ct + num_steps
            # The caller will be notified when reaching profiler_target_forward_ct
        else:
            self.profiler_target_forward_ct = None

        return ProfileReqOutput(success=True, message="Succeeded")

    def start_profile(
        self, stage: Optional[ForwardMode] = None
    ) -> ProfileReqOutput | None:
        stage_str = f" for {stage.__str__()}" if stage else ""
        logger.info(
            f"Profiling starts{stage_str}. Traces will be saved to: {self.torch_profiler_output_dir}",
        )

        activities = self.profiler_activities
        with_stack = self.torch_profiler_with_stack
        record_shapes = self.torch_profiler_record_shapes

        activity_map = {
            "CPU": torch.profiler.ProfilerActivity.CPU,
            "GPU": torch.profiler.ProfilerActivity.CUDA,
        }
        torchprof_activities = [
            activity_map[a] for a in activities if a in activity_map
        ]

        if "RPD" in activities:
            from rpdTracerControl import rpdTracerControl

            rpdTracerControl.skipCreate()

            self.rpd_profile_path = os.path.join(
                self.torch_profiler_output_dir,
                "rpd-" + str(time.time()) + f"-TP-{self.tp_rank}" + ".trace.json.gz",
            )

            if self.tp_rank == 0:
                import sqlite3

                from rocpd.schema import RocpdSchema

                if os.path.exists("trace.rpd"):
                    os.unlink("trace.rpd")
                schema = RocpdSchema()
                connection = sqlite3.connect("trace.rpd")
                schema.writeSchema(connection)
                connection.commit()
                del connection
            torch.distributed.barrier(self.tp_cpu_group)

            self.rpd_profiler = rpdTracerControl()
            self.rpd_profiler.setPythonTrace(True)
            self.rpd_profiler.start()
            self.rpd_profiler.rangePush("", "rpd profile range", "")
            self.profile_in_progress = True
        elif torchprof_activities:
            self.torch_profiler = torch.profiler.profile(
                activities=torchprof_activities,
                with_stack=with_stack if with_stack is not None else True,
                record_shapes=record_shapes if record_shapes is not None else False,
            )
            self.torch_profiler.start()
            self.profile_in_progress = True

        if "MEM" in activities:
            torch.cuda.memory._record_memory_history(max_entries=100000)
            self.profile_in_progress = True

        if "CUDA_PROFILER" in activities:
            torch.cuda.cudart().cudaProfilerStart()

        return ProfileReqOutput(success=True, message="Succeeded")

    def stop_profile(
        self, stage: Optional[ForwardMode] = None
    ) -> ProfileReqOutput | None:
        if not self.profile_in_progress:
            return ProfileReqOutput(
                success=False,
                message="Profiling is not in progress. Call /start_profile first.",
            )

        stage_suffix = f"-{stage.__str__()}" if stage else ""
        logger.info("Stop profiling" + stage_suffix + "...")
        if self.torch_profiler is not None:
            self.torch_profiler.stop()
            self.torch_profiler.export_chrome_trace(
                os.path.join(
                    self.torch_profiler_output_dir,
                    str(time.time())
                    + f"-TP-{self.tp_rank}"
                    + stage_suffix
                    + ".trace.json.gz",
                )
            )
            torch.distributed.barrier(self.tp_cpu_group)

        if self.rpd_profiler is not None:
            self.rpd_profiler.rangePop()
            self.rpd_profiler.stop()
            self.rpd_profiler.flush()

            torch.distributed.barrier(self.tp_cpu_group)
            if self.tp_rank == 0:
                from sglang.srt.utils import rpd_to_chrome_trace

                rpd_to_chrome_trace("trace.rpd", self.rpd_profile_path)
            self.rpd_profiler = None
            self.rpd_profiler_path = None

        if self.profiler_activities is not None and "MEM" in self.profiler_activities:
            memory_profile_path = os.path.join(
                self.torch_profiler_output_dir,
                str(time.time())
                + f"-TP-{self.tp_rank}-memory"
                + stage_suffix
                + ".pickle",
            )
            torch.cuda.memory._dump_snapshot(memory_profile_path)
            torch.cuda.memory._record_memory_history(enabled=None)

        if "CUDA_PROFILER" in self.profiler_activities:
            torch.cuda.cudart().cudaProfilerStop()

        logger.info(
            "Profiling done. Traces are saved to: %s",
            self.torch_profiler_output_dir,
        )
        self.torch_profiler = None
        self.profile_in_progress = False

        return ProfileReqOutput(success=True, message="Succeeded.")

    def _profile_batch_predicate(self, batch):
        if self.profile_by_stage:
            if batch.forward_mode.is_prefill():
                if self.profiler_prefill_ct == 0:
                    self.start_profile(batch.forward_mode)
                self.profiler_prefill_ct += 1
                if self.profiler_prefill_ct > self.profiler_target_prefill_ct:
                    if self.profile_in_progress:
                        self.stop_profile(stage=ForwardMode.EXTEND)
            elif batch.forward_mode.is_decode():
                if self.profiler_decode_ct == 0:
                    if self.profile_in_progress:
                        # force trace flush
                        self.stop_profile(ForwardMode.EXTEND)
                    self.start_profile(batch.forward_mode)
                self.profiler_decode_ct += 1
                if self.profiler_decode_ct > self.profiler_target_decode_ct:
                    if self.profile_in_progress:
                        self.stop_profile(stage=ForwardMode.DECODE)
            else:
                raise RuntimeError("unsupported profile stage")
        else:
            # Check profiler
            if (
                self.profiler_target_forward_ct
                and self.profiler_target_forward_ct <= self.forward_ct
            ):
                self.stop_profile()

    def expert_distribution_handle(self, recv_req: ExpertDistributionReq):
        if recv_req == ExpertDistributionReq.START_RECORD:
            get_global_expert_distribution_recorder().start_record()
        elif recv_req == ExpertDistributionReq.STOP_RECORD:
            get_global_expert_distribution_recorder().stop_record()
        elif recv_req == ExpertDistributionReq.DUMP_RECORD:
            get_global_expert_distribution_recorder().dump_record()
        else:
            raise ValueError("Unrecognized ExpertDistributionReq value")
        return ExpertDistributionReqOutput()

    def open_session(self, recv_req: OpenSessionReqInput):
        # handle error
        session_id = recv_req.session_id
        if session_id in self.sessions:
            logger.warning(f"session id {session_id} already exist, cannot open.")
            return OpenSessionReqOutput(session_id, False)
        elif session_id is None:
            logger.warning("session id is None, cannot open.")
            return OpenSessionReqOutput(session_id, False)
        else:
            self.sessions[session_id] = Session(
                recv_req.capacity_of_str_len, session_id
            )
            return OpenSessionReqOutput(session_id, True)

    def close_session(self, recv_req: CloseSessionReqInput):
        # handle error
        session_id = recv_req.session_id
        if session_id not in self.sessions:
            logger.warning(f"session id {session_id} does not exist, cannot delete.")
        else:
            del self.sessions[session_id]

    def get_print_prefix(self):
        prefix = ""
        if self.attn_dp_rank is not None:
            prefix += f" DP{self.attn_dp_rank}"
        if self.server_args.tp_size > 1:
            prefix += f" TP{self.tp_rank}"
        if self.pp_size > 1:
            prefix += f" PP{self.pp_rank}"
        return prefix

    def _publish_kv_events(self):
        if self.enable_kv_cache_events:
            events = self.tree_cache.take_events()
            if events:
                batch = KVEventBatch(ts=time.time(), events=events)
                self.kv_event_publisher.publish(batch)


def is_health_check_generate_req(recv_req):
    return getattr(recv_req, "rid", "").startswith("HEALTH_CHECK")


def _export_static_state(model):
    return dict(
        buffers=[
            (name, buffer.detach().clone()) for name, buffer in model.named_buffers()
        ]
    )


def _import_static_state(model, static_params):
    self_named_buffers = dict(model.named_buffers())
    for name, tensor in static_params["buffers"]:
        self_named_buffers[name][...] = tensor


def run_scheduler_process(
    server_args: ServerArgs,
    port_args: PortArgs,
    gpu_id: int,
    tp_rank: int,
    pp_rank: int,
    dp_rank: Optional[int],
    pipe_writer,
):
    # Generate the prefix
    prefix = ""
    if dp_rank is not None:
        prefix += f" DP{dp_rank}"
    if server_args.tp_size > 1:
        prefix += f" TP{tp_rank}"
    if server_args.pp_size > 1:
        prefix += f" PP{pp_rank}"

    # Config the process
    kill_itself_when_parent_died()
    setproctitle.setproctitle(f"sglang::scheduler{prefix.replace(' ', '_')}")
    faulthandler.enable()
    parent_process = psutil.Process().parent()

    # [For Router] if env var "SGLANG_DP_RANK" exist, set dp_rank to the value of the env var
    if dp_rank is None and "SGLANG_DP_RANK" in os.environ:
        dp_rank = int(os.environ["SGLANG_DP_RANK"])

    # Configure the logger
    configure_logger(server_args, prefix=prefix)
    suppress_other_loggers()

    # Set cpu affinity to this gpu process
    if get_bool_env_var("SGLANG_SET_CPU_AFFINITY"):
        set_gpu_proc_affinity(server_args.tp_size, server_args.nnodes, gpu_id)

    embedding_cache_size = 100
    if "SGLANG_VLM_CACHE_SIZE_MB" in os.environ:
        embedding_cache_size = int(os.environ["SGLANG_VLM_CACHE_SIZE_MB"])
    init_embedding_cache(embedding_cache_size * 1024 * 1024)
    # Create a scheduler and run the event loop
    try:
        scheduler = Scheduler(server_args, port_args, gpu_id, tp_rank, pp_rank, dp_rank)
        pipe_writer.send(
            {
                "status": "ready",
                "max_total_num_tokens": scheduler.max_total_num_tokens,
                "max_req_input_len": scheduler.max_req_input_len,
            }
        )
        disaggregation_mode: DisaggregationMode = scheduler.disaggregation_mode

        if disaggregation_mode == DisaggregationMode.NULL:
            if server_args.pp_size > 1:
                scheduler.event_loop_pp()
            elif scheduler.enable_overlap:
                scheduler.event_loop_overlap()
            else:
                scheduler.event_loop_normal()
        elif disaggregation_mode == DisaggregationMode.PREFILL:
            if scheduler.enable_overlap:
                scheduler.event_loop_overlap_disagg_prefill()
            else:
                scheduler.event_loop_normal_disagg_prefill()

        elif disaggregation_mode == DisaggregationMode.DECODE:
            if scheduler.enable_overlap:
                scheduler.event_loop_overlap_disagg_decode()
            else:
                scheduler.event_loop_normal_disagg_decode()

    except Exception:
        traceback = get_exception_traceback()
        logger.error(f"Scheduler hit an exception: {traceback}")
        parent_process.send_signal(signal.SIGQUIT)<|MERGE_RESOLUTION|>--- conflicted
+++ resolved
@@ -2049,12 +2049,8 @@
 
         for req in reqs:
             if req.rid.startswith(recv_req.rid) and not req.finished():
-<<<<<<< HEAD
                 logger.info(f"Abort running request. {req.rid=}")
-=======
-                logger.debug(f"Abort running request. {req.rid=}")
                 # We must use to_abort because it is in a running batch
->>>>>>> a2cb5913
                 req.to_abort = True
 
         # Delete the requests in the grammar queue
