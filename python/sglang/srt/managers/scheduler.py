# Copyright 2023-2024 SGLang Team
# Licensed under the Apache License, Version 2.0 (the "License");
# you may not use this file except in compliance with the License.
# You may obtain a copy of the License at
#
#     http://www.apache.org/licenses/LICENSE-2.0
#
# Unless required by applicable law or agreed to in writing, software
# distributed under the License is distributed on an "AS IS" BASIS,
# WITHOUT WARRANTIES OR CONDITIONS OF ANY KIND, either express or implied.
# See the License for the specific language governing permissions and
# limitations under the License.
# ==============================================================================
"""A scheduler that manages a tensor parallel GPU worker."""

import datetime
import faulthandler
import logging
import os
import signal
import sys
import threading
import time
from collections import defaultdict, deque
from concurrent import futures
from dataclasses import dataclass
from pathlib import Path
from types import SimpleNamespace
from typing import Dict, List, Optional, Tuple, Union

import psutil
import setproctitle
import torch
import zmq
from torch.distributed import barrier

from sglang.global_config import global_config
from sglang.srt.configs.model_config import ModelConfig
from sglang.srt.constants import GPU_MEMORY_TYPE_KV_CACHE, GPU_MEMORY_TYPE_WEIGHTS
from sglang.srt.constrained.base_grammar_backend import (
    INVALID_GRAMMAR_OBJ,
    create_grammar_backend,
)
from sglang.srt.disaggregation.decode import (
    DecodePreallocQueue,
    DecodeTransferQueue,
    SchedulerDisaggregationDecodeMixin,
)
from sglang.srt.disaggregation.kv_events import EventPublisherFactory, KVEventBatch
from sglang.srt.disaggregation.prefill import (
    PrefillBootstrapQueue,
    SchedulerDisaggregationPrefillMixin,
)
from sglang.srt.disaggregation.utils import (
    DisaggregationMode,
    MetadataBuffers,
    ReqToMetadataIdxAllocator,
    TransferBackend,
    prepare_abort,
)
from sglang.srt.distributed import get_pp_group, get_world_group
from sglang.srt.eplb.expert_distribution import get_global_expert_distribution_recorder
from sglang.srt.hf_transformers_utils import (
    get_processor,
    get_tokenizer,
    get_tokenizer_from_processor,
)
from sglang.srt.layers.dp_attention import compute_dp_attention_world_info
from sglang.srt.layers.logits_processor import LogitsProcessorOutput
from sglang.srt.managers.io_struct import (
    AbortReq,
    CloseSessionReqInput,
    ExpertDistributionReq,
    ExpertDistributionReqOutput,
    FlushCacheReqInput,
    FlushCacheReqOutput,
    GetInternalStateReq,
    GetInternalStateReqOutput,
    GetWeightsByNameReqInput,
    GetWeightsByNameReqOutput,
    HealthCheckOutput,
    InitWeightsUpdateGroupReqInput,
    InitWeightsUpdateGroupReqOutput,
    LoadLoRAAdapterReqInput,
    LoadLoRAAdapterReqOutput,
    OpenSessionReqInput,
    OpenSessionReqOutput,
    ProfileReq,
    ProfileReqOutput,
    ProfileReqType,
    ReleaseMemoryOccupationReqInput,
    ReleaseMemoryOccupationReqOutput,
    ResumeMemoryOccupationReqInput,
    ResumeMemoryOccupationReqOutput,
    RpcReqInput,
    RpcReqOutput,
    SetInternalStateReq,
    SetInternalStateReqOutput,
    SlowDownReqInput,
    SlowDownReqOutput,
    TokenizedEmbeddingReqInput,
    TokenizedGenerateReqInput,
    UnloadLoRAAdapterReqInput,
    UnloadLoRAAdapterReqOutput,
    UpdateWeightFromDiskReqInput,
    UpdateWeightFromDiskReqOutput,
    UpdateWeightsFromDistributedReqInput,
    UpdateWeightsFromDistributedReqOutput,
    UpdateWeightsFromTensorReqInput,
    UpdateWeightsFromTensorReqOutput,
)
from sglang.srt.managers.mm_utils import init_embedding_cache
from sglang.srt.managers.schedule_batch import (
    FINISH_ABORT,
    MultimodalInputs,
    Req,
    ScheduleBatch,
    global_server_args_dict,
)
from sglang.srt.managers.schedule_policy import (
    AddReqResult,
    PrefillAdder,
    SchedulePolicy,
)
from sglang.srt.managers.scheduler_output_processor_mixin import (
    SchedulerOutputProcessorMixin,
)
from sglang.srt.managers.session_controller import Session
from sglang.srt.managers.tp_worker import TpModelWorker
from sglang.srt.managers.tp_worker_overlap_thread import TpModelWorkerClient
from sglang.srt.managers.utils import validate_input_length
from sglang.srt.mem_cache.chunk_cache import ChunkCache, SWAChunkCache
from sglang.srt.mem_cache.hiradix_cache import HiRadixCache
from sglang.srt.mem_cache.radix_cache import RadixCache
from sglang.srt.mem_cache.swa_radix_cache import SWARadixCache
from sglang.srt.metrics.collector import SchedulerMetricsCollector, SchedulerStats
from sglang.srt.model_executor.forward_batch_info import ForwardMode, PPProxyTensors
from sglang.srt.reasoning_parser import ReasoningParser
from sglang.srt.server_args import PortArgs, ServerArgs
from sglang.srt.speculative.spec_info import SpeculativeAlgorithm
from sglang.srt.torch_memory_saver_adapter import TorchMemorySaverAdapter
from sglang.srt.two_batch_overlap import TboDPAttentionPreparer
from sglang.srt.utils import (
    DeepEPMode,
    DynamicGradMode,
    broadcast_pyobj,
    configure_gc_logger,
    configure_logger,
    disable_request_logging,
    get_available_gpu_memory,
    get_bool_env_var,
    get_zmq_socket,
    is_cpu,
    kill_itself_when_parent_died,
    point_to_point_pyobj,
    pyspy_dump_schedulers,
    require_mlp_sync,
    require_mlp_tp_gather,
    set_gpu_proc_affinity,
    set_random_seed,
    suppress_other_loggers,
)
from sglang.utils import TypeBasedDispatcher, get_exception_traceback

logger = logging.getLogger(__name__)

# Test retract decode for debugging purposes
TEST_RETRACT = get_bool_env_var("SGLANG_TEST_RETRACT")
RECORD_STEP_TIME = get_bool_env_var("SGLANG_RECORD_STEP_TIME")
GRAMMAR_TIMEOUT = float(os.environ.get("SGLANG_GRAMMAR_TIMEOUT", 300))

_is_cpu = is_cpu()


@dataclass
class GenerationBatchResult:
    logits_output: Optional[LogitsProcessorOutput]
    pp_hidden_states_proxy_tensors: Optional[torch.Tensor]
    next_token_ids: Optional[List[int]]
    extend_input_len_per_req: List[int]
    extend_logprob_start_len_per_req: List[int]
    bid: int
    can_run_cuda_graph: bool


@dataclass
class EmbeddingBatchResult:
    embeddings: torch.Tensor
    bid: int


class KvMetrics:
    def __init__(self):
        self.request_active_slots = None
        self.request_total_slots = None
        self.kv_active_blocks = None
        self.kv_total_blocks = None
        self.num_requests_waiting = None
        self.gpu_cache_usage_perc = None
        self.gpu_prefix_cache_hit_rate = None
        self.data_parallel_rank = None


class IdleSleeper:
    """
    In setups which have long inactivity periods it is desirable to reduce
    system power consumption when sglang does nothing. This would lead not only
    to power savings, but also to more CPU thermal headroom when a request
    eventually comes. This is important in cases when multiple GPUs are connected
    as each GPU would otherwise pin one thread at 100% CPU usage.

    The simplest solution is to use zmq.Poller on all sockets that may receive
    data that needs handling immediately.
    """

    def __init__(self, sockets):
        self.poller = zmq.Poller()
        for s in sockets:
            self.poller.register(s, zmq.POLLIN)

    def maybe_sleep(self):
        self.poller.poll(1000)


class Scheduler(
    SchedulerOutputProcessorMixin,
    SchedulerDisaggregationDecodeMixin,
    SchedulerDisaggregationPrefillMixin,
):
    """A scheduler that manages a tensor parallel GPU worker."""

    def __init__(
        self,
        server_args: ServerArgs,
        port_args: PortArgs,
        gpu_id: int,
        tp_rank: int,
        pp_rank: int,
        dp_rank: Optional[int],
    ):
        # Parse args
        self.server_args = server_args
        self.tp_rank = tp_rank
        self.pp_rank = pp_rank
        self.dp_rank = dp_rank
        self.tp_size = server_args.tp_size
        self.pp_size = server_args.pp_size
        self.dp_size = server_args.dp_size
        self.schedule_policy = server_args.schedule_policy
        self.lora_paths = server_args.lora_paths
        self.max_loras_per_batch = server_args.max_loras_per_batch
        self.enable_overlap = not server_args.disable_overlap_schedule
        self.skip_tokenizer_init = server_args.skip_tokenizer_init
        self.enable_metrics = server_args.enable_metrics
        self.enable_metrics_for_all_schedulers = (
            server_args.enable_metrics_for_all_schedulers
        )
        self.enable_kv_cache_events = server_args.kv_events_config is not None
        self.stream_interval = server_args.stream_interval
        self.spec_algorithm = SpeculativeAlgorithm.from_string(
            server_args.speculative_algorithm
        )
        self.gpu_id = gpu_id
        self.enable_hierarchical_cache = server_args.enable_hierarchical_cache
        self.page_size = server_args.page_size
        self.dp_size = server_args.dp_size
        self.attn_tp_rank, self.attn_tp_size, self.attn_dp_rank = (
            compute_dp_attention_world_info(
                server_args.enable_dp_attention,
                self.tp_rank,
                self.tp_size,
                self.dp_size,
            )
        )

        # Init inter-process communication
        context = zmq.Context(2)
        self.idle_sleeper = None

        if self.pp_rank == 0 and self.attn_tp_rank == 0:
            self.recv_from_tokenizer = get_zmq_socket(
                context, zmq.PULL, port_args.scheduler_input_ipc_name, False
            )
            self.send_to_tokenizer = get_zmq_socket(
                context, zmq.PUSH, port_args.tokenizer_ipc_name, False
            )

            if server_args.skip_tokenizer_init:
                # Directly send to the TokenizerManager
                self.send_to_detokenizer = get_zmq_socket(
                    context, zmq.PUSH, port_args.tokenizer_ipc_name, False
                )
            else:
                # Send to the DetokenizerManager
                self.send_to_detokenizer = get_zmq_socket(
                    context, zmq.PUSH, port_args.detokenizer_ipc_name, False
                )

            self.recv_from_rpc = get_zmq_socket(
                context, zmq.DEALER, port_args.rpc_ipc_name, False
            )
            if self.server_args.sleep_on_idle:
                self.idle_sleeper = IdleSleeper(
                    [
                        self.recv_from_tokenizer,
                        self.recv_from_rpc,
                    ]
                )
        else:
            self.recv_from_tokenizer = None
            self.recv_from_rpc = None
            self.send_to_tokenizer = SimpleNamespace(send_pyobj=lambda x: None)
            self.send_to_detokenizer = SimpleNamespace(send_pyobj=lambda x: None)

        if self.current_scheduler_metrics_enabled():
            self.send_metrics_from_scheduler = get_zmq_socket(
                context, zmq.PUSH, port_args.metrics_ipc_name, False
            )

        # Init tokenizer
        self.init_tokenizer()

        # Set reasoning_parser and think_end_id if --reasoning_parser is enabled
        if self.server_args.reasoning_parser and self.tokenizer:
            reasoning_parser = ReasoningParser(
                model_type=self.server_args.reasoning_parser, stream_reasoning=False
            )
            self.tokenizer.think_end_id = self.tokenizer.encode(
                reasoning_parser.detector.think_end_token, add_special_tokens=False
            )[0]

        # Check whether overlap can be enabled
        if not self.is_generation:
            self.enable_overlap = False
            logger.info("Overlap scheduler is disabled for embedding models.")

        # Launch a tensor parallel worker
        if self.enable_overlap:
            TpWorkerClass = TpModelWorkerClient
        else:
            TpWorkerClass = TpModelWorker

        self.tp_worker = TpWorkerClass(
            server_args=server_args,
            gpu_id=gpu_id,
            tp_rank=tp_rank,
            pp_rank=pp_rank,
            dp_rank=dp_rank,
            nccl_port=port_args.nccl_port,
        )

        # Launch a draft worker for speculative decoding
        if self.spec_algorithm.is_eagle():
            from sglang.srt.speculative.eagle_worker import EAGLEWorker

            self.draft_worker = EAGLEWorker(
                gpu_id=gpu_id,
                tp_rank=tp_rank,
                server_args=server_args,
                nccl_port=port_args.nccl_port,
                target_worker=self.tp_worker,
                dp_rank=dp_rank,
            )
        else:
            self.draft_worker = None

        # Get token and memory info from the model worker
        (
            self.max_total_num_tokens,
            self.max_prefill_tokens,
            self.max_running_requests,
            self.max_req_len,
            self.max_req_input_len,
            self.random_seed,
            self.device,
            worker_global_server_args_dict,
            _,
            _,
            _,
        ) = self.tp_worker.get_worker_info()
        if global_server_args_dict["max_micro_batch_size"] is None:
            global_server_args_dict["max_micro_batch_size"] = max(
                self.max_running_requests // server_args.pp_size, 1
            )

        self.tp_group = self.tp_worker.get_tp_group()
        self.tp_cpu_group = self.tp_group.cpu_group
        self.attn_tp_group = self.tp_worker.get_attention_tp_group()
        self.attn_tp_cpu_group = self.tp_worker.get_attention_tp_cpu_group()
        self.pp_group = get_pp_group()
        self.world_group = get_world_group()

        self.pad_input_ids_func = self.tp_worker.get_pad_input_ids_func()
        global_server_args_dict.update(worker_global_server_args_dict)
        set_random_seed(self.random_seed)

        # Hybrid
        self.is_hybrid = self.tp_worker.is_hybrid
        if self.is_hybrid:
            self.sliding_window_size = self.tp_worker.sliding_window_size
            self.full_tokens_per_layer, self.swa_tokens_per_layer = (
                self.tp_worker.get_tokens_per_layer_info()
            )

        # Print debug info
        if tp_rank == 0:
            avail_mem = get_available_gpu_memory(
                self.device, self.gpu_id, empty_cache=False
            )
            logger.info(
                f"max_total_num_tokens={self.max_total_num_tokens}, "
                f"chunked_prefill_size={server_args.chunked_prefill_size}, "
                f"max_prefill_tokens={self.max_prefill_tokens}, "
                f"max_running_requests={self.max_running_requests}, "
                f"context_len={self.model_config.context_len}, "
                f"available_gpu_mem={avail_mem:.2f} GB"
            )

        # Init memory pool and cache
        self.init_memory_pool_and_cache()

        # Init running status
        self.waiting_queue: List[Req] = []
        # The running decoding batch for continuous batching
        self.running_batch: ScheduleBatch = ScheduleBatch(reqs=[], batch_is_full=False)
        # The current forward batch
        self.cur_batch: Optional[ScheduleBatch] = None
        # The last forward batch
        self.last_batch: Optional[ScheduleBatch] = None
        self.forward_ct = 0
        self.forward_ct_decode = 0
        self.num_generated_tokens = 0
        self.last_prefill_tokens = 0
        self.last_decode_stats_tic = time.perf_counter()
        self.last_prefill_stats_tic = time.perf_counter()
        self.return_health_check_ct = 0
        self.num_retracted_reqs: int = 0
        self.num_paused_reqs: int = 0
        self.kv_transfer_speed_gb_s: float = 0.0
        self.kv_transfer_latency_ms: float = 0.0
        self.sessions: Dict[str, Session] = {}
        self.current_stream = torch.get_device_module(self.device).current_stream()
        if self.device == "cpu":
            self.current_stream.synchronize = lambda: None  # No-op for CPU
        self.forward_sleep_time = None

        # Init chunked prefill
        self.chunked_prefill_size = server_args.chunked_prefill_size
        if self.chunked_prefill_size <= 0:  # -1 means disable
            self.chunked_prefill_size = None
        self.chunked_req = None
        self.is_mixed_chunk = (
            self.chunked_prefill_size is not None and server_args.enable_mixed_chunk
        )

        # Init the grammar backend for constrained generation
        self.grammar_queue: List[Req] = []
        if not server_args.skip_tokenizer_init:
            self.grammar_backend = create_grammar_backend(
                server_args, self.tokenizer, self.model_config.vocab_size
            )
        else:
            self.grammar_backend = None

        # Init schedule policy and new token estimation
        self.policy = SchedulePolicy(
            self.schedule_policy,
            self.tree_cache,
            self.enable_hierarchical_cache,
        )
        assert (
            server_args.schedule_conservativeness >= 0
        ), "Invalid schedule_conservativeness"
        self.init_new_token_ratio = min(
            global_config.default_init_new_token_ratio
            * server_args.schedule_conservativeness,
            1.0,
        )
        self.min_new_token_ratio = min(
            self.init_new_token_ratio
            * global_config.default_min_new_token_ratio_factor,
            1.0,
        )
        self.new_token_ratio_decay = (
            self.init_new_token_ratio - self.min_new_token_ratio
        ) / global_config.default_new_token_ratio_decay_steps
        self.new_token_ratio = self.init_new_token_ratio

        # Init watchdog thread
        self.watchdog_timeout = server_args.watchdog_timeout
        t = threading.Thread(target=self.watchdog_thread, daemon=True)
        t.start()
        self.parent_process = psutil.Process().parent()

        # Init memory saver, profiler and metric stats
        self.memory_saver_adapter = TorchMemorySaverAdapter.create(
            enable=server_args.enable_memory_saver
        )
        self.init_profier()

        # Init metrics stats
        self.init_metrics(tp_rank, pp_rank, dp_rank)
        self.init_kv_events(server_args.kv_events_config)

        # Init request dispatcher
        self._request_dispatcher = TypeBasedDispatcher(
            [
                (TokenizedGenerateReqInput, self.handle_generate_request),
                (TokenizedEmbeddingReqInput, self.handle_embedding_request),
                (FlushCacheReqInput, self.flush_cache_wrapped),
                (AbortReq, self.abort_request),
                (OpenSessionReqInput, self.open_session),
                (CloseSessionReqInput, self.close_session),
                (UpdateWeightFromDiskReqInput, self.update_weights_from_disk),
                (InitWeightsUpdateGroupReqInput, self.init_weights_update_group),
                (
                    UpdateWeightsFromDistributedReqInput,
                    self.update_weights_from_distributed,
                ),
                (UpdateWeightsFromTensorReqInput, self.update_weights_from_tensor),
                (GetWeightsByNameReqInput, self.get_weights_by_name),
                (ReleaseMemoryOccupationReqInput, self.release_memory_occupation),
                (ResumeMemoryOccupationReqInput, self.resume_memory_occupation),
                (SlowDownReqInput, self.slow_down),
                (ProfileReq, self.profile),
                (GetInternalStateReq, self.get_internal_state),
                (SetInternalStateReq, self.set_internal_state),
                (RpcReqInput, self.handle_rpc_request),
                (ExpertDistributionReq, self.expert_distribution_handle),
                (LoadLoRAAdapterReqInput, self.load_lora_adapter),
                (UnloadLoRAAdapterReqInput, self.unload_lora_adapter),
            ]
        )

        # Init disaggregation
        self.disaggregation_mode = DisaggregationMode(
            self.server_args.disaggregation_mode
        )
        self.init_disaggregation()

        if get_bool_env_var("SGLANG_GC_LOG"):
            configure_gc_logger()

    def current_scheduler_metrics_enabled(self):
        return self.attn_tp_rank == 0 or self.enable_metrics_for_all_schedulers

    def maybe_sleep_on_idle(self):
        if self.idle_sleeper is not None:
            self.idle_sleeper.maybe_sleep()

    def init_tokenizer(self):
        server_args = self.server_args

        self.model_config = ModelConfig.from_server_args(server_args)
        self.is_generation = self.model_config.is_generation

        if server_args.skip_tokenizer_init:
            self.tokenizer = self.processor = None
        else:
            if self.model_config.is_multimodal:
                self.processor = get_processor(
                    server_args.tokenizer_path,
                    tokenizer_mode=server_args.tokenizer_mode,
                    trust_remote_code=server_args.trust_remote_code,
                    revision=server_args.revision,
                    use_fast=not server_args.disable_fast_image_processor,
                )
                self.tokenizer = get_tokenizer_from_processor(self.processor)
            else:
                self.tokenizer = get_tokenizer(
                    server_args.tokenizer_path,
                    tokenizer_mode=server_args.tokenizer_mode,
                    trust_remote_code=server_args.trust_remote_code,
                    revision=server_args.revision,
                )

    def init_memory_pool_and_cache(self):
        server_args = self.server_args

        self.req_to_token_pool, self.token_to_kv_pool_allocator = (
            self.tp_worker.get_memory_pool()
        )

        if (
            server_args.chunked_prefill_size is not None
            and server_args.disable_radix_cache
        ):
            if self.is_hybrid:
                ChunkCacheClass = SWAChunkCache
            else:
                ChunkCacheClass = ChunkCache
            self.tree_cache = ChunkCacheClass(
                req_to_token_pool=self.req_to_token_pool,
                token_to_kv_pool_allocator=self.token_to_kv_pool_allocator,
                page_size=self.page_size,
            )
        else:
            if self.enable_hierarchical_cache:
                self.tree_cache = HiRadixCache(
                    req_to_token_pool=self.req_to_token_pool,
                    token_to_kv_pool_allocator=self.token_to_kv_pool_allocator,
                    tp_cache_group=(
                        self.attn_tp_cpu_group
                        if self.server_args.enable_dp_attention
                        else self.tp_cpu_group
                    ),
                    page_size=self.page_size,
                    hicache_ratio=server_args.hicache_ratio,
                    hicache_size=server_args.hicache_size,
                    hicache_write_policy=server_args.hicache_write_policy,
                    hicache_io_backend=(
                        "direct"
                        if server_args.attention_backend
                        == "fa3"  # hot fix for incompatibility
                        else server_args.hicache_io_backend
                    ),
                )
                self.tp_worker.register_hicache_layer_transfer_counter(
                    self.tree_cache.cache_controller.layer_done_counter
                )
            elif self.is_hybrid:
                assert (
                    self.server_args.disaggregation_mode == "null"
                ), "Hybrid mode does not support disaggregation yet"
                self.tree_cache = SWARadixCache(
                    req_to_token_pool=self.req_to_token_pool,
                    token_to_kv_pool_allocator=self.token_to_kv_pool_allocator,
                    sliding_window_size=self.sliding_window_size,
                    page_size=self.page_size,
                    disable=server_args.disable_radix_cache,
                )

            else:
                self.tree_cache = RadixCache(
                    req_to_token_pool=self.req_to_token_pool,
                    token_to_kv_pool_allocator=self.token_to_kv_pool_allocator,
                    page_size=self.page_size,
                    disable=server_args.disable_radix_cache,
                    enable_kv_cache_events=self.enable_kv_cache_events,
                )

        self.decode_mem_cache_buf_multiplier = (
            1
            if self.spec_algorithm.is_none()
            else (
                server_args.speculative_num_draft_tokens
                + (
                    server_args.speculative_eagle_topk
                    * server_args.speculative_num_steps
                )
            )
        )

    def init_profier(self):
        self.torch_profiler = None
        self.torch_profiler_output_dir: Optional[str] = None
        self.profiler_activities: Optional[List[str]] = None
        self.profile_id: Optional[str] = None
        self.profiler_start_forward_ct: Optional[int] = None
        self.profiler_target_forward_ct: Optional[int] = None
        self.profiler_target_prefill_ct: Optional[int] = None
        self.profiler_target_decode_ct: Optional[int] = None
        self.profiler_prefill_ct: Optional[int] = None
        self.profiler_decode_ct: Optional[int] = None
        self.profile_by_stage: bool = False
        self.profile_steps: Optional[int] = None
        self.profile_in_progress: bool = False
        self.rpd_profiler = None

    def init_metrics(self, tp_rank: int, pp_rank: int, dp_rank: Optional[int]):
        self.last_gen_throughput: float = 0.0
        self.last_input_throughput: float = 0.0
        self.step_time_dict = defaultdict(list)  # Dict[batch size -> step time]
        self.spec_num_total_accepted_tokens = 0
        self.spec_num_total_forward_ct = 0
        self.cum_spec_accept_length = 0
        self.cum_spec_accept_count = 0
        self.stats = SchedulerStats()
        if self.enable_metrics:
            engine_type = "unified"
<<<<<<< HEAD
            self.metrics_collector = SchedulerMetricsCollector(
                labels={
                    "model_name": self.server_args.served_model_name,
                    "engine_type": engine_type,
                    "dp_rank": self.dp_rank if self.dp_rank is not None else 0,
                },
            )
=======
            labels = {
                "model_name": self.server_args.served_model_name,
                "engine_type": engine_type,
                "tp_rank": tp_rank,
                "pp_rank": pp_rank,
            }
            if dp_rank is not None:
                labels["dp_rank"] = dp_rank
            self.metrics_collector = SchedulerMetricsCollector(labels=labels)
>>>>>>> 8a7a7770

    def init_kv_events(self, kv_events_config: Optional[str]):
        if self.enable_kv_cache_events:
            self.kv_event_publisher = EventPublisherFactory.create(
                kv_events_config, self.attn_dp_rank
            )

    def init_disaggregation(self):
        self.transfer_backend = TransferBackend(
            self.server_args.disaggregation_transfer_backend
        )

        if (
            self.disaggregation_mode == DisaggregationMode.DECODE
        ):  # *2 for the headroom.
            buffer_size = (self.req_to_token_pool.size) * 2
            self.req_to_metadata_buffer_idx_allocator = ReqToMetadataIdxAllocator(
                buffer_size
            )
            self.disagg_metadata_buffers = MetadataBuffers(
                buffer_size,
                hidden_size=self.model_config.hf_text_config.hidden_size,
                dtype=self.model_config.dtype,
                custom_mem_pool=self.token_to_kv_pool_allocator.get_kvcache().maybe_get_custom_mem_pool(),
            )

            # The decode requests polling kv cache
            self.disagg_decode_transfer_queue = DecodeTransferQueue(
                gloo_group=self.attn_tp_cpu_group,
                req_to_metadata_buffer_idx_allocator=self.req_to_metadata_buffer_idx_allocator,
                tp_rank=self.tp_rank,
                metadata_buffers=self.disagg_metadata_buffers,
                scheduler=self,
                tree_cache=self.tree_cache,
            )

            # The decode requests pending for pre-allocation
            self.disagg_decode_prealloc_queue = DecodePreallocQueue(
                req_to_token_pool=self.req_to_token_pool,
                token_to_kv_pool_allocator=self.token_to_kv_pool_allocator,
                draft_token_to_kv_pool=(
                    None
                    if self.draft_worker is None
                    else self.draft_worker.model_runner.token_to_kv_pool
                ),
                req_to_metadata_buffer_idx_allocator=self.req_to_metadata_buffer_idx_allocator,
                metadata_buffers=self.disagg_metadata_buffers,
                scheduler=self,
                transfer_queue=self.disagg_decode_transfer_queue,
                tree_cache=self.tree_cache,
                gloo_group=self.attn_tp_cpu_group,
                tp_rank=self.tp_rank,
                tp_size=self.tp_size,
                dp_size=self.server_args.dp_size,
                gpu_id=self.gpu_id,
                bootstrap_port=self.server_args.disaggregation_bootstrap_port,
                max_total_num_tokens=self.max_total_num_tokens,
                prefill_pp_size=self.server_args.disaggregation_prefill_pp,
                num_reserved_decode_tokens=self.server_args.num_reserved_decode_tokens,
                transfer_backend=self.transfer_backend,
            )

        elif self.disaggregation_mode == DisaggregationMode.PREFILL:
            # *2 for the headroom.
            buffer_size = self.max_running_requests * 2
            self.req_to_metadata_buffer_idx_allocator = ReqToMetadataIdxAllocator(
                buffer_size
            )
            self.disagg_metadata_buffers = MetadataBuffers(
                buffer_size,
                hidden_size=self.model_config.hf_text_config.hidden_size,
                dtype=self.model_config.dtype,
                custom_mem_pool=self.token_to_kv_pool_allocator.get_kvcache().maybe_get_custom_mem_pool(),
            )

            self.disagg_prefill_bootstrap_queue = PrefillBootstrapQueue(
                token_to_kv_pool=self.token_to_kv_pool_allocator.get_kvcache(),
                draft_token_to_kv_pool=(
                    None
                    if self.draft_worker is None
                    else self.draft_worker.model_runner.token_to_kv_pool
                ),
                req_to_metadata_buffer_idx_allocator=self.req_to_metadata_buffer_idx_allocator,
                metadata_buffers=self.disagg_metadata_buffers,
                tp_rank=self.tp_rank,
                tp_size=self.tp_size,
                gpu_id=self.gpu_id,
                bootstrap_port=self.server_args.disaggregation_bootstrap_port,
                gloo_group=self.attn_tp_cpu_group,
                max_total_num_tokens=self.max_total_num_tokens,
                decode_tp_size=self.server_args.disaggregation_decode_tp,
                decode_dp_size=self.server_args.disaggregation_decode_dp,
                scheduler=self,
                pp_rank=self.pp_rank,
                pp_size=self.pp_size,
                transfer_backend=self.transfer_backend,
            )
            # The prefill requests that are in the middle of kv sending
            self.disagg_prefill_inflight_queue: List[Req] = []

    @DynamicGradMode()
    def event_loop_normal(self):
        """A normal scheduler loop."""
        while True:
            recv_reqs = self.recv_requests()
            self.process_input_requests(recv_reqs)

            batch = self.get_next_batch_to_run()
            self.cur_batch = batch

            if batch:
                result = self.run_batch(batch)
                self.process_batch_result(batch, result)
            else:
                # When the server is idle, do self-check and re-init some states
                self.check_memory()
                self.check_tree_cache()
                self.new_token_ratio = self.init_new_token_ratio
                self.maybe_sleep_on_idle()

            self.last_batch = batch

    @DynamicGradMode()
    def event_loop_overlap(self):
        """A scheduler loop that overlaps the CPU processing and GPU computation."""
        self.result_queue = deque()

        while True:
            recv_reqs = self.recv_requests()
            self.process_input_requests(recv_reqs)

            batch = self.get_next_batch_to_run()
            self.cur_batch = batch

            if batch:
                batch.launch_done = threading.Event()
                result = self.run_batch(batch)
                self.result_queue.append((batch.copy(), result))

                if self.last_batch is None:
                    # Create a dummy first batch to start the pipeline for overlap schedule.
                    # It is now used for triggering the sampling_info_done event.
                    tmp_batch = ScheduleBatch(
                        reqs=None,
                        forward_mode=ForwardMode.DUMMY_FIRST,
                        next_batch_sampling_info=self.tp_worker.cur_sampling_info,
                    )
                    self.process_batch_result(tmp_batch, None, batch.launch_done)

            if self.last_batch:
                # Process the results of the last batch
                tmp_batch, tmp_result = self.result_queue.popleft()
                tmp_batch.next_batch_sampling_info = (
                    self.tp_worker.cur_sampling_info if batch else None
                )
                # NOTE: we should use current launched batch's launch_done event Instead of the last batch's
                self.process_batch_result(
                    tmp_batch, tmp_result, batch.launch_done if batch else None
                )
            elif batch is None:
                # When the server is idle, do self-check and re-init some states
                self.check_memory()
                self.check_tree_cache()
                self.new_token_ratio = self.init_new_token_ratio
                self.maybe_sleep_on_idle()

            self.last_batch = batch

    @DynamicGradMode()
    def event_loop_pp(self):
        """A non-overlap scheduler loop for pipeline parallelism."""
        mbs = [None] * self.pp_size
        last_mbs = [None] * self.pp_size
        self.running_mbs = [
            ScheduleBatch(reqs=[], batch_is_full=False) for _ in range(self.pp_size)
        ]
        bids = [None] * self.pp_size
        pp_outputs: Optional[PPProxyTensors] = None
        while True:
            server_is_idle = True
            for mb_id in range(self.pp_size):
                self.running_batch = self.running_mbs[mb_id]
                self.last_batch = last_mbs[mb_id]

                recv_reqs = self.recv_requests()
                self.process_input_requests(recv_reqs)
                mbs[mb_id] = self.get_next_batch_to_run()
                self.running_mbs[mb_id] = self.running_batch

                self.cur_batch = mbs[mb_id]
                if self.cur_batch:
                    server_is_idle = False
                    result = self.run_batch(self.cur_batch)

                # (last rank) send the outputs to the next step
                if self.pp_group.is_last_rank:
                    if self.cur_batch:
                        next_token_ids, bids[mb_id] = (
                            result.next_token_ids,
                            result.bid,
                        )
                        if self.cur_batch.return_logprob:
                            pp_outputs = PPProxyTensors(
                                {
                                    "next_token_ids": next_token_ids,
                                    "extend_input_len_per_req": result.extend_input_len_per_req,
                                    "extend_logprob_start_len_per_req": result.extend_logprob_start_len_per_req,
                                }
                                | (
                                    {
                                        f"logits_output.{k}": v
                                        for k, v in result.logits_output.__dict__.items()
                                    }
                                    if result.logits_output is not None
                                    else {}
                                )
                            )
                        else:
                            pp_outputs = PPProxyTensors(
                                {
                                    "next_token_ids": next_token_ids,
                                }
                            )
                        # send the output from the last round to let the next stage worker run post processing
                        self.pp_group.send_tensor_dict(
                            pp_outputs.tensors,
                            all_gather_group=self.attn_tp_group,
                        )

                # receive outputs and post-process (filter finished reqs) the coming microbatch
                next_mb_id = (mb_id + 1) % self.pp_size
                next_pp_outputs = None
                if mbs[next_mb_id] is not None:
                    next_pp_outputs: Optional[PPProxyTensors] = PPProxyTensors(
                        self.pp_group.recv_tensor_dict(
                            all_gather_group=self.attn_tp_group
                        )
                    )
                    mbs[next_mb_id].output_ids = next_pp_outputs["next_token_ids"]
                    logits_output_args = {
                        k[len("logits_output.") :]: v
                        for k, v in next_pp_outputs.tensors.items()
                        if k.startswith("logits_output.")
                    }
                    if len(logits_output_args) > 0:
                        logits_output = LogitsProcessorOutput(**logits_output_args)
                    else:
                        logits_output = None
                    output_result = GenerationBatchResult(
                        logits_output=logits_output,
                        pp_hidden_states_proxy_tensors=None,
                        next_token_ids=next_pp_outputs["next_token_ids"],
                        extend_input_len_per_req=next_pp_outputs.tensors.get(
                            "extend_input_len_per_req", None
                        ),
                        extend_logprob_start_len_per_req=next_pp_outputs.tensors.get(
                            "extend_logprob_start_len_per_req", None
                        ),
                        bid=bids[next_mb_id],
                        can_run_cuda_graph=result.can_run_cuda_graph,
                    )
                    self.process_batch_result(mbs[next_mb_id], output_result)
                    last_mbs[next_mb_id] = mbs[next_mb_id]

                # (not last rank)
                if not self.pp_group.is_last_rank:
                    if self.cur_batch:
                        bids[mb_id] = result.bid
                    # carry the outputs to the next stage
                    # send the outputs from the last round to let the next stage worker run post processing
                    if pp_outputs:
                        self.pp_group.send_tensor_dict(
                            pp_outputs.tensors,
                            all_gather_group=self.attn_tp_group,
                        )

                    # send out reqs to the next stage
                    dp_offset = self.attn_dp_rank * self.attn_tp_size
                    if self.attn_tp_rank == 0:
                        point_to_point_pyobj(
                            recv_reqs,
                            self.pp_rank * self.tp_size + dp_offset,
                            self.world_group.device_group,
                            self.pp_rank * self.tp_size + dp_offset,
                            (self.pp_rank + 1) * self.tp_size + dp_offset,
                            device=self.device,
                        )

                    # send out proxy tensors to the next stage
                    if self.cur_batch:
                        self.pp_group.send_tensor_dict(
                            result.pp_hidden_states_proxy_tensors,
                            all_gather_group=self.attn_tp_group,
                        )

                pp_outputs = next_pp_outputs

            # When the server is idle, self-check and re-init some states
            if server_is_idle:
                self.check_memory()
                self.check_tree_cache()
                self.new_token_ratio = self.init_new_token_ratio
                self.maybe_sleep_on_idle()

    def recv_requests(self) -> List[Req]:
        """Receive results at tp_rank = 0 and broadcast it to all other TP ranks."""
        if self.pp_rank == 0:
            if self.attn_tp_rank == 0:
                recv_reqs = []

                while True:
                    try:
                        recv_req = self.recv_from_tokenizer.recv_pyobj(zmq.NOBLOCK)
                    except zmq.ZMQError:
                        break
                    recv_reqs.append(recv_req)

                while True:
                    try:
                        recv_rpc = self.recv_from_rpc.recv_pyobj(zmq.NOBLOCK)
                    except zmq.ZMQError:
                        break
                    recv_reqs.append(recv_rpc)
            else:
                recv_reqs = None
        else:
            if self.attn_tp_rank == 0:
                dp_offset = self.attn_dp_rank * self.attn_tp_size
                recv_reqs = point_to_point_pyobj(
                    [],
                    self.pp_rank * self.tp_size + dp_offset,
                    self.world_group.device_group,
                    (self.pp_rank - 1) * self.tp_size + dp_offset,
                    self.pp_rank * self.tp_size + dp_offset,
                    device=self.device,
                )
            else:
                recv_reqs = None

        if self.server_args.enable_dp_attention:
            if self.attn_tp_rank == 0:
                work_reqs = [
                    req
                    for req in recv_reqs
                    if isinstance(
                        req, (TokenizedGenerateReqInput, TokenizedEmbeddingReqInput)
                    )
                ]
                control_reqs = [
                    req
                    for req in recv_reqs
                    if not isinstance(
                        req, (TokenizedGenerateReqInput, TokenizedEmbeddingReqInput)
                    )
                ]
            else:
                work_reqs = None
                control_reqs = None

            if self.attn_tp_size != 1:
                work_reqs = broadcast_pyobj(
                    work_reqs,
                    self.attn_tp_group.rank,
                    self.attn_tp_cpu_group,
                    src=self.attn_tp_group.ranks[0],
                    device=self.device,
                )
            if self.tp_size != 1:
                control_reqs = broadcast_pyobj(
                    control_reqs,
                    self.tp_group.rank,
                    self.tp_cpu_group,
                    src=self.tp_group.ranks[0],
                    device=self.device,
                )
            recv_reqs = work_reqs + control_reqs
        elif self.tp_size != 1:
            recv_reqs = broadcast_pyobj(
                recv_reqs,
                self.tp_group.rank,
                self.tp_cpu_group,
                src=self.tp_group.ranks[0],
                device=self.device,
            )
        return recv_reqs

    def process_input_requests(self, recv_reqs: List):
        for recv_req in recv_reqs:
            # If it is a health check generation request and there are running requests, ignore it.
            if is_health_check_generate_req(recv_req) and (
                self.chunked_req is not None or not self.running_batch.is_empty()
            ):
                self.return_health_check_ct += 1
                continue

            output = self._request_dispatcher(recv_req)
            if output is not None:
                if isinstance(output, RpcReqOutput):
                    if self.recv_from_rpc is not None:
                        self.recv_from_rpc.send_pyobj(output)
                else:
                    self.send_to_tokenizer.send_pyobj(output)

    def handle_generate_request(
        self,
        recv_req: TokenizedGenerateReqInput,
    ):
        # Create a new request
        if (
            recv_req.session_params is None
            or recv_req.session_params.id is None
            or recv_req.session_params.id not in self.sessions
        ):
            if recv_req.input_embeds is not None:
                # Generate fake input_ids based on the length of input_embeds
                seq_length = len(recv_req.input_embeds)
                fake_input_ids = [1] * seq_length
                recv_req.input_ids = fake_input_ids

            if recv_req.bootstrap_port is None:
                # Use default bootstrap port
                recv_req.bootstrap_port = self.server_args.disaggregation_bootstrap_port

            req = Req(
                recv_req.rid,
                recv_req.input_text,
                recv_req.input_ids,
                recv_req.sampling_params,
                return_logprob=recv_req.return_logprob,
                top_logprobs_num=recv_req.top_logprobs_num,
                token_ids_logprob=recv_req.token_ids_logprob,
                stream=recv_req.stream,
                lora_path=recv_req.lora_path,
                input_embeds=recv_req.input_embeds,
                custom_logit_processor=recv_req.custom_logit_processor,
                return_hidden_states=recv_req.return_hidden_states,
                eos_token_ids=self.model_config.hf_eos_token_id,
                bootstrap_host=recv_req.bootstrap_host,
                bootstrap_port=recv_req.bootstrap_port,
                bootstrap_room=recv_req.bootstrap_room,
                data_parallel_rank=recv_req.data_parallel_rank,
            )
            req.tokenizer = self.tokenizer

            if self.disaggregation_mode != DisaggregationMode.NULL:
                # Invalid request for disaggregated mode
                if recv_req.bootstrap_room is None:
                    error_msg = (
                        f"Invalid request: Disaggregated request received without "
                        f"boostrap room id. {req.rid=}"
                    )
                    logger.error(error_msg)
                    prepare_abort(req, error_msg)
                    self.stream_output([req], req.return_logprob)
                    return

            if (
                recv_req.session_params is not None
                and recv_req.session_params.id is not None
            ):
                req.set_finish_with_abort(
                    f"Invalid request: session id {recv_req.session_params.id} does not exist"
                )
                self._add_request_to_queue(req)
                return
        else:
            # Create a new request from a previous session
            session = self.sessions[recv_req.session_params.id]
            req = session.create_req(recv_req, self.tokenizer)
            if isinstance(req.finished_reason, FINISH_ABORT):
                self._add_request_to_queue(req)
                return

        # Handle multimodal inputs
        if recv_req.mm_inputs is not None:
            image_inputs = MultimodalInputs.from_dict(recv_req.mm_inputs)
            # Expand a single image token into multiple dummy tokens for receiving image embeddings
            req.origin_input_ids = self.pad_input_ids_func(
                req.origin_input_ids, image_inputs
            )
            req.extend_image_inputs(image_inputs)

            if len(req.origin_input_ids) >= self.max_req_input_len:
                req.set_finish_with_abort(
                    error_msg=(
                        "Multimodal prompt is too long after expanding multimodal tokens. "
                        f"After expanding {len(req.origin_input_ids_unpadded)=} => {len(req.origin_input_ids)} >= {self.max_req_input_len}."
                    )
                )
                self._add_request_to_queue(req)
                return

        # Validate prompt length
        error_msg = validate_input_length(
            req,
            self.max_req_input_len,
            self.server_args.allow_auto_truncate,
        )
        if error_msg:
            req.set_finish_with_abort(error_msg)
            self._add_request_to_queue(req)
            return

        # Copy more attributes
        if recv_req.logprob_start_len == -1 or not recv_req.return_logprob:
            # By default, only return the logprobs for output tokens
            req.logprob_start_len = len(req.origin_input_ids) - 1
        else:
            req.logprob_start_len = recv_req.logprob_start_len

        if req.logprob_start_len >= len(req.origin_input_ids):
            error_msg = f"{req.logprob_start_len=} is higher than the number of input tokens {len(req.origin_input_ids)=}. Please use a smaller logprob_start_len."
            req.logprob_start_len = len(req.origin_input_ids) - 1
            req.set_finish_with_abort(error_msg)
            self._add_request_to_queue(req)
            return

        req.sampling_params.max_new_tokens = min(
            (
                req.sampling_params.max_new_tokens
                if req.sampling_params.max_new_tokens is not None
                else 1 << 30
            ),
            self.max_req_len - len(req.origin_input_ids) - 1,
        )

        # Init grammar cache for this request
        add_to_grammar_queue = False
        if (
            req.sampling_params.json_schema is not None
            or req.sampling_params.regex is not None
            or req.sampling_params.ebnf is not None
            or req.sampling_params.structural_tag is not None
        ):
            assert self.grammar_backend is not None
            if req.sampling_params.json_schema is not None:
                key = ("json", req.sampling_params.json_schema)
            elif req.sampling_params.regex is not None:
                key = ("regex", req.sampling_params.regex)
            elif req.sampling_params.ebnf is not None:
                key = ("ebnf", req.sampling_params.ebnf)
            elif req.sampling_params.structural_tag:
                key = ("structural_tag", req.sampling_params.structural_tag)

            value, cache_hit = self.grammar_backend.get_cached_or_future_value(key)
            req.grammar = value

            if not cache_hit:
                req.grammar_key = key
                add_to_grammar_queue = True
            else:
                if value is INVALID_GRAMMAR_OBJ:  # We hit a cached invalid grammar.
                    error_msg = f"Invalid grammar request with cache hit: {key=}"
                    req.set_finish_with_abort(error_msg)

        if add_to_grammar_queue:
            req.queue_time_start = time.perf_counter()
            self.grammar_queue.append(req)
        else:
            self._add_request_to_queue(req)

    def _add_request_to_queue(self, req: Req):
        req.queue_time_start = time.perf_counter()
        if self.disaggregation_mode == DisaggregationMode.PREFILL:
            self.disagg_prefill_bootstrap_queue.add(
                req, self.model_config.num_key_value_heads
            )
        elif self.disaggregation_mode == DisaggregationMode.DECODE:
            self.disagg_decode_prealloc_queue.add(req)
        else:
            self.waiting_queue.append(req)

    def _extend_requests_to_queue(self, reqs: List[Req], is_retracted: bool = False):
        if self.disaggregation_mode == DisaggregationMode.PREFILL:
            self.disagg_prefill_bootstrap_queue.extend(
                reqs, self.model_config.num_key_value_heads
            )
        elif self.disaggregation_mode == DisaggregationMode.DECODE:
            # If this is a decode server, we put the request to the decode pending prealloc queue
            self.disagg_decode_prealloc_queue.extend(reqs, is_retracted)
        else:
            self.waiting_queue.extend(reqs)

    def handle_embedding_request(
        self,
        recv_req: TokenizedEmbeddingReqInput,
    ):
        req = Req(
            recv_req.rid,
            recv_req.input_text,
            recv_req.input_ids,
            recv_req.sampling_params,
            token_type_ids=recv_req.token_type_ids,
        )
        req.tokenizer = self.tokenizer

        # Handle multimodal inputs
        if recv_req.image_inputs is not None:
            image_inputs = MultimodalInputs.from_dict(recv_req.image_inputs)
            # Expand a single image token into multiple dummy tokens for receiving image embeddings
            req.origin_input_ids = self.pad_input_ids_func(
                req.origin_input_ids, image_inputs
            )
            req.extend_image_inputs(image_inputs)

            if len(req.origin_input_ids) >= self.max_req_input_len:
                req.set_finish_with_abort(
                    error_msg=(
                        "Multimodal prompt is too long after expanding multimodal tokens. "
                        f"After expanding {len(req.origin_input_ids_unpadded)=} => {len(req.origin_input_ids)} >= {self.max_req_input_len}."
                    )
                )
                self._add_request_to_queue(req)
                return

        # Validate prompts length
        error_msg = validate_input_length(
            req,
            self.max_req_input_len,
            self.server_args.allow_auto_truncate,
        )
        if error_msg:
            self._add_request_to_queue(req)
            return

        # Copy more attributes
        req.logprob_start_len = len(req.origin_input_ids) - 1
        self._add_request_to_queue(req)

    def _emit_kv_metrics(self):
        kv_metrics = KvMetrics()
        kv_metrics.request_active_slots = self.stats.num_running_reqs
        kv_metrics.request_total_slots = self.max_running_requests
        kv_metrics.kv_active_blocks = int(
            self.stats.token_usage * self.max_total_num_tokens
        )
        kv_metrics.kv_total_blocks = self.max_total_num_tokens
        kv_metrics.num_requests_waiting = self.stats.num_queue_reqs
        kv_metrics.gpu_cache_usage_perc = self.stats.token_usage
        kv_metrics.gpu_prefix_cache_hit_rate = self.stats.cache_hit_rate
        kv_metrics.data_parallel_rank = self.dp_rank if self.dp_rank is not None else 0

        if (
            self.send_metrics_from_scheduler
            and not self.send_metrics_from_scheduler.closed
        ):
            self.send_metrics_from_scheduler.send_pyobj(kv_metrics)

    def log_prefill_stats(
        self,
        adder: PrefillAdder,
        can_run_list: List[Req],
        running_bs: int,
    ):
        gap_latency = time.perf_counter() - self.last_prefill_stats_tic
        self.last_prefill_stats_tic = time.perf_counter()
        self.last_input_throughput = self.last_prefill_tokens / gap_latency
        self.last_prefill_tokens = adder.log_input_tokens

        if self.is_hybrid:
            (
                full_num_used,
                swa_num_used,
                full_token_usage,
                swa_token_usage,
                _,
                _,
                _,
                _,
            ) = self._get_swa_token_info()
            num_used = max(full_num_used, swa_num_used)
            token_usage = max(full_token_usage, swa_token_usage)
            token_msg = (
                f"full token usage: {full_token_usage:.2f}, "
                f"swa token usage: {swa_token_usage:.2f}, "
            )
        else:
            num_used, token_usage, _, _ = self._get_token_info()
            token_msg = f"token usage: {token_usage:.2f}, "

        num_new_seq = len(can_run_list)
        f = (
            f"Prefill batch. "
            f"#new-seq: {num_new_seq}, "
            f"#new-token: {adder.log_input_tokens}, "
            f"#cached-token: {adder.log_hit_tokens}, "
            f"{token_msg}"
        )

        if self.disaggregation_mode == DisaggregationMode.PREFILL:
            f += f"#unbootstrapped-req: {len(self.disagg_prefill_bootstrap_queue.queue)}, "
            f += f"#queue-req: {len(self.waiting_queue)}, "
            f += f"#transferring-req: {len(self.disagg_prefill_inflight_queue)}, "
            f += f"input throughput (token/s): {self.last_input_throughput:.2f}, "
        else:
            f += f"#running-req: {running_bs}, "
            f += f"#queue-req: {len(self.waiting_queue)}, "

        f += f"timestamp: {datetime.datetime.now().isoformat()}"

        logger.info(f)

        if self.enable_metrics:
            cache_hit_rate = adder.log_hit_tokens / (
                adder.log_input_tokens + adder.log_hit_tokens
            )
            self.stats.num_running_reqs = running_bs
            self.stats.num_used_tokens = num_used
            self.stats.token_usage = round(token_usage, 2)
            self.stats.num_queue_reqs = len(self.waiting_queue)
            self.stats.cache_hit_rate = cache_hit_rate

            total_queue_latency = 0
            for req in can_run_list:
                total_queue_latency += req.queue_time_end - req.queue_time_start
            self.stats.avg_request_queue_latency = total_queue_latency / num_new_seq

            self.metrics_collector.log_stats(self.stats)
            self._emit_kv_metrics()
        self._publish_kv_events()

    def log_decode_stats(
        self, can_run_cuda_graph: bool, running_batch: ScheduleBatch = None
    ):
        batch = running_batch or self.running_batch

        gap_latency = time.perf_counter() - self.last_decode_stats_tic
        self.last_decode_stats_tic = time.perf_counter()
        self.last_gen_throughput = self.num_generated_tokens / gap_latency
        self.num_generated_tokens = 0
        num_running_reqs = len(batch.reqs)
        if self.is_hybrid:
            (
                full_num_used,
                swa_num_used,
                full_token_usage,
                swa_token_usage,
                _,
                _,
                _,
                _,
            ) = self._get_swa_token_info()
            num_used = max(full_num_used, swa_num_used)
            token_usage = max(full_token_usage, swa_token_usage)
            token_msg = (
                f"#full token: {full_num_used}, "
                f"full token usage: {full_token_usage:.2f}, "
                f"#swa token: {swa_num_used}, "
                f"swa token usage: {swa_token_usage:.2f}, "
            )
        else:
            num_used, token_usage, _, _ = self._get_token_info()
            token_msg = f"#token: {num_used}, " f"token usage: {token_usage:.2f}, "

        if RECORD_STEP_TIME:
            self.step_time_dict[num_running_reqs].append(
                gap_latency / self.server_args.decode_log_interval
            )

        msg = f"Decode batch. #running-req: {num_running_reqs}, {token_msg}"

        if self.spec_algorithm.is_none():
            spec_accept_length = 0
        else:
            spec_accept_length = (
                self.spec_num_total_accepted_tokens / self.spec_num_total_forward_ct
            )
            self.cum_spec_accept_length += self.spec_num_total_accepted_tokens
            self.cum_spec_accept_count += self.spec_num_total_forward_ct
            self.spec_num_total_accepted_tokens = self.spec_num_total_forward_ct = 0
            msg += f"accept len: {spec_accept_length:.2f}, "

        if self.disaggregation_mode == DisaggregationMode.DECODE:
            msg += f"pre-allocated usage: {self.disagg_decode_prealloc_queue.num_tokens_pre_allocated / self.max_total_num_tokens:.2f}, "
            msg += f"#retracted-req: {len(self.disagg_decode_prealloc_queue.retracted_queue)}, "

        msg += (
            f"cuda graph: {can_run_cuda_graph}, "
            f"gen throughput (token/s): {self.last_gen_throughput:.2f}, "
            f"#queue-req: {len(self.waiting_queue)}, "
            f"timestamp: {datetime.datetime.now().isoformat()}"
        )

        logger.info(msg)
        if self.enable_metrics:
            self.stats.num_running_reqs = num_running_reqs
            self.stats.num_used_tokens = num_used
            self.stats.token_usage = round(token_usage, 2)
            self.stats.cache_hit_rate = 0.0
            self.stats.gen_throughput = self.last_gen_throughput
            self.stats.num_queue_reqs = len(self.waiting_queue)
            self.stats.num_grammar_queue_reqs = len(self.grammar_queue)
            self.stats.spec_accept_length = spec_accept_length
            self.metrics_collector.log_stats(self.stats)
            self._emit_kv_metrics()
        self._publish_kv_events()

    def check_memory(self):
        if self.is_hybrid:
            (
                full_num_used,
                swa_num_used,
                _,
                _,
                full_available_size,
                full_evictable_size,
                swa_available_size,
                swa_evictable_size,
            ) = self._get_swa_token_info()
            memory_leak = full_num_used != 0 or swa_num_used != 0
            token_msg = (
                f"{self.full_tokens_per_layer=}, {full_available_size=}, {full_evictable_size=}, {self.tree_cache.full_protected_size()=}\n"
                f"{self.swa_tokens_per_layer=}, {swa_available_size=}, {swa_evictable_size=}, {self.tree_cache.swa_protected_size()=}\n"
            )
        else:
            _, _, available_size, evictable_size = self._get_token_info()
            protected_size = self.tree_cache.protected_size()
            memory_leak = (available_size + evictable_size) != (
                self.max_total_num_tokens
                if not self.enable_hierarchical_cache
                else self.max_total_num_tokens - protected_size
            )
            token_msg = f"{self.max_total_num_tokens=}, {available_size=}, {evictable_size=}, {protected_size=}\n"

        if memory_leak:
            msg = "token_to_kv_pool_allocator memory leak detected! " f"{token_msg}"
            raise ValueError(msg)

        if self.disaggregation_mode == DisaggregationMode.DECODE:
            req_total_size = (
                self.req_to_token_pool.size + self.req_to_token_pool.pre_alloc_size
            )
        else:
            req_total_size = self.req_to_token_pool.size

        if len(self.req_to_token_pool.free_slots) != req_total_size:
            msg = (
                "req_to_token_pool memory leak detected!"
                f"available_size={len(self.req_to_token_pool.free_slots)}, "
                f"total_size={self.req_to_token_pool.size}\n"
            )
            raise ValueError(msg)

        if (
            self.enable_metrics
            and self.current_scheduler_metrics_enabled()
            and time.perf_counter() > self.metrics_collector.last_log_time + 30
        ):
            # During idle time, also collect metrics every 30 seconds.
            if self.is_hybrid:
                (
                    full_num_used,
                    swa_num_used,
                    full_token_usage,
                    swa_token_usage,
                    _,
                    _,
                    _,
                    _,
                ) = self._get_swa_token_info()
                num_used = max(full_num_used, swa_num_used)
                token_usage = max(full_token_usage, swa_token_usage)
            else:
                num_used, token_usage, _, _ = self._get_token_info()
            num_running_reqs = len(self.running_batch.reqs)
            self.stats.num_running_reqs = num_running_reqs
            self.stats.num_used_tokens = num_used
            self.stats.token_usage = round(token_usage, 2)
            self.stats.gen_throughput = 0
            self.stats.num_queue_reqs = len(self.waiting_queue)
            self.stats.num_grammar_queue_reqs = len(self.grammar_queue)
            self.metrics_collector.log_stats(self.stats)
        self._publish_kv_events()

    def check_tree_cache(self):
        if self.is_hybrid and isinstance(self.tree_cache, SWARadixCache):
            self.tree_cache.sanity_check()

    def _get_token_info(self):
        available_size = self.token_to_kv_pool_allocator.available_size()
        evictable_size = self.tree_cache.evictable_size()
        num_used = self.max_total_num_tokens - (available_size + evictable_size)
        token_usage = num_used / self.max_total_num_tokens
        return num_used, token_usage, available_size, evictable_size

    def _get_swa_token_info(self):
        full_available_size = self.token_to_kv_pool_allocator.full_available_size()
        full_evictable_size = self.tree_cache.full_evictable_size()
        swa_available_size = self.token_to_kv_pool_allocator.swa_available_size()
        swa_evictable_size = self.tree_cache.swa_evictable_size()
        full_num_used = self.full_tokens_per_layer - (
            full_available_size + full_evictable_size
        )
        swa_num_used = self.swa_tokens_per_layer - (
            swa_available_size + swa_evictable_size
        )
        full_token_usage = full_num_used / self.full_tokens_per_layer
        swa_token_usage = swa_num_used / self.swa_tokens_per_layer
        return (
            full_num_used,
            swa_num_used,
            full_token_usage,
            swa_token_usage,
            full_available_size,
            full_evictable_size,
            swa_available_size,
            swa_evictable_size,
        )

    def get_next_batch_to_run(self) -> Optional[ScheduleBatch]:
        # Merge the prefill batch into the running batch
        chunked_req_to_exclude = set()
        if self.chunked_req:
            # Move the chunked request out of the batch so that we can merge
            # only finished requests to running_batch.
            chunked_req_to_exclude.add(self.chunked_req)
            self.tree_cache.cache_unfinished_req(self.chunked_req)
            # chunked request keeps its rid but will get a new req_pool_idx
            self.req_to_token_pool.free(self.chunked_req.req_pool_idx)
        if self.last_batch and self.last_batch.forward_mode.is_extend():
            if self.last_batch.chunked_req is not None:
                # In the context pipeline parallelism, after the last chunk, the current microbatch still track outdated chunked_req.
                # We need to discard it.
                chunked_req_to_exclude.add(self.last_batch.chunked_req)

            # Filter batch
            last_bs = self.last_batch.batch_size()
            self.last_batch.filter_batch(
                chunked_req_to_exclude=list(chunked_req_to_exclude)
            )
            if self.last_batch.batch_size() < last_bs:
                self.running_batch.batch_is_full = False

            # Merge the new batch into the running batch
            if not self.last_batch.is_empty():
                if self.running_batch.is_empty():
                    self.running_batch = self.last_batch
                else:
                    # Merge running_batch with prefill batch
                    self.running_batch.merge_batch(self.last_batch)

        new_batch = self.get_new_batch_prefill()

        need_dp_attn_preparation = require_mlp_sync(self.server_args)

        if need_dp_attn_preparation and not self.spec_algorithm.is_none():
            # In speculative decoding, prefill batches and decode batches cannot be processed in the same DP attention group.
            # We prepare idle batches in advance to skip preparing decode batches when there are prefill batches in the group.
            new_batch = self.prepare_mlp_sync_batch(new_batch)
            need_dp_attn_preparation = new_batch is None

        if new_batch is not None:
            # Run prefill first if possible
            ret = new_batch
        else:
            # Run decode
            if not self.running_batch.is_empty():
                self.running_batch = self.update_running_batch(self.running_batch)
                ret = self.running_batch if not self.running_batch.is_empty() else None
            else:
                ret = None

        # Handle DP attention
        if need_dp_attn_preparation:
            ret = self.prepare_mlp_sync_batch(ret)

        return ret

    def get_num_allocatable_reqs(self, running_bs):
        res = global_server_args_dict["max_micro_batch_size"] - running_bs
        if self.pp_size > 1:
            res = min(res, self.req_to_token_pool.available_size())
        return res

    def get_new_batch_prefill(self) -> Optional[ScheduleBatch]:
        # Check if the grammar is ready in the grammar queue
        if self.grammar_queue:
            self.move_ready_grammar_requests()

        # Handle the cases where prefill is not allowed
        if (
            self.running_batch.batch_is_full or len(self.waiting_queue) == 0
        ) and self.chunked_req is None:
            return None

        running_bs = len(self.running_batch.reqs)
        # Ignore the check if self.chunked_req is not None.
        # In the non-PP case, when self.chunked_req is not None, num_allocatable_reqs should always be greater than 0,
        # as the space for the chunked request has just been released.
        # In PP case, a chunked req can start in one microbatch and end in another microbatch, so the max_running_requests per microbatch should not be strict.
        # Instead, we should always allow chunked request to be added, otherwise, there will be a memory leak.
        if self.get_num_allocatable_reqs(running_bs) <= 0 and not self.chunked_req:
            self.running_batch.batch_is_full = True
            return None

        if self.enable_hierarchical_cache:
            self.tree_cache.check_hicache_events()

        # Get priority queue
        self.policy.calc_priority(self.waiting_queue)

        # Prefill policy
        adder = PrefillAdder(
            self.page_size,
            self.tree_cache,
            self.token_to_kv_pool_allocator,
            self.running_batch,
            self.new_token_ratio,
            self.max_prefill_tokens,
            self.chunked_prefill_size,
            running_bs if self.is_mixed_chunk else 0,
        )

        if self.chunked_req is not None:
            self.chunked_req.init_next_round_input()
            self.chunked_req = adder.add_chunked_req(self.chunked_req)

        if self.lora_paths:
            lora_set = set([req.lora_path for req in self.running_batch.reqs])

        # Get requests from the waiting queue to a new prefill batch
        for req in self.waiting_queue:
            if (
                self.lora_paths
                and len(
                    lora_set
                    | set([req.lora_path for req in adder.can_run_list])
                    | set([req.lora_path])
                )
                > self.max_loras_per_batch
            ):
                self.running_batch.batch_is_full = True
                break

            if len(adder.can_run_list) >= self.get_num_allocatable_reqs(running_bs):
                self.running_batch.batch_is_full = True
                break

            if self.disaggregation_mode == DisaggregationMode.PREFILL:
                # In prefill mode, prealloc queue and transfer queue can also take memory,
                # so we need to check if the available size for the actual available size.
                if len(adder.can_run_list) >= self.req_to_token_pool.available_size():
                    self.running_batch.batch_is_full = True
                    break

            req.init_next_round_input(self.tree_cache)
            res = adder.add_one_req(req, has_chunked_req=(self.chunked_req is not None))

            if res != AddReqResult.CONTINUE:
                if res == AddReqResult.NO_TOKEN:
                    if self.enable_hierarchical_cache:
                        # Set batch_is_full after making sure there are requests that can be served
                        self.running_batch.batch_is_full = len(
                            adder.can_run_list
                        ) > 0 or (not self.running_batch.is_empty())
                    else:
                        self.running_batch.batch_is_full = True
                break

        # Update waiting queue
        can_run_list: List[Req] = adder.can_run_list
        if len(can_run_list) == 0:
            return None

        if self.enable_metrics:
            # only record queue time when enable_metrics is True to avoid overhead
            for req in can_run_list:
                req.queue_time_end = time.perf_counter()

        self.waiting_queue = [
            x for x in self.waiting_queue if x not in set(can_run_list)
        ]

        if adder.new_chunked_req is not None:
            assert self.chunked_req is None
            self.chunked_req = adder.new_chunked_req

        if self.chunked_req:
            self.chunked_req.is_chunked += 1

        # Print stats
        if self.current_scheduler_metrics_enabled():
            self.log_prefill_stats(adder, can_run_list, running_bs)

        # Create a new batch
        new_batch = ScheduleBatch.init_new(
            can_run_list,
            self.req_to_token_pool,
            self.token_to_kv_pool_allocator,
            self.tree_cache,
            self.model_config,
            self.enable_overlap,
            self.spec_algorithm,
            self.server_args.enable_custom_logit_processor,
            chunked_req=self.chunked_req,
        )
        if self.enable_hierarchical_cache:
            # todo (zhiqiang): disable cuda graph execution if hicache loading triggered
            new_batch.hicache_consumer_index = (
                self.tree_cache.ready_to_load_host_cache()
            )

        new_batch.prepare_for_extend()

        # Mixed-style chunked prefill
        if (
            self.is_mixed_chunk
            and not self.running_batch.is_empty()
            and not (new_batch.return_logprob or self.running_batch.return_logprob)
        ):
            # TODO (lianmin): support return_logprob + mixed chunked prefill
            self.running_batch.filter_batch()
            if not self.running_batch.is_empty():
                self.running_batch.prepare_for_decode()
                new_batch.mix_with_running(self.running_batch)
                new_batch.decoding_reqs = self.running_batch.reqs
            self.running_batch = ScheduleBatch(
                reqs=[], batch_is_full=self.running_batch.batch_is_full
            )
        else:
            new_batch.decoding_reqs = None

        return new_batch

    def update_running_batch(self, batch: ScheduleBatch) -> Optional[ScheduleBatch]:
        """Update the current running decoding batch."""
        initial_bs = batch.batch_size()

        batch.filter_batch()
        if batch.is_empty():
            batch.batch_is_full = False
            return batch

        # Check if decode out of memory
        if not batch.check_decode_mem(self.decode_mem_cache_buf_multiplier) or (
            TEST_RETRACT and batch.batch_size() > 10
        ):
            old_ratio = self.new_token_ratio

            retracted_reqs, new_token_ratio = batch.retract_decode(self.server_args)
            self.new_token_ratio = new_token_ratio

            logger.info(
                "KV cache pool is full. Retract requests. "
                f"#retracted_reqs: {len(retracted_reqs)}, "
                f"#new_token_ratio: {old_ratio:.4f} -> {self.new_token_ratio:.4f}"
            )
            self._extend_requests_to_queue(retracted_reqs, is_retracted=True)
        else:
            self.new_token_ratio = max(
                self.new_token_ratio - self.new_token_ratio_decay,
                self.min_new_token_ratio,
            )

        if batch.batch_size() < initial_bs:
            batch.batch_is_full = False

        # Update batch tensors
        batch.prepare_for_decode()
        return batch

    def run_batch(
        self, batch: ScheduleBatch
    ) -> Union[GenerationBatchResult, EmbeddingBatchResult]:
        """Run a batch."""
        self.forward_ct += 1

        # Whether to run the profiler
        self._profile_batch_predicate(batch)
        if self.forward_sleep_time is not None:
            logger.info(f"Scheduler.run_batch sleep {self.forward_sleep_time}s")
            time.sleep(self.forward_sleep_time)

        # Run forward
        if self.is_generation:
            if self.spec_algorithm.is_none():
                model_worker_batch = batch.get_model_worker_batch()

                # update the consumer index of hicache to the running batch
                self.tp_worker.set_hicache_consumer(
                    model_worker_batch.hicache_consumer_index
                )
                if self.pp_group.is_last_rank:
                    logits_output, next_token_ids, can_run_cuda_graph = (
                        self.tp_worker.forward_batch_generation(model_worker_batch)
                    )
                else:
                    pp_hidden_states_proxy_tensors, _, can_run_cuda_graph = (
                        self.tp_worker.forward_batch_generation(model_worker_batch)
                    )
                bid = model_worker_batch.bid
            else:
                (
                    logits_output,
                    next_token_ids,
                    bid,
                    num_accepted_tokens,
                    can_run_cuda_graph,
                ) = self.draft_worker.forward_batch_speculative_generation(batch)
                bs = batch.batch_size()
                self.spec_num_total_accepted_tokens += num_accepted_tokens + bs
                self.spec_num_total_forward_ct += bs
                self.num_generated_tokens += num_accepted_tokens

            if self.pp_group.is_last_rank:
                batch.output_ids = next_token_ids

            # These 2 values are needed for processing the output, but the values can be
            # modified by overlap schedule. So we have to copy them here so that
            # we can use the correct values in output processing.
            if batch.return_logprob or self.spec_algorithm.is_eagle():
                extend_input_len_per_req = [req.extend_input_len for req in batch.reqs]
            else:
                extend_input_len_per_req = None
            if batch.return_logprob:
                extend_logprob_start_len_per_req = [
                    req.extend_logprob_start_len for req in batch.reqs
                ]
            else:
                extend_logprob_start_len_per_req = None

            ret = GenerationBatchResult(
                logits_output=logits_output if self.pp_group.is_last_rank else None,
                pp_hidden_states_proxy_tensors=(
                    pp_hidden_states_proxy_tensors
                    if not self.pp_group.is_last_rank
                    else None
                ),
                next_token_ids=next_token_ids if self.pp_group.is_last_rank else None,
                extend_input_len_per_req=extend_input_len_per_req,
                extend_logprob_start_len_per_req=extend_logprob_start_len_per_req,
                bid=bid,
                can_run_cuda_graph=can_run_cuda_graph,
            )
        else:  # embedding or reward model
            model_worker_batch = batch.get_model_worker_batch()
            embeddings = self.tp_worker.forward_batch_embedding(model_worker_batch)
            ret = EmbeddingBatchResult(
                embeddings=embeddings, bid=model_worker_batch.bid
            )
        return ret

    def process_batch_result(
        self,
        batch: ScheduleBatch,
        result: Union[GenerationBatchResult, EmbeddingBatchResult],
        launch_done: Optional[threading.Event] = None,
    ):
        if batch.forward_mode.is_decode():
            self.process_batch_result_decode(batch, result, launch_done)
        elif batch.forward_mode.is_extend():
            self.process_batch_result_prefill(batch, result, launch_done)
        elif batch.forward_mode.is_idle():
            if self.enable_overlap:
                self.tp_worker.resolve_last_batch_result(launch_done)
                self.set_next_batch_sampling_info_done(batch)
        elif batch.forward_mode.is_dummy_first():
            self.set_next_batch_sampling_info_done(batch)

        if self.return_health_check_ct:
            # Return some signal for the health check.
            # This is used to prevent the health check signal being blocked by long context prefill.
            # However, one minor issue is that this code path does not check the status of detokenizer manager.
            self.return_health_check_ct -= 1
            self.send_to_tokenizer.send_pyobj(HealthCheckOutput())

    def prepare_mlp_sync_batch(self, local_batch: ScheduleBatch):
        return self.prepare_mlp_sync_batch_raw(
            local_batch,
            dp_size=self.server_args.dp_size,
            attn_tp_size=self.attn_tp_size,
            tp_group=self.tp_group,
            get_idle_batch=self.get_idle_batch,
            disable_cuda_graph=self.server_args.disable_cuda_graph,
            spec_algorithm=self.spec_algorithm,
            speculative_num_draft_tokens=self.server_args.speculative_num_draft_tokens,
            enable_two_batch_overlap=self.server_args.enable_two_batch_overlap,
            enable_deepep_moe=self.server_args.enable_deepep_moe,
            deepep_mode=DeepEPMode[self.server_args.deepep_mode],
            require_mlp_tp_gather=require_mlp_tp_gather(self.server_args),
            disable_overlap_schedule=self.server_args.disable_overlap_schedule,
        )

    @staticmethod
    def prepare_mlp_sync_batch_raw(
        local_batch: ScheduleBatch,
        dp_size,
        attn_tp_size: int,
        tp_group,
        get_idle_batch,
        disable_cuda_graph: bool,
        spec_algorithm,
        speculative_num_draft_tokens,
        enable_two_batch_overlap: bool,
        enable_deepep_moe: bool,
        deepep_mode: DeepEPMode,
        require_mlp_tp_gather: bool,
        disable_overlap_schedule: bool,
    ):
        # Check if other DP workers have running batches
        if local_batch is None:
            num_tokens = 0
            num_tokens_for_logprob = 0
        elif local_batch.forward_mode.is_decode():
            num_tokens = local_batch.batch_size()
            num_tokens_for_logprob = num_tokens
        else:
            num_tokens = local_batch.extend_num_tokens
            num_tokens_for_logprob = sum(
                [
                    # We should have at least 1 token for sample in every case.
                    max(extend_len - logprob_start_len, 1)
                    for logprob_start_len, extend_len in zip(
                        local_batch.extend_logprob_start_lens, local_batch.extend_lens
                    )
                ]
            )

        if local_batch is None or local_batch.forward_mode.is_decode_or_idle():
            can_cuda_graph = 1
        else:
            can_cuda_graph = 0

        is_extend_in_batch = (
            local_batch.forward_mode.is_extend() if local_batch else False
        )

        tbo_preparer = TboDPAttentionPreparer()
        if disable_overlap_schedule:
            group = tp_group.device_group
            device = tp_group.device
        else:
            group = tp_group.cpu_group
            device = "cpu"

        local_info = torch.tensor(
            [
                num_tokens,
                can_cuda_graph,
                num_tokens_for_logprob,
                is_extend_in_batch,
                *tbo_preparer.prepare_all_gather(
                    local_batch,
                    deepep_mode,
                    enable_deepep_moe,
                    enable_two_batch_overlap,
                ),
            ],
            dtype=torch.int64,
            device=device,
        )
        global_info = torch.empty(
            (dp_size, attn_tp_size, 6),
            dtype=torch.int64,
            device=device,
        )
        torch.distributed.all_gather_into_tensor(
            global_info.flatten(),
            local_info,
            group=group,
        )
        global_num_tokens = global_info[:, 0, 0].tolist()
        can_cuda_graph = min(global_info[:, 0, 1].tolist())
        global_num_tokens_for_logprob = global_info[:, 0, 2].tolist()
        is_extend_in_batch = global_info[:, 0, 3].tolist()

        tbo_split_seq_index, global_forward_mode = tbo_preparer.compute_output(
            global_info[:, :, 4:6]
        )

        if local_batch is None and max(global_num_tokens) > 0:
            local_batch = get_idle_batch()

        if local_batch is not None:
            # TODO: handle the case when moe_dense_tp_size != 1
            if not require_mlp_tp_gather:
                local_batch.global_num_tokens = [num_tokens]
                local_batch.global_num_tokens_for_logprob = [num_tokens_for_logprob]
            else:
                local_batch.global_num_tokens = global_num_tokens
                local_batch.global_num_tokens_for_logprob = (
                    global_num_tokens_for_logprob
                )
            local_batch.is_extend_in_batch = any(is_extend_in_batch)
            local_batch.tbo_split_seq_index = tbo_split_seq_index
            local_batch.global_forward_mode = global_forward_mode

            # Check forward mode for cuda graph
            if not disable_cuda_graph:
                local_batch.can_run_dp_cuda_graph = can_cuda_graph

        return local_batch

    def get_idle_batch(self):
        idle_batch = ScheduleBatch.init_new(
            [],
            self.req_to_token_pool,
            self.token_to_kv_pool_allocator,
            self.tree_cache,
            self.model_config,
            self.enable_overlap,
            self.spec_algorithm,
            self.server_args.enable_custom_logit_processor,
        )
        idle_batch.prepare_for_idle()
        return idle_batch

    def move_ready_grammar_requests(self):
        """Move requests whose grammar objects are ready from grammar_queue to waiting_queue."""

        num_ready_reqs = 0
        num_timeout_reqs = 0
        for req in self.grammar_queue:
            try:
                if req.finished():  # It is aborted by AbortReq
                    num_ready_reqs += 1
                    continue
                req.grammar = req.grammar.result(timeout=0.03)
                self.grammar_backend.set_cache(req.grammar_key, req.grammar.copy())
                if req.grammar is INVALID_GRAMMAR_OBJ:
                    req.set_finish_with_abort(
                        f"Invalid grammar request: {req.grammar_key=}"
                    )
                num_ready_reqs += 1
            except futures._base.TimeoutError:
                req.grammar_wait_ct += 1
                # NOTE(lianmin): this timeout is the waiting time of the above line. It is
                # not the waiting time from it enters the grammar queue.
                if req.grammar_wait_ct > GRAMMAR_TIMEOUT / 0.03:
                    num_timeout_reqs = 1
                break

        if self.server_args.enable_dp_attention:
            tp_size = self.attn_tp_size
            tp_group = self.attn_tp_cpu_group
        else:
            tp_size = self.tp_size
            tp_group = self.tp_cpu_group

        if tp_size > 1:
            # Sync across TP ranks to make sure they have the same number of ready requests
            tensor = torch.tensor([num_ready_reqs, num_timeout_reqs], dtype=torch.int32)
            torch.distributed.all_reduce(
                tensor, op=torch.distributed.ReduceOp.MAX, group=tp_group
            )
            num_ready_reqs_max, num_timeout_reqs_max = tensor.tolist()

            for i in range(num_ready_reqs, num_ready_reqs_max):
                req = self.grammar_queue[i]
                if req.finished():  # It is aborted by AbortReq
                    continue
                req.grammar = req.grammar.result()
                self.grammar_backend.set_cache(req.grammar_key, req.grammar.copy())
                if req.grammar is INVALID_GRAMMAR_OBJ:
                    req.set_finish_with_abort(
                        f"Invalid grammar request: {req.grammar_key=}"
                    )
        else:
            num_ready_reqs_max = num_ready_reqs
            num_timeout_reqs_max = num_timeout_reqs

        for i in range(num_ready_reqs, num_ready_reqs + num_timeout_reqs_max):
            req = self.grammar_queue[i]
            req.grammar.cancel()
            error_msg = f"Grammar preprocessing timed out for {req.grammar_key=}"
            req.set_finish_with_abort(error_msg)
            self.grammar_backend.set_cache(req.grammar_key, INVALID_GRAMMAR_OBJ)
        num_ready_reqs = num_ready_reqs_max + num_timeout_reqs_max

        self._extend_requests_to_queue(self.grammar_queue[:num_ready_reqs])
        self.grammar_queue = self.grammar_queue[num_ready_reqs:]

    def set_next_batch_sampling_info_done(self, batch: ScheduleBatch):
        if batch.next_batch_sampling_info:
            if batch.next_batch_sampling_info.grammars is not None:
                batch.next_batch_sampling_info.update_regex_vocab_mask()
                self.current_stream.synchronize()
            batch.next_batch_sampling_info.sampling_info_done.set()

    def watchdog_thread(self):
        """A watch dog thread that will try to kill the server itself if one forward batch takes too long."""
        self.watchdog_last_forward_ct = 0
        self.watchdog_last_time = time.perf_counter()

        while True:
            current = time.perf_counter()
            if self.cur_batch is not None:
                if self.watchdog_last_forward_ct == self.forward_ct:
                    if current > self.watchdog_last_time + self.watchdog_timeout:
                        break
                else:
                    self.watchdog_last_forward_ct = self.forward_ct
                    self.watchdog_last_time = current
            time.sleep(self.watchdog_timeout // 2)

        if not disable_request_logging():
            # Print batch size and memory pool info to check whether there are de-sync issues.
            if self.is_hybrid:
                (
                    _,
                    _,
                    _,
                    _,
                    full_available_size,
                    full_evictable_size,
                    swa_available_size,
                    swa_evictable_size,
                ) = self._get_swa_token_info()
                info_msg = (
                    f"{full_available_size=}, "
                    f"{full_evictable_size=}, "
                    f"{swa_available_size=}, "
                    f"{swa_evictable_size=}, "
                )
            else:
                _, _, available_size, evictable_size = self._get_token_info()
                info_msg = f"{available_size=}, " f"{evictable_size=}, "
            logger.error(
                f"{self.cur_batch.batch_size()=}, "
                f"{self.cur_batch.reqs=}, "
                f"{info_msg}"
            )

        pyspy_dump_schedulers()
        logger.error(f"Watchdog timeout ({self.watchdog_timeout=})")
        print(file=sys.stderr, flush=True)
        print(file=sys.stdout, flush=True)

        # Wait for some time so that the parent process can print the error.
        time.sleep(5)
        self.parent_process.send_signal(signal.SIGQUIT)

    def flush_cache_wrapped(self, recv_req: FlushCacheReqInput):
        success = self.flush_cache()
        return FlushCacheReqOutput(success=success)

    def flush_cache(self):
        """Flush the memory pool and cache."""
        if (
            len(self.waiting_queue) == 0
            and self.running_batch.is_empty()
            and (self.pp_size == 1 or all(x.is_empty() for x in self.running_mbs))
        ):
            self.cur_batch = None
            self.last_batch = None
            self.tree_cache.reset()
            if self.grammar_backend:
                self.grammar_backend.reset()
            self.req_to_token_pool.clear()
            self.token_to_kv_pool_allocator.clear()

            if not self.spec_algorithm.is_none():
                self.draft_worker.model_runner.req_to_token_pool.clear()
                self.draft_worker.model_runner.token_to_kv_pool_allocator.clear()

            self.num_generated_tokens = 0
            self.forward_ct_decode = 0
            self.spec_num_total_accepted_tokens = 0
            self.spec_num_total_forward_ct = 0
            self.cum_spec_accept_length = 0
            self.cum_spec_accept_count = 0
            torch.cuda.empty_cache()
            logger.info("Cache flushed successfully!")
            if_success = True
        else:
            logging.warning(
                f"Cache not flushed because there are pending requests. "
                f"#queue-req: {len(self.waiting_queue)}, "
                f"#running-req: {len(self.running_batch.reqs)}"
            )
            if_success = False
        return if_success

    def get_load(self):
        # TODO(lsyin): use dynamically maintained num_waiting_tokens
        if self.is_hybrid:
            load_full = (
                self.full_tokens_per_layer
                - self.token_to_kv_pool_allocator.full_available_size()
                - self.tree_cache.full_evictable_size()
            )
            load_swa = (
                self.swa_tokens_per_layer
                - self.token_to_kv_pool_allocator.swa_available_size()
                - self.tree_cache.swa_evictable_size()
            )
            load = max(load_full, load_swa)
        else:
            load = (
                self.max_total_num_tokens
                - self.token_to_kv_pool_allocator.available_size()
                - self.tree_cache.evictable_size()
            )
        load += sum(len(req.origin_input_ids) for req in self.waiting_queue)
        if self.disaggregation_mode == DisaggregationMode.PREFILL:
            load += sum(
                len(req.origin_input_ids)
                for req in self.disagg_prefill_bootstrap_queue.queue
            )
        elif self.disaggregation_mode == DisaggregationMode.DECODE:
            load += sum(
                len(req.req.origin_input_ids)
                for req in self.disagg_decode_prealloc_queue.queue
            )

        return load

    def get_internal_state(self, recv_req: GetInternalStateReq):
        ret = dict(global_server_args_dict)
        ret["last_gen_throughput"] = self.last_gen_throughput
        ret["memory_usage"] = {
            "weight": round(
                self.tp_worker.worker.model_runner.weight_load_mem_usage, 2
            ),
            "kvcache": round(
                self.token_to_kv_pool_allocator.get_kvcache().mem_usage, 2
            ),
            "token_capacity": int(self.max_total_num_tokens),
        }

        if not _is_cpu:
            ret["memory_usage"]["cuda_graph"] = round(
                self.tp_worker.worker.model_runner.cuda_graph_mem_usage, 2
            )

        if not self.spec_algorithm.is_none() and self.cum_spec_accept_count > 0:
            ret["avg_spec_accept_length"] = (
                self.cum_spec_accept_length / self.cum_spec_accept_count
            )
        if RECORD_STEP_TIME:
            ret["step_time_dict"] = self.step_time_dict

        ret["load"] = self.get_load()

        return GetInternalStateReqOutput(internal_state=ret)

    def set_internal_state(self, recv_req: SetInternalStateReq):
        server_args_dict = recv_req.server_args
        args_allow_update = set(
            [
                "max_micro_batch_size",
                "speculative_accept_threshold_single",
                "speculative_accept_threshold_acc",
            ]
        )
        if_success = True
        for k, v in server_args_dict.items():
            if k not in args_allow_update:
                logging.warning(f"Updating {k} is not supported.")
                if_success = False
                break
            elif k == "max_micro_batch_size" and (
                v > self.max_running_requests // self.pp_size or v < 1
            ):
                logging.warning(
                    f"Updating {k} to {v} is rejected because it is out of the valid range [1, {self.max_running_requests // self.pp_size}]."
                )
                if_success = False
                break
        if if_success:
            if not self.spec_algorithm.is_none() and self.cum_spec_accept_count > 0:
                avg_spec_accept_length = (
                    self.cum_spec_accept_length / self.cum_spec_accept_count
                )
                logger.info(f"{avg_spec_accept_length=}")
            self.cum_spec_accept_length = self.cum_spec_accept_count = 0
            for k, v in server_args_dict.items():
                global_server_args_dict[k] = v
            logger.info(f"Global server args updated! {global_server_args_dict=}")
        return SetInternalStateReqOutput(
            updated=True,
            server_args=global_server_args_dict,
        )

    def handle_rpc_request(self, recv_req: RpcReqInput):
        # Handle RPC requests
        logger.info(
            f"handle_rpc_request: {recv_req.method}, param: {recv_req.parameters}"
        )

        success = True
        exec = None
        try:
            func = getattr(self, recv_req.method)
            func(recv_req.parameters)
        except Exception as e:
            success = False
            exec = e
            logger.error(f"Failed to call rpc {recv_req.method}: {str(e)}")

        barrier()
        return RpcReqOutput(success, "" if not exec else str(exec))

    def save_remote_model(self, params):
        url = params["url"]

        worker = self.tp_worker.worker

        worker.model_runner.save_remote_model(url)

    def save_sharded_model(self, params):
        worker = self.tp_worker.worker

        worker.model_runner.save_sharded_model(
            path=params["path"],
            pattern=params["pattern"],
            max_size=params["max_size"],
        )

    def abort_request(self, recv_req: AbortReq):
        # Delete requests in the waiting queue
        to_del = []
        for i, req in enumerate(self.waiting_queue):
            if recv_req.abort_all or req.rid.startswith(recv_req.rid):
                to_del.append(i)

        # Sort in reverse order to avoid index issues when deleting
        for i in reversed(to_del):
            # Abort method 1: directly pop from the queue
            # This only works for requests that have not started anything.
            # We still need to send something back to TokenizerManager to clean up the state.
            req = self.waiting_queue.pop(i)
            self.send_to_tokenizer.send_pyobj(AbortReq(req.rid))
            logger.info(f"Abort queued request. {req.rid=}")

        # Delete the requests in the grammar queue
        for req in self.grammar_queue:
            # Abort method 2: call `set_finish_with_abort`
            # The request will still run one prefill forward pass.
            # In this case, we change the input_ids to be only one token to make this prefill cheap.
            if recv_req.abort_all or req.rid.startswith(recv_req.rid):
                logger.debug(f"Abort grammar queue request. {req.rid=}")
                if req.grammar:
                    req.grammar.cancel()
                req.set_finish_with_abort("Aborted by AbortReq.")

        # Delete requests in the running batch
        if self.cur_batch is self.running_batch or self.cur_batch is None:
            reqs = self.running_batch.reqs
        else:
            reqs = self.running_batch.reqs + self.cur_batch.reqs

        for req in reqs:
            if not req.finished() and (
                recv_req.abort_all or req.rid.startswith(recv_req.rid)
            ):
                # Abort method 3: set `to_abort=True`
                # The request will still run one decode forward pass.
                # Then we reuse all existing code to clean up the KV cache allocation.
                logger.info(f"Abort running request. {req.rid=}")
                req.to_abort = True

    def _pause_engine(self) -> Tuple[List[Req], int]:
        raise NotImplementedError()

    def update_weights_from_disk(self, recv_req: UpdateWeightFromDiskReqInput):
        """In-place update of the weights from disk."""
        success, message = self.tp_worker.update_weights_from_disk(recv_req)
        if success:
            flush_cache_success = self.flush_cache()
            assert flush_cache_success, "Cache flush failed after updating weights"
        else:
            logger.error(message)
        return UpdateWeightFromDiskReqOutput(success, message, 0)

    def load_lora_adapter(
        self, recv_req: LoadLoRAAdapterReqInput
    ) -> LoadLoRAAdapterReqOutput:
        """In-place loading a new lora adapter from disk or huggingface."""

        result = self.tp_worker.load_lora_adapter(recv_req)

        if result.success:
            flush_cache_success = self.flush_cache()
            assert flush_cache_success, "Cache flush failed after loading lora adapter."
        else:
            logger.error(result.error_message)
        return result

    def unload_lora_adapter(
        self, recv_req: UnloadLoRAAdapterReqInput
    ) -> UnloadLoRAAdapterReqOutput:
        """Unload the lora adapter."""

        result = self.tp_worker.unload_lora_adapter(recv_req)

        if result.success:
            flush_cache_success = self.flush_cache()
            assert (
                flush_cache_success
            ), "Cache flush failed after unloading LoRA weights"
        else:
            logger.error(result.error_message)
        return result

    def init_weights_update_group(self, recv_req: InitWeightsUpdateGroupReqInput):
        """Initialize the online model parameter update group."""
        success, message = self.tp_worker.init_weights_update_group(recv_req)
        return InitWeightsUpdateGroupReqOutput(success, message)

    def update_weights_from_distributed(
        self,
        recv_req: UpdateWeightsFromDistributedReqInput,
    ) -> Tuple[bool, str]:
        """Update the online model parameter."""
        success, message = self.tp_worker.update_weights_from_distributed(recv_req)
        if success:
            if recv_req.flush_cache:
                flush_cache_success = self.flush_cache()
                assert flush_cache_success, "Cache flush failed after updating weights"
        else:
            logger.error(message)
        return UpdateWeightsFromDistributedReqOutput(success, message)

    def update_weights_from_tensor(self, recv_req: UpdateWeightsFromTensorReqInput):
        """Update the online model parameter from tensors."""
        success, message = self.tp_worker.update_weights_from_tensor(recv_req)
        # TODO extract common code b/t update_weights_from_distributed and update_weights_from_tensor later
        if success:
            if recv_req.flush_cache:
                flush_cache_success = self.flush_cache()
                assert flush_cache_success, "Cache flush failed after updating weights"
        else:
            logger.error(message)
        barrier(group=self.tp_cpu_group)
        return UpdateWeightsFromTensorReqOutput(success, message)

    def get_weights_by_name(self, recv_req: GetWeightsByNameReqInput):
        parameter = self.tp_worker.get_weights_by_name(recv_req)
        return GetWeightsByNameReqOutput(parameter)

    def release_memory_occupation(self, recv_req: ReleaseMemoryOccupationReqInput):
        tags = recv_req.tags

        if tags is None or len(tags) == 0:
            tags = [GPU_MEMORY_TYPE_WEIGHTS, GPU_MEMORY_TYPE_KV_CACHE]

        if GPU_MEMORY_TYPE_KV_CACHE in tags:
            self.memory_saver_adapter.pause(GPU_MEMORY_TYPE_KV_CACHE)
            self.flush_cache()

        if GPU_MEMORY_TYPE_WEIGHTS in tags:
            self.stashed_model_static_state = _export_static_state(
                self.tp_worker.worker.model_runner.model
            )
            torch.distributed.barrier(self.tp_cpu_group)
            self.memory_saver_adapter.pause(GPU_MEMORY_TYPE_WEIGHTS)

        return ReleaseMemoryOccupationReqOutput()

    def resume_memory_occupation(self, recv_req: ResumeMemoryOccupationReqInput):
        tags = recv_req.tags

        if tags is None or len(tags) == 0:
            tags = [GPU_MEMORY_TYPE_WEIGHTS, GPU_MEMORY_TYPE_KV_CACHE]

        if GPU_MEMORY_TYPE_WEIGHTS in tags:
            self.memory_saver_adapter.resume(GPU_MEMORY_TYPE_WEIGHTS)
            torch.distributed.barrier(self.tp_cpu_group)
            _import_static_state(
                self.tp_worker.worker.model_runner.model,
                self.stashed_model_static_state,
            )
            del self.stashed_model_static_state

        if GPU_MEMORY_TYPE_KV_CACHE in tags:
            self.memory_saver_adapter.resume(GPU_MEMORY_TYPE_KV_CACHE)

        return ResumeMemoryOccupationReqOutput()

    def slow_down(self, recv_req: SlowDownReqInput):
        t = recv_req.forward_sleep_time
        if t is not None and t <= 0:
            t = None
        self.forward_sleep_time = t
        return SlowDownReqOutput()

    def profile(self, recv_req: ProfileReq):
        if recv_req.type == ProfileReqType.START_PROFILE:
            if recv_req.profile_by_stage or recv_req.start_step:
                return self.init_profile(
                    recv_req.output_dir,
                    recv_req.start_step,
                    recv_req.num_steps,
                    recv_req.activities,
                    recv_req.with_stack,
                    recv_req.record_shapes,
                    recv_req.profile_by_stage,
                    recv_req.profile_id,
                )
            else:
                self.init_profile(
                    recv_req.output_dir,
                    recv_req.start_step,
                    recv_req.num_steps,
                    recv_req.activities,
                    recv_req.with_stack,
                    recv_req.record_shapes,
                    recv_req.profile_by_stage,
                    recv_req.profile_id,
                )
                return self.start_profile(True)
        else:
            return self.stop_profile()

    def init_profile(
        self,
        output_dir: Optional[str],
        start_step: Optional[int],
        num_steps: Optional[int],
        activities: Optional[List[str]],
        with_stack: Optional[bool],
        record_shapes: Optional[bool],
        profile_by_stage: bool,
        profile_id: str,
    ) -> ProfileReqOutput:
        if self.profile_in_progress:
            return ProfileReqOutput(
                success=False,
                message="Profiling is already in progress. Call /stop_profile first.",
            )

        self.profile_by_stage = profile_by_stage

        if output_dir is None:
            output_dir = os.getenv("SGLANG_TORCH_PROFILER_DIR", "/tmp")
        if activities is None:
            activities = ["CPU", "GPU"]

        self.torch_profiler_output_dir = output_dir
        self.torch_profiler_with_stack = with_stack
        self.torch_profiler_record_shapes = record_shapes
        self.profiler_activities = activities
        self.profile_id = profile_id

        if start_step:
            self.profiler_start_forward_ct = max(start_step, self.forward_ct + 1)

        if num_steps:
            self.profile_steps = num_steps
            if self.profile_by_stage:
                self.profiler_target_prefill_ct = num_steps
                self.profiler_target_decode_ct = num_steps
                self.profiler_prefill_ct = 0
                self.profiler_decode_ct = 0
            elif start_step:
                self.profiler_target_forward_ct = (
                    self.profiler_start_forward_ct + num_steps
                )
            else:
                self.profiler_target_forward_ct = self.forward_ct + num_steps
            # The caller will be notified when reaching profiler_target_forward_ct
        else:
            self.profiler_target_forward_ct = None

        return ProfileReqOutput(success=True, message="Succeeded")

    def start_profile(
        self, stage: Optional[ForwardMode] = None
    ) -> ProfileReqOutput | None:
        stage_str = f" for {stage.__str__()}" if stage else ""
        logger.info(
            f"Profiling starts{stage_str}. Traces will be saved to: {self.torch_profiler_output_dir} (with profile id: {self.profile_id})",
        )

        activities = self.profiler_activities
        with_stack = self.torch_profiler_with_stack
        record_shapes = self.torch_profiler_record_shapes

        activity_map = {
            "CPU": torch.profiler.ProfilerActivity.CPU,
            "GPU": torch.profiler.ProfilerActivity.CUDA,
        }
        torchprof_activities = [
            activity_map[a] for a in activities if a in activity_map
        ]

        if "RPD" in activities:
            from rpdTracerControl import rpdTracerControl

            rpdTracerControl.skipCreate()

            self.rpd_profile_path = os.path.join(
                self.torch_profiler_output_dir,
                "rpd-" + str(time.time()) + f"-TP-{self.tp_rank}" + ".trace.json.gz",
            )

            if self.tp_rank == 0:
                import sqlite3

                from rocpd.schema import RocpdSchema

                if os.path.exists("trace.rpd"):
                    os.unlink("trace.rpd")
                schema = RocpdSchema()
                connection = sqlite3.connect("trace.rpd")
                schema.writeSchema(connection)
                connection.commit()
                del connection
            torch.distributed.barrier(self.tp_cpu_group)

            self.rpd_profiler = rpdTracerControl()
            self.rpd_profiler.setPythonTrace(True)
            self.rpd_profiler.start()
            self.rpd_profiler.rangePush("", "rpd profile range", "")
            self.profile_in_progress = True
        elif torchprof_activities:
            self.torch_profiler = torch.profiler.profile(
                activities=torchprof_activities,
                with_stack=with_stack if with_stack is not None else True,
                record_shapes=record_shapes if record_shapes is not None else False,
            )
            self.torch_profiler.start()
            self.profile_in_progress = True

        if "MEM" in activities:
            torch.cuda.memory._record_memory_history(max_entries=100000)
            self.profile_in_progress = True

        if "CUDA_PROFILER" in activities:
            torch.cuda.cudart().cudaProfilerStart()
            self.profile_in_progress = True

        return ProfileReqOutput(success=True, message="Succeeded")

    def stop_profile(
        self, stage: Optional[ForwardMode] = None
    ) -> ProfileReqOutput | None:
        if not self.profile_in_progress:
            return ProfileReqOutput(
                success=False,
                message="Profiling is not in progress. Call /start_profile first.",
            )

        if not Path(self.torch_profiler_output_dir).exists():
            Path(self.torch_profiler_output_dir).mkdir(parents=True, exist_ok=True)

        stage_suffix = f"-{stage.__str__()}" if stage else ""
        logger.info("Stop profiling" + stage_suffix + "...")
        if self.torch_profiler is not None:
            self.torch_profiler.stop()
            self.torch_profiler.export_chrome_trace(
                os.path.join(
                    self.torch_profiler_output_dir,
                    self.profile_id
                    + f"-TP-{self.tp_rank}"
                    + stage_suffix
                    + ".trace.json.gz",
                )
            )
            torch.distributed.barrier(self.tp_cpu_group)

        if self.rpd_profiler is not None:
            self.rpd_profiler.rangePop()
            self.rpd_profiler.stop()
            self.rpd_profiler.flush()

            torch.distributed.barrier(self.tp_cpu_group)
            if self.tp_rank == 0:
                from sglang.srt.utils import rpd_to_chrome_trace

                rpd_to_chrome_trace("trace.rpd", self.rpd_profile_path)
            self.rpd_profiler = None
            self.rpd_profiler_path = None

        if self.profiler_activities is not None and "MEM" in self.profiler_activities:
            memory_profile_path = os.path.join(
                self.torch_profiler_output_dir,
                str(time.time())
                + f"-TP-{self.tp_rank}-memory"
                + stage_suffix
                + ".pickle",
            )
            torch.cuda.memory._dump_snapshot(memory_profile_path)
            torch.cuda.memory._record_memory_history(enabled=None)

        if "CUDA_PROFILER" in self.profiler_activities:
            torch.cuda.cudart().cudaProfilerStop()

        logger.info(
            "Profiling done. Traces are saved to: %s",
            self.torch_profiler_output_dir,
        )
        self.torch_profiler = None
        self.profile_in_progress = False
        self.profiler_start_forward_ct = None

        return ProfileReqOutput(success=True, message="Succeeded.")

    def _profile_batch_predicate(self, batch):
        if self.profile_by_stage:
            if batch.forward_mode.is_prefill():
                if self.profiler_prefill_ct == 0:
                    self.start_profile(batch.forward_mode)
                self.profiler_prefill_ct += 1
                if self.profiler_prefill_ct > self.profiler_target_prefill_ct:
                    if self.profile_in_progress:
                        self.stop_profile(stage=ForwardMode.EXTEND)
            elif batch.forward_mode.is_decode():
                if self.profiler_decode_ct == 0:
                    if self.profile_in_progress:
                        # force trace flush
                        self.stop_profile(ForwardMode.EXTEND)
                    self.start_profile(batch.forward_mode)
                self.profiler_decode_ct += 1
                if self.profiler_decode_ct > self.profiler_target_decode_ct:
                    if self.profile_in_progress:
                        self.stop_profile(stage=ForwardMode.DECODE)
            elif batch.forward_mode.is_idle():
                pass
            else:
                raise RuntimeError(f"unsupported profile stage: {batch.forward_mode}")
        else:
            # Check profiler
            if (
                self.profiler_target_forward_ct
                and self.profiler_target_forward_ct <= self.forward_ct
            ):
                self.stop_profile()
            if (
                self.profiler_start_forward_ct
                and self.profiler_start_forward_ct == self.forward_ct
            ):
                self.start_profile()

    def expert_distribution_handle(self, recv_req: ExpertDistributionReq):
        if recv_req == ExpertDistributionReq.START_RECORD:
            get_global_expert_distribution_recorder().start_record()
        elif recv_req == ExpertDistributionReq.STOP_RECORD:
            get_global_expert_distribution_recorder().stop_record()
        elif recv_req == ExpertDistributionReq.DUMP_RECORD:
            get_global_expert_distribution_recorder().dump_record()
        else:
            raise ValueError("Unrecognized ExpertDistributionReq value")
        return ExpertDistributionReqOutput()

    def open_session(self, recv_req: OpenSessionReqInput):
        # handle error
        session_id = recv_req.session_id
        if session_id in self.sessions:
            logger.warning(f"session id {session_id} already exist, cannot open.")
            return OpenSessionReqOutput(session_id, False)
        elif session_id is None:
            logger.warning("session id is None, cannot open.")
            return OpenSessionReqOutput(session_id, False)
        else:
            self.sessions[session_id] = Session(
                recv_req.capacity_of_str_len, session_id
            )
            return OpenSessionReqOutput(session_id, True)

    def close_session(self, recv_req: CloseSessionReqInput):
        # handle error
        session_id = recv_req.session_id
        if session_id not in self.sessions:
            logger.warning(f"session id {session_id} does not exist, cannot delete.")
        else:
            del self.sessions[session_id]

    def get_print_prefix(self):
        prefix = ""
        if self.attn_dp_rank is not None:
            prefix += f" DP{self.attn_dp_rank}"
        if self.server_args.tp_size > 1:
            prefix += f" TP{self.tp_rank}"
        if self.pp_size > 1:
            prefix += f" PP{self.pp_rank}"
        return prefix

    def _publish_kv_events(self):
        if self.enable_kv_cache_events:
            events = self.tree_cache.take_events()
            if events:
                batch = KVEventBatch(ts=time.time(), events=events)
                self.kv_event_publisher.publish(batch)


def is_health_check_generate_req(recv_req):
    return getattr(recv_req, "rid", "").startswith("HEALTH_CHECK")


def _export_static_state(model):
    return dict(
        buffers=[
            (name, buffer.detach().clone()) for name, buffer in model.named_buffers()
        ]
    )


def _import_static_state(model, static_params):
    self_named_buffers = dict(model.named_buffers())
    for name, tensor in static_params["buffers"]:
        self_named_buffers[name][...] = tensor


def run_scheduler_process(
    server_args: ServerArgs,
    port_args: PortArgs,
    gpu_id: int,
    tp_rank: int,
    pp_rank: int,
    dp_rank: Optional[int],
    pipe_writer,
):
    # Generate the prefix
    prefix = ""
    if dp_rank is not None:
        prefix += f" DP{dp_rank}"
    if server_args.tp_size > 1:
        prefix += f" TP{tp_rank}"
    if server_args.pp_size > 1:
        prefix += f" PP{pp_rank}"

    # Config the process
    kill_itself_when_parent_died()
    setproctitle.setproctitle(f"sglang::scheduler{prefix.replace(' ', '_')}")
    faulthandler.enable()
    parent_process = psutil.Process().parent()

    # [For Router] if env var "SGLANG_DP_RANK" exist, set dp_rank to the value of the env var
    if dp_rank is None and "SGLANG_DP_RANK" in os.environ:
        dp_rank = int(os.environ["SGLANG_DP_RANK"])

    # Configure the logger
    configure_logger(server_args, prefix=prefix)
    suppress_other_loggers()

    # Set cpu affinity to this gpu process
    if get_bool_env_var("SGLANG_SET_CPU_AFFINITY"):
        set_gpu_proc_affinity(server_args.tp_size, server_args.nnodes, gpu_id)

    embedding_cache_size = 100
    if "SGLANG_VLM_CACHE_SIZE_MB" in os.environ:
        embedding_cache_size = int(os.environ["SGLANG_VLM_CACHE_SIZE_MB"])
    init_embedding_cache(embedding_cache_size * 1024 * 1024)
    # Create a scheduler and run the event loop
    try:
        scheduler = Scheduler(server_args, port_args, gpu_id, tp_rank, pp_rank, dp_rank)
        pipe_writer.send(
            {
                "status": "ready",
                "max_total_num_tokens": scheduler.max_total_num_tokens,
                "max_req_input_len": scheduler.max_req_input_len,
            }
        )
        disaggregation_mode: DisaggregationMode = scheduler.disaggregation_mode

        if disaggregation_mode == DisaggregationMode.NULL:
            if server_args.pp_size > 1:
                scheduler.event_loop_pp()
            elif scheduler.enable_overlap:
                scheduler.event_loop_overlap()
            else:
                scheduler.event_loop_normal()
        elif disaggregation_mode == DisaggregationMode.PREFILL:
            if scheduler.enable_overlap:
                scheduler.event_loop_overlap_disagg_prefill()
            else:
                scheduler.event_loop_normal_disagg_prefill()

        elif disaggregation_mode == DisaggregationMode.DECODE:
            if scheduler.enable_overlap:
                scheduler.event_loop_overlap_disagg_decode()
            else:
                scheduler.event_loop_normal_disagg_decode()

    except Exception:
        traceback = get_exception_traceback()
        logger.error(f"Scheduler hit an exception: {traceback}")
        parent_process.send_signal(signal.SIGQUIT)<|MERGE_RESOLUTION|>--- conflicted
+++ resolved
@@ -678,15 +678,6 @@
         self.stats = SchedulerStats()
         if self.enable_metrics:
             engine_type = "unified"
-<<<<<<< HEAD
-            self.metrics_collector = SchedulerMetricsCollector(
-                labels={
-                    "model_name": self.server_args.served_model_name,
-                    "engine_type": engine_type,
-                    "dp_rank": self.dp_rank if self.dp_rank is not None else 0,
-                },
-            )
-=======
             labels = {
                 "model_name": self.server_args.served_model_name,
                 "engine_type": engine_type,
@@ -696,7 +687,6 @@
             if dp_rank is not None:
                 labels["dp_rank"] = dp_rank
             self.metrics_collector = SchedulerMetricsCollector(labels=labels)
->>>>>>> 8a7a7770
 
     def init_kv_events(self, kv_events_config: Optional[str]):
         if self.enable_kv_cache_events:
