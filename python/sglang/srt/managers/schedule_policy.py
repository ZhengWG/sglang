from __future__ import annotations

# Copyright 2023-2024 SGLang Team
# Licensed under the Apache License, Version 2.0 (the "License");
# you may not use this file except in compliance with the License.
# You may obtain a copy of the License at
#
#     http://www.apache.org/licenses/LICENSE-2.0
#
# Unless required by applicable law or agreed to in writing, software
# distributed under the License is distributed on an "AS IS" BASIS,
# WITHOUT WARRANTIES OR CONDITIONS OF ANY KIND, either express or implied.
# See the License for the specific language governing permissions and
# limitations under the License.
# ==============================================================================
"""Request scheduler policy"""

import os
import random
from collections import defaultdict
from contextlib import contextmanager
from enum import Enum, auto
from typing import TYPE_CHECKING, Dict, List, Optional, Set, Union

import torch

from sglang.srt.managers.schedule_batch import Req, ScheduleBatch
from sglang.srt.mem_cache.allocator import SWATokenToKVPoolAllocator
from sglang.srt.mem_cache.base_prefix_cache import BasePrefixCache
from sglang.srt.mem_cache.radix_cache import RadixCache, TreeNode

if TYPE_CHECKING:
    from sglang.srt.mem_cache.allocator import BaseTokenToKVPoolAllocator

# Clip the estimation of max_new_tokens for the request whose max_new_tokens is very large.
# This can prevent the server from being too conservative.
# Note that this only clips the estimation in the scheduler but does not change the stop
# condition. The request can still generate tokens until it hits the unclipped max_new_tokens.
CLIP_MAX_NEW_TOKENS_ESTIMATION = int(
    os.environ.get("SGLANG_CLIP_MAX_NEW_TOKENS_ESTIMATION", "4096")
)

# Threshold for in-batch prefix cache.
# If a request has a matched prefix length (against existing cache) less than this value,
# the scheduler runs the in-batch prefix caching check for this request.
# If we set it to -1, it means we disable in-batch prefix caching.
IN_BATCH_PREFIX_CACHING_CHECK_THRESHOLD = int(
    os.environ.get("IN_BATCH_PREFIX_CACHING_CHECK_THRESHOLD", "32")
)

# Threshold for in-batch prefix cache.
# If a request has a matched prefix length (within the waiting queue) larger than this value,
# the scheduler deprioritizes this request
IN_BATCH_PREFIX_CACHING_DEPRIORITIZE_THRESHOLD = int(
    os.environ.get("IN_BATCH_PREFIX_CACHING_DEPRIORITIZE_THRESHOLD", "32")
)


IGNORE_EOS_RESERVE_TOKENS = 1


class CacheAwarePolicy(Enum):
    """Scheduling policies that are aware of the tree cache."""

    LPM = "lpm"  # longest prefix match
    DFS_WEIGHT = "dfs-weight"  # depth-first search weighting


class CacheAgnosticPolicy(Enum):
    """Scheduling policies that are not aware of the tree cache."""

    FCFS = "fcfs"  # first come first serve
    LOF = "lof"  # longest output first
    RANDOM = "random"


class SchedulePolicy:
    Policy = Union[CacheAwarePolicy, CacheAgnosticPolicy]

    def __init__(
        self,
        policy: str,
        tree_cache: BasePrefixCache,
        enable_hierarchical_cache: bool,
    ):
        self.policy = self._validate_and_adjust_policy(policy, tree_cache)
        self.tree_cache = tree_cache
        self.enable_hierarchical_cache = enable_hierarchical_cache

        # It is used to find the matching prefix for in-batch prefix caching.
        self.waiting_queue_radix_tree = RadixCache(
            req_to_token_pool=None,
            token_to_kv_pool_allocator=None,
            page_size=1,
            disable=False,
        )

    def calc_priority(self, waiting_queue: List[Req]) -> bool:
        if self.policy == CacheAgnosticPolicy.FCFS:
            # A shortcut for FCFS
            return False

        policy = self._determine_active_policy(waiting_queue)

        prefix_computed = False
        if isinstance(policy, CacheAwarePolicy):
            prefix_computed = True
            temporary_deprioritized = self._compute_prefix_matches(
                waiting_queue, policy
            )
            if policy == CacheAwarePolicy.LPM:
                SchedulePolicy._sort_by_longest_prefix(
                    waiting_queue, temporary_deprioritized
                )
            elif policy == CacheAwarePolicy.DFS_WEIGHT:
                SchedulePolicy._sort_by_dfs_weight(waiting_queue, self.tree_cache)
            else:
                raise ValueError(f"Unknown CacheAware Policy: {policy=}")
        else:
            if policy == CacheAgnosticPolicy.FCFS:
                pass
            elif policy == CacheAgnosticPolicy.LOF:
                SchedulePolicy._sort_by_longest_output(waiting_queue)
            elif policy == CacheAgnosticPolicy.RANDOM:
                SchedulePolicy._sort_randomly(waiting_queue)
            else:
                raise ValueError(f"Unknown CacheAgnostic Policy: {policy=}")

        return prefix_computed

    def _determine_active_policy(self, waiting_queue: List[Req]) -> Policy:
        if self.policy == CacheAwarePolicy.LPM and len(waiting_queue) > 128:
            # Turn off the expensive prefix matching and sorting when the #queue is large.
            return CacheAgnosticPolicy.FCFS
        return self.policy

    def _validate_and_adjust_policy(
        self, policy: str, tree_cache: BasePrefixCache
    ) -> Policy:
        """
        Validates the policy and adjusts it if necessary based on tree cache settings.
        """
        try:
            policy_enum = CacheAwarePolicy(policy)
            if getattr(tree_cache, "disable", True):
                # If tree_cache is disabled, using CacheAgnosticPolicy policy
                return CacheAgnosticPolicy.FCFS
            return policy_enum
        except ValueError:
            try:
                return CacheAgnosticPolicy(policy)
            except ValueError:
                raise ValueError(f"Unknown schedule_policy: {policy=}")

    def _compute_prefix_matches(
        self, waiting_queue: List[Req], policy: CacheAwarePolicy
    ) -> Set[int]:
        """
        Computes and caches the matching prefixes for requests in the waiting queue,
            and handles in-batch prefix caching logic.
        """
        temporary_deprioritized: Set[int] = set()
        self.waiting_queue_radix_tree.reset()

        for r in waiting_queue:
            prefix_ids = r.adjust_max_prefix_ids()

            # NOTE: the prefix_indices must always be aligned with last_node
            r.prefix_indices, r.last_node, r.last_host_node, r.host_hit_length = (
                self.tree_cache.match_prefix(rid=r.rid, key=prefix_ids)
            )

            # NOTE(sang): This logic is for in-batch prefix caching;
            # If there are more than 1 request that have small matching prefix from
            # existing cache, but all those requests share the same prefix, we prefer
            # to schedule only one of them so that we can increase the cache hit rate.
            # We prefer to set IN_BATCH_PREFIX_CACHING_CHECK_THRESHOLD > 0 because too small
            # threshold means we cannot use in-batch prefix caching for short prefixes.
            # It is kind of common when the engine is long running (e.g., imagine the prefix "the").
            if len(r.prefix_indices) <= IN_BATCH_PREFIX_CACHING_CHECK_THRESHOLD:
                in_batch_matching_prefixes, _, _, _ = (
                    self.waiting_queue_radix_tree.match_prefix(
                        rid=r.rid, key=prefix_ids
                    )
                )
                if (
                    len(in_batch_matching_prefixes)
                    >= IN_BATCH_PREFIX_CACHING_DEPRIORITIZE_THRESHOLD
                ):
                    temporary_deprioritized.add(r.rid)
                else:
                    # Insert with a dummy key
                    self.waiting_queue_radix_tree.insert(
                        prefix_ids, torch.empty(len(prefix_ids), dtype=torch.bool)
                    )
        return temporary_deprioritized

    @staticmethod
    def _sort_by_longest_prefix(
        waiting_queue: List[Req], temporary_deprioritized: Set[int]
    ) -> None:
        """Sorts the waiting queue based on the longest prefix match."""
        waiting_queue.sort(
            key=lambda r: (
                -len(r.prefix_indices)
                if r.rid not in temporary_deprioritized
                else float("inf")
            )
        )

    @staticmethod
    def _sort_by_dfs_weight(
        waiting_queue: List[Req], tree_cache: BasePrefixCache
    ) -> None:
        """Sorts the waiting queue based on a depth-first search weighting."""
        last_node_to_reqs = defaultdict(list)
        for req in waiting_queue:
            last_node_to_reqs[req.last_node].append(req)

        node_to_weight = defaultdict(int)
        for node in last_node_to_reqs:
            node_to_weight[node] = len(last_node_to_reqs[node])
        SchedulePolicy._calc_weight(tree_cache.root_node, node_to_weight)

        waiting_queue.clear()
        SchedulePolicy._get_dfs_priority(
            tree_cache.root_node,
            node_to_weight,
            last_node_to_reqs,
            waiting_queue,
        )

    @staticmethod
    def _sort_by_longest_output(waiting_queue: List[Req]) -> None:
        """Sorts the waiting queue based on the longest output (max_new_tokens)."""
        waiting_queue.sort(key=lambda x: -x.sampling_params.max_new_tokens)

    @staticmethod
    def _sort_randomly(waiting_queue: List[Req]) -> None:
        """Shuffles the waiting queue randomly."""
        random.shuffle(waiting_queue)

    @staticmethod
    def _calc_weight(cur_node: TreeNode, node_to_weight: Dict[TreeNode, int]) -> None:
        for child in cur_node.children.values():
            SchedulePolicy._calc_weight(child, node_to_weight)
            node_to_weight[cur_node] += node_to_weight[child]

    @staticmethod
    def _get_dfs_priority(
        cur_node: TreeNode,
        node_to_priority: Dict[TreeNode, int],
        last_node_to_reqs: Dict[TreeNode, List[Req]],
        q: List,
    ) -> None:
        childs = [child for child in cur_node.children.values()]
        childs.sort(key=lambda x: -node_to_priority[x])
        for child in childs:
            SchedulePolicy._get_dfs_priority(
                child, node_to_priority, last_node_to_reqs, q
            )
        q.extend(last_node_to_reqs[cur_node])


class AddReqResult(Enum):
    CONTINUE = auto()  # Continue to add requests
    NO_TOKEN = auto()  # No token left
    OTHER = auto()  # Other reasons to stop adding requests


class PrefillAdder:
    def __init__(
        self,
        page_size: int,
        tree_cache: BasePrefixCache,
        token_to_kv_pool_allocator: BaseTokenToKVPoolAllocator,
        running_batch: ScheduleBatch,
        new_token_ratio: float,
        rem_input_tokens: int,
        rem_chunk_tokens: Optional[int],
        mixed_with_decode_tokens: int = 0,
    ):
        self.page_size = page_size
        self.tree_cache = tree_cache
        self.token_to_kv_pool_allocator = token_to_kv_pool_allocator
        self.running_batch = running_batch
        self.new_token_ratio = new_token_ratio
        self.rem_input_tokens = rem_input_tokens - mixed_with_decode_tokens
        self.rem_chunk_tokens = rem_chunk_tokens
        if self.rem_chunk_tokens is not None:
            self.rem_chunk_tokens -= mixed_with_decode_tokens

        self.rem_total_token_offset = mixed_with_decode_tokens
        self.cur_rem_token_offset = mixed_with_decode_tokens

        self.req_states = None
        self.can_run_list = []
        self.new_chunked_req = None
        self.log_hit_tokens = 0
        # TODO(lsyin): report the real input tokens excluding page alignment
        self.log_input_tokens = 0

        if running_batch is not None:
            self.rem_total_token_offset += sum(
                [
                    min(
                        (r.sampling_params.max_new_tokens - len(r.output_ids)),
                        CLIP_MAX_NEW_TOKENS_ESTIMATION,
                    )
                    * self.new_token_ratio
                    for r in running_batch.reqs
                ]
            )

        self.is_hybrid = isinstance(
            self.token_to_kv_pool_allocator, SWATokenToKVPoolAllocator
        )

    @property
    def rem_total_tokens(self):
        if self.is_hybrid:
            available_and_evictable = min(
                self.token_to_kv_pool_allocator.full_available_size()
                + self.tree_cache.full_evictable_size(),
                self.token_to_kv_pool_allocator.swa_available_size()
                + self.tree_cache.swa_evictable_size(),
            )
        else:
            available_and_evictable = (
                self.token_to_kv_pool_allocator.available_size()
                + self.tree_cache.evictable_size()
            )

        return available_and_evictable - self.rem_total_token_offset

    @property
    def cur_rem_tokens(self):
        if self.is_hybrid:
            available_and_evictable = min(
                self.token_to_kv_pool_allocator.full_available_size()
                + self.tree_cache.full_evictable_size(),
                self.token_to_kv_pool_allocator.swa_available_size()
                + self.tree_cache.swa_evictable_size(),
            )
        else:
            available_and_evictable = (
                self.token_to_kv_pool_allocator.available_size()
                + self.tree_cache.evictable_size()
            )

        return available_and_evictable - self.cur_rem_token_offset

    def ceil_paged_tokens(self, tokens: int) -> int:
        return -(-tokens // self.page_size) * self.page_size

    def budget_state(self):
        if self.rem_total_tokens <= 0 or self.cur_rem_tokens <= 0:
            return AddReqResult.NO_TOKEN

        if self.rem_input_tokens <= 0 or (
            self.rem_chunk_tokens is not None and self.rem_chunk_tokens <= 0
        ):
            return AddReqResult.OTHER

        return AddReqResult.CONTINUE

    def _update_prefill_budget(
        self, prefix_len: int, extend_input_len: int, max_new_tokens: int
    ):
        # TODO(lsyin): check this workaround logic, which only ensures the prefill will not out of memory, and may be too conservative
        extend_input_len = self.ceil_paged_tokens(extend_input_len)

        self.rem_total_token_offset += extend_input_len + max_new_tokens
        self.cur_rem_token_offset += extend_input_len
        self.rem_input_tokens -= extend_input_len
        if self.rem_chunk_tokens is not None:
            self.rem_chunk_tokens -= extend_input_len

        self.log_hit_tokens += prefix_len
        self.log_input_tokens += extend_input_len

    def add_chunked_req(self, req: Req):
        truncated = req.extend_input_len > self.rem_chunk_tokens
        req.extend_input_len = min(req.extend_input_len, self.rem_chunk_tokens)
        req.fill_ids = req.fill_ids[: len(req.prefix_indices) + req.extend_input_len]
        self.can_run_list.append(req)
        self._update_prefill_budget(
            0,
            req.extend_input_len,
            (
                min(req.sampling_params.max_new_tokens, CLIP_MAX_NEW_TOKENS_ESTIMATION)
                if not truncated
                else 0
            ),
        )

        # Return if chunked prefill not finished
        return req if truncated else None

    @contextmanager
    def _lock_node(self, last_node: TreeNode):
        if self.is_hybrid:
            try:
                swa_uuid_for_lock = self.tree_cache.inc_lock_ref(last_node)
                yield None
            finally:
                self.tree_cache.dec_lock_ref(last_node, swa_uuid_for_lock)
        else:
            try:
                self.tree_cache.inc_lock_ref(last_node)
                yield None
            finally:
                self.tree_cache.dec_lock_ref(last_node)

    def add_one_req_ignore_eos(self, req: Req, has_chunked_req: bool):
        # Early exit if no enough tokens for the input tokens
        if self.ceil_paged_tokens(req.extend_input_len) > min(
            self.cur_rem_tokens, self.rem_total_tokens
        ):
            return AddReqResult.NO_TOKEN

        def add_req_state(r, insert_sort=False):
            new_token_ratio = (
                1.0 if r.sampling_params.ignore_eos else self.new_token_ratio
            )
            tokens_left = r.sampling_params.max_new_tokens * new_token_ratio - len(
                r.output_ids
            )
            tokens_occupied = len(r.origin_input_ids) + len(r.output_ids)

            if tokens_left <= 0:
                return

            if not insert_sort:
                self.req_states.append((tokens_left, tokens_occupied))
            else:
                i = 0
                for i in range(len(self.req_states)):
                    if tokens_left <= self.req_states[i][0]:
                        break
                self.req_states.insert(i, (tokens_left, tokens_occupied))

        if self.req_states is None:
            self.req_states = []
            add_req_state(req)
            if self.running_batch is not None:
                for r in self.running_batch.reqs:
                    add_req_state(r)
            for r in self.can_run_list:
                add_req_state(r)
            self.req_states.sort(key=lambda x: x[0])
        else:
            add_req_state(req, insert_sort=True)

        if not self.is_hybrid:
            # Skip this logic for swa. The SWA has different memory management, and
            # this mechanism is underestimating the memory usage.
<<<<<<< HEAD
            cur_rem_tokens = self.cur_rem_tokens - req.extend_input_len
=======
            cur_rem_tokens = self.cur_rem_tokens - self.ceil_paged_tokens(
                req.extend_input_len
            )
>>>>>>> ac6962cc
            tokens_freed = 0
            for i, (tokens_left, tokens_occupied) in enumerate(self.req_states):
                # tokens_left gives a reservative calculation as the last token is not stored
                bs = len(self.req_states) - i
                min_free_tokens = cur_rem_tokens + tokens_freed - tokens_left * bs
                # reserve tokens for corner cases
                if min_free_tokens <= IGNORE_EOS_RESERVE_TOKENS * bs:
                    return AddReqResult.NO_TOKEN
                tokens_freed += tokens_occupied

        if (
            self.rem_chunk_tokens is None  # chunked prefill is disabled
            or req.extend_input_len <= self.rem_chunk_tokens  # it is the last chunk
        ):
            # Non-chunked prefill
            self.can_run_list.append(req)
            self._update_prefill_budget(
                0,
                req.extend_input_len,
                min(req.sampling_params.max_new_tokens, CLIP_MAX_NEW_TOKENS_ESTIMATION),
            )
        else:
            if self.rem_chunk_tokens == 0:
                return AddReqResult.OTHER

            # Chunked prefill
            trunc_len = self.rem_chunk_tokens

            req.extend_input_len = trunc_len
            req.fill_ids = req.fill_ids[:trunc_len]
            self.can_run_list.append(req)
            self.new_chunked_req = req
            self._update_prefill_budget(0, trunc_len, 0)

        return self.budget_state()

    def add_one_req(self, req: Req, has_chunked_req: bool):
        if req.sampling_params.ignore_eos and getattr(self.tree_cache, "disable", True):
            return self.add_one_req_ignore_eos(req, has_chunked_req)

        total_tokens = req.extend_input_len + min(
            req.sampling_params.max_new_tokens, CLIP_MAX_NEW_TOKENS_ESTIMATION
        )

        # adjusting the input_tokens based on host_hit_length and page_size
        real_input_tokens = req.extend_input_len - req.host_hit_length
        real_input_tokens = self.ceil_paged_tokens(real_input_tokens)
        prefix_len = len(req.prefix_indices)

        if total_tokens >= self.rem_total_tokens:
            return AddReqResult.NO_TOKEN

        if real_input_tokens >= self.rem_input_tokens and len(self.can_run_list) != 0:
            return AddReqResult.OTHER

        with self._lock_node(req.last_node):
            # self.rem_total_tokens may decrease after the lock acquisition
            if total_tokens >= self.rem_total_tokens:
                return AddReqResult.NO_TOKEN

            if req.host_hit_length > 0:
                new_indices, req.last_node = self.tree_cache.init_load_back(
                    req.last_host_node, req.host_hit_length
                )
                req.prefix_indices = torch.cat([req.prefix_indices, new_indices])
                req.extend_input_len = len(req.fill_ids) - len(req.prefix_indices)
                prefix_len = len(req.prefix_indices)

            input_tokens = self.ceil_paged_tokens(req.extend_input_len)

            if input_tokens >= self.rem_input_tokens and len(self.can_run_list) != 0:
                return AddReqResult.OTHER

            if self.rem_chunk_tokens is None or input_tokens <= self.rem_chunk_tokens:
                # Non-chunked prefill
                self.can_run_list.append(req)
                if self.is_hybrid:
                    swa_uuid_for_lock = self.tree_cache.inc_lock_ref(req.last_node)
                    req.swa_uuid_for_lock = swa_uuid_for_lock
                else:
                    self.tree_cache.inc_lock_ref(req.last_node)
                self._update_prefill_budget(
                    prefix_len,
                    input_tokens,
                    min(
                        req.sampling_params.max_new_tokens,
                        CLIP_MAX_NEW_TOKENS_ESTIMATION,
                    ),
                )
            else:
                # Make sure at least one page is available
                trunc_len = self.rem_chunk_tokens - self.page_size + 1
                if trunc_len <= 0:
                    return AddReqResult.OTHER

                # Chunked prefill
                req.extend_input_len = trunc_len
                req.fill_ids = req.fill_ids[: len(req.prefix_indices) + trunc_len]

                self.can_run_list.append(req)
                self.new_chunked_req = req
                if self.is_hybrid:
                    swa_uuid_for_lock = self.tree_cache.inc_lock_ref(req.last_node)
                    req.swa_uuid_for_lock = swa_uuid_for_lock
                else:
                    self.tree_cache.inc_lock_ref(req.last_node)
                self._update_prefill_budget(prefix_len, trunc_len, 0)

        return self.budget_state()<|MERGE_RESOLUTION|>--- conflicted
+++ resolved
@@ -455,13 +455,10 @@
         if not self.is_hybrid:
             # Skip this logic for swa. The SWA has different memory management, and
             # this mechanism is underestimating the memory usage.
-<<<<<<< HEAD
-            cur_rem_tokens = self.cur_rem_tokens - req.extend_input_len
-=======
+            # ? cur_rem_tokens = self.cur_rem_tokens - req.extend_input_len
             cur_rem_tokens = self.cur_rem_tokens - self.ceil_paged_tokens(
                 req.extend_input_len
             )
->>>>>>> ac6962cc
             tokens_freed = 0
             for i, (tokens_left, tokens_occupied) in enumerate(self.req_states):
                 # tokens_left gives a reservative calculation as the last token is not stored
