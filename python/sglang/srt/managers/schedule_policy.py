--- conflicted
+++ resolved
@@ -452,22 +452,10 @@
         else:
             add_req_state(req, insert_sort=True)
 
-<<<<<<< HEAD
-        cur_rem_tokens = self.cur_rem_tokens - req.extend_input_len
-        tokens_freed = 0
-        for i, (tokens_left, tokens_occupied) in enumerate(self.req_states):
-            # tokens_left gives a reservative calculation as the last token is not stored
-            bs = len(self.req_states) - i
-            min_free_tokens = cur_rem_tokens + tokens_freed - tokens_left * bs
-            # reserve tokens for corner cases
-            if min_free_tokens <= IGNORE_EOS_RESERVE_TOKENS * bs:
-                return AddReqResult.NO_TOKEN
-            tokens_freed += tokens_occupied
-=======
         if not self.is_hybrid:
             # Skip this logic for swa. The SWA has different memory management, and
             # this mechanism is underestimating the memory usage.
-            cur_rem_tokens = self.cur_rem_tokens - len(req.origin_input_ids)
+            cur_rem_tokens = self.cur_rem_tokens - req.extend_input_len
             tokens_freed = 0
             for i, (tokens_left, tokens_occupied) in enumerate(self.req_states):
                 # tokens_left gives a reservative calculation as the last token is not stored
@@ -477,7 +465,6 @@
                 if min_free_tokens <= IGNORE_EOS_RESERVE_TOKENS * bs:
                     return AddReqResult.NO_TOKEN
                 tokens_freed += tokens_occupied
->>>>>>> cb736df8
 
         if (
             self.rem_chunk_tokens is None  # chunked prefill is disabled
