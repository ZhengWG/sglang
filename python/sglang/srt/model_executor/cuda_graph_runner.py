--- conflicted
+++ resolved
@@ -270,12 +270,8 @@
 
         # Batch sizes to capture
         self.capture_bs, self.compile_bs = get_batch_sizes_to_capture(model_runner)
-<<<<<<< HEAD
-        rank0_log(f"Capture cuda graph bs {self.capture_bs}")
-        rank0_log(f"Capture cuda graph: set dynamic={ENABLE_DYNAMIC_TORCH_COMPILE} in torch.compile()")
-=======
         log_info_on_rank0(logger, f"Capture cuda graph bs {self.capture_bs}")
->>>>>>> a0b22f2f
+        log_info_on_rank0(f"Capture cuda graph: set dynamic={ENABLE_DYNAMIC_TORCH_COMPILE} in torch.compile()")
         self.capture_forward_mode = ForwardMode.DECODE
         self.capture_hidden_mode = CaptureHiddenMode.NULL
         self.num_tokens_per_bs = 1
