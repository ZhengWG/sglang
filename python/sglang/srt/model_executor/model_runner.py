--- conflicted
+++ resolved
@@ -283,7 +283,6 @@
         self.sampler = Sampler()
         self.load_model()
 
-<<<<<<< HEAD
         # Check if the model is using hybrid SWA
         if (
             not self.server_args.disable_hybrid_swa_memory
@@ -294,15 +293,11 @@
             if architectures and not any("Llama4" in arch for arch in architectures):
                 self.is_hybrid = self.model_config.is_hybrid = True
 
-        if POST_LOAD_MODEL_WEIGHT:
-            load_config = LoadConfig(load_format=self.server_args.load_format)
-=======
         if POST_LOAD_MODEL_WEIGHT or self.model_config.is_post_loading_model:
             load_config = LoadConfig(
                 load_format=self.server_args.load_format,
                 model_loader_extra_config=self.server_args.model_loader_extra_config,
             )
->>>>>>> 50efdce3
 
             # Only support DefaultModelLoader for now
             loader = get_model_loader(load_config)
@@ -1300,11 +1295,7 @@
                         get_attention_tp_size()
                     ),
                     head_dim=self.model_config.head_dim,
-                    layer_num=(
-                        self.model_config.num_hidden_layers
-                        if not self.is_draft_worker
-                        else self.model_config.hf_config.num_nextn_predict_layers
-                    ),
+                    layer_num=self.num_effective_layers,
                     device=self.device,
                     enable_memory_saver=self.server_args.enable_memory_saver,
                     start_layer=self.start_layer,
