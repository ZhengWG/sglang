# Copyright 2023-2024 SGLang Team
# Licensed under the Apache License, Version 2.0 (the "License");
# you may not use this file except in compliance with the License.
# You may obtain a copy of the License at
#
#     http://www.apache.org/licenses/LICENSE-2.0
#
# Unless required by applicable law or agreed to in writing, software
# distributed under the License is distributed on an "AS IS" BASIS,
# WITHOUT WARRANTIES OR CONDITIONS OF ANY KIND, either express or implied.
# See the License for the specific language governing permissions and
# limitations under the License.
# ==============================================================================
"""ModelRunner runs the forward passes of the models."""

import datetime
import concurrent.futures
import gc
import inspect
import json
import logging
import os
import time
from dataclasses import dataclass
from typing import List, Optional, Tuple, Union

import torch
import torch.distributed as dist

from sglang.srt.configs.device_config import DeviceConfig
from sglang.srt.configs.load_config import LoadConfig
from sglang.srt.configs.model_config import AttentionArch, ModelConfig
from sglang.srt.configs.update_config import adjust_config_with_unaligned_cpu_tp
from sglang.srt.constants import GPU_MEMORY_TYPE_WEIGHTS
from sglang.srt.distributed import (
    get_tp_group,
    get_world_group,
    init_distributed_environment,
    initialize_model_parallel,
    set_custom_all_reduce,
    set_mscclpp_all_reduce,
)
from sglang.srt.distributed.parallel_state import monkey_patch_vllm_parallel_state
from sglang.srt.eplb.eplb_manager import EPLBManager
from sglang.srt.eplb.expert_distribution import (
    ExpertDistributionRecorder,
    get_global_expert_distribution_recorder,
    set_global_expert_distribution_recorder,
)
from sglang.srt.eplb.expert_location import (
    ExpertLocationMetadata,
    compute_initial_expert_location_metadata,
    get_global_expert_location_metadata,
    set_global_expert_location_metadata,
)
from sglang.srt.eplb.expert_location_updater import ExpertLocationUpdater
from sglang.srt.layers.attention.tbo_backend import TboAttnBackend
from sglang.srt.layers.dp_attention import (
    get_attention_tp_group,
    get_attention_tp_size,
    initialize_dp_attention,
)
from sglang.srt.layers.logits_processor import LogitsProcessorOutput
from sglang.srt.layers.quantization import (
    deep_gemm_wrapper,
    monkey_patch_isinstance_for_vllm_base_layer,
)
from sglang.srt.layers.sampler import Sampler
from sglang.srt.layers.torchao_utils import apply_torchao_config_to_model
from sglang.srt.layers.utils import is_sm100_supported
from sglang.srt.lora.lora_manager import LoRAManager
from sglang.srt.managers.schedule_batch import (
    GLOBAL_SERVER_ARGS_KEYS,
    global_server_args_dict,
)
from sglang.srt.mem_cache.allocator import (
    AscendPagedTokenToKVPoolAllocator,
    BaseTokenToKVPoolAllocator,
    PagedTokenToKVPoolAllocator,
    SWATokenToKVPoolAllocator,
    TokenToKVPoolAllocator,
)
from sglang.srt.mem_cache.memory_pool import (
    AscendMLAPagedTokenToKVPool,
    AscendTokenToKVPool,
    DoubleSparseTokenToKVPool,
    MHATokenToKVPool,
    MLATokenToKVPool,
    ReqToTokenPool,
    SWAKVPool,
)
from sglang.srt.model_executor.cuda_graph_runner import CudaGraphRunner
from sglang.srt.model_executor.forward_batch_info import ForwardBatch, PPProxyTensors
from sglang.srt.model_loader import get_model
from sglang.srt.model_loader.loader import DefaultModelLoader, get_model_loader
from sglang.srt.model_loader.utils import set_default_torch_dtype
from sglang.srt.model_loader.weight_utils import default_weight_loader
from sglang.srt.patch_torch import monkey_patch_torch_reductions
from sglang.srt.sampling.sampling_batch_info import SamplingBatchInfo
from sglang.srt.server_args import ServerArgs
from sglang.srt.speculative.spec_info import SpeculativeAlgorithm
from sglang.srt.torch_memory_saver_adapter import TorchMemorySaverAdapter
from sglang.srt.utils import (
    MultiprocessingSerializer,
    cpu_has_amx_support,
    dynamic_import,
    enable_show_time_cost,
    get_available_gpu_memory,
    get_bool_env_var,
    get_cpu_ids_by_node,
    init_custom_process_group,
    is_cuda,
    is_fa3_default_architecture,
    is_flashinfer_available,
    is_hip,
    is_hopper_with_cuda_12_3,
    is_no_spec_infer_or_topk_one,
    is_npu,
    monkey_patch_p2p_access_check,
    monkey_patch_vllm_gguf_config,
    set_cpu_offload_max_bytes,
    set_cuda_arch,
)

_is_hip = is_hip()
_is_npu = is_npu()
_is_cpu_amx_available = cpu_has_amx_support()

# Use a small KV cache pool size for tests in CI
SGLANG_CI_SMALL_KV_SIZE = os.getenv("SGLANG_CI_SMALL_KV_SIZE", None)

# Detect stragger ranks in model loading
UNBALANCED_MODEL_LOADING_TIMEOUT_S = 300

# Whether to enable post model weight loading
POST_LOAD_MODEL_WEIGHT = get_bool_env_var("SGLANG_POST_LOAD_MODEL_WEIGHT")

logger = logging.getLogger(__name__)


class RankZeroFilter(logging.Filter):
    """Filter that only allows INFO level logs from rank 0, but allows all other levels from any rank."""

    def __init__(self, is_rank_zero):
        super().__init__()
        self.is_rank_zero = is_rank_zero

    def filter(self, record):
        if record.levelno == logging.INFO:
            return self.is_rank_zero
        return True


class ModelRunner:
    """ModelRunner runs the forward passes of the models."""

    def __init__(
        self,
        model_config: ModelConfig,
        mem_fraction_static: float,
        gpu_id: int,
        tp_rank: int,
        tp_size: int,
        pp_rank: int,
        pp_size: int,
        nccl_port: int,
        server_args: ServerArgs,
        is_draft_worker: bool = False,
        req_to_token_pool: Optional[ReqToTokenPool] = None,
        token_to_kv_pool_allocator: Optional[BaseTokenToKVPoolAllocator] = None,
    ):
        # Parse args
        self.mem_fraction_static = mem_fraction_static
        self.device = server_args.device
        self.gpu_id = gpu_id

        # Apply the rank zero filter to logger
        if not any(isinstance(f, RankZeroFilter) for f in logger.filters):
            logger.addFilter(RankZeroFilter(tp_rank == 0))
        self.tp_rank = tp_rank
        self.tp_size = tp_size
        self.dp_size = server_args.dp_size
        self.pp_rank = pp_rank
        self.pp_size = pp_size
        self.model_config = model_config
        self.dist_port = nccl_port
        self.server_args = server_args
        self.is_draft_worker = is_draft_worker
        self.is_generation = model_config.is_generation
        self.is_multimodal = model_config.is_multimodal
        self.is_multimodal_chunked_prefill_supported = (
            model_config.is_multimodal_chunked_prefill_supported
        )
        self.spec_algorithm = SpeculativeAlgorithm.from_string(
            server_args.speculative_algorithm
        )
        self.page_size = server_args.page_size
        self.req_to_token_pool = req_to_token_pool
        self.token_to_kv_pool_allocator = token_to_kv_pool_allocator
        self.is_hybrid = model_config.is_hybrid
        self.use_mla_backend = self.model_config.attention_arch == AttentionArch.MLA
        self.attention_chunk_size = model_config.attention_chunk_size

        self.forward_pass_id = 0

        # Model-specific adjustment
        self.model_specific_adjustment()

        if server_args.show_time_cost:
            enable_show_time_cost()

        # Global vars
        global_server_args_dict.update(
            {k: getattr(server_args, k) for k in GLOBAL_SERVER_ARGS_KEYS}
            | {
                # TODO it is indeed not a "server args"
                "use_mla_backend": self.use_mla_backend,
                "speculative_algorithm": self.spec_algorithm,
            }
        )

        # CPU offload
        set_cpu_offload_max_bytes(int(server_args.cpu_offload_gb * 1024**3))

        # Init OpenMP threads binding for CPU
        if self.device == "cpu":
            self.init_threads_binding()

        # Get memory before model loading
        min_per_gpu_memory = self.init_torch_distributed()

        # Update deep gemm configure
        if deep_gemm_wrapper.ENABLE_JIT_DEEPGEMM:
            deep_gemm_wrapper.update_deep_gemm_config(gpu_id, server_args)

        # If it is a draft model, tp_group can be different
        self.initialize(min_per_gpu_memory)

        # temporary cached values
        self.support_pp = (
            "pp_proxy_tensors" in inspect.signature(self.model.forward).parameters
        )
        self._model_update_group = {}

    def initialize(self, min_per_gpu_memory: float):
        server_args = self.server_args

        self.memory_saver_adapter = TorchMemorySaverAdapter.create(
            enable=self.server_args.enable_memory_saver
        )

        if not self.is_draft_worker:
            set_global_expert_location_metadata(
                compute_initial_expert_location_metadata(server_args, self.model_config)
            )
            if self.tp_rank == 0 and get_bool_env_var(
                "SGLANG_LOG_EXPERT_LOCATION_METADATA"
            ):
                logger.info(
                    f"Initial expert_location_metadata: {get_global_expert_location_metadata()}"
                )

            set_global_expert_distribution_recorder(
                ExpertDistributionRecorder.init_new(
                    server_args,
                    get_global_expert_location_metadata(),
                    rank=self.tp_rank,
                )
            )

        self.eplb_manager = (
            EPLBManager(self)
            if self.server_args.enable_eplb and (not self.is_draft_worker)
            else None
        )
        self.expert_location_updater = ExpertLocationUpdater()

        # Load the model
        self.sampler = Sampler()
        self.load_model()

<<<<<<< HEAD
        if POST_LOAD_MODEL_WEIGHT:
            load_config = LoadConfig(load_format=self.server_args.load_format)

            # Only support DefaultModelLoader for now
            loader = get_model_loader(load_config)
            assert isinstance(loader, DefaultModelLoader)

            def get_weights(config):
                iter = loader._get_weights_iterator(
                    DefaultModelLoader.Source.init_new(config, self.model)
                )
                return [weight for weight in iter]

            executor = concurrent.futures.ThreadPoolExecutor(max_workers=1)
            future = executor.submit(get_weights, self.model_config)
=======
        if (
            not self.server_args.disable_hybrid_swa_memory
            and self.sliding_window_size is not None
            and self.sliding_window_size > 0
        ):
            architectures = self.model_config.hf_config.architectures
            if architectures and not any("Llama4" in arch for arch in architectures):
                self.is_hybrid = self.model_config.is_hybrid = True
>>>>>>> cb736df8

        self.start_layer = getattr(self.model, "start_layer", 0)
        self.end_layer = getattr(
            self.model, "end_layer", self.model_config.num_hidden_layers
        )
        self.num_effective_layers = self.end_layer - self.start_layer

        # Apply torchao quantization
        torchao_applied = getattr(self.model, "torchao_applied", False)
        # In layered loading, torchao may have been applied
        if not torchao_applied:
            apply_torchao_config_to_model(
                self.model, global_server_args_dict["torchao_config"]
            )

        # Apply torch TP if the model supports it
        supports_torch_tp = getattr(self.model, "supports_torch_tp", False)
        if self.tp_size > 1 and supports_torch_tp:
            self.apply_torch_tp()

        # Init lora
        # TODO (lifuhuang): when we support dynamic LoRA loading / unloading, we should add
        # a new server arg `enable_lora` to control whether to init LoRA manager to be more
        # explicit, as it is perfectly valid to start a server with an empty lora_paths and
        # load LoRA adapters dynamically later.
        if server_args.lora_paths is not None:
            self.init_lora_manager()

        # Init memory pool and attention backends
        self.init_memory_pool(
            min_per_gpu_memory,
            server_args.max_running_requests,
            server_args.max_total_tokens,
        )
        if self.device == "cuda":
            self.init_cublas()
            self.init_attention_backend()
            self.init_cuda_graphs()
        else:
            self.cuda_graph_runner = None
            self.cuda_graph_mem_usage = 0
            self.init_attention_backend()

        # auxiliary hidden capture mode. TODO: expose this to server args?
        if self.spec_algorithm.is_eagle3() and not self.is_draft_worker:
            # load draft config
            draft_model_config = ModelConfig.from_server_args(
                server_args,
                model_path=(server_args.speculative_draft_model_path),
                is_draft_model=True,
            )

            try:
                # get the aux layer from draft model config
                eagle_config = getattr(
                    draft_model_config.hf_config, "eagle_config", None
                )
                eagle_aux_hidden_state_layer_ids = eagle_config[
                    "eagle_aux_hidden_state_layer_ids"
                ]
            except:
                # if there is no aux layer, set to None
                eagle_aux_hidden_state_layer_ids = None

            self.model.set_eagle3_layers_to_capture(eagle_aux_hidden_state_layer_ids)

        if POST_LOAD_MODEL_WEIGHT:
            weights = future.result()
            executor.shutdown()

            tic = time.perf_counter()
            logger.info(f"Update weight begin. This can take up to several seconds.")

            success, message = self.update_weights_from_disk(
                model_path=server_args.model_path,
                load_format=server_args.load_format,
                weights=weights,
            )
            assert success, message

            logger.info(
                f"Update weight end. Time elapsed: {time.perf_counter() - tic:.2f} s. "
            )

    def model_specific_adjustment(self):
        server_args = self.server_args

        if (
            server_args.attention_backend == "intel_amx"
            and server_args.device == "cpu"
            and not _is_cpu_amx_available
        ):
            logger.info(
                "The current platform does not support Intel AMX, will fallback to torch_native backend."
            )
            server_args.attention_backend = "torch_native"

        if server_args.attention_backend is None:
            """
            Auto select the fastest attention backend.

            1. Models with MHA Architecture (e.g: Llama, QWen)
                1.1 We will turn on FA3 on hopper unless user use spec decode with topk > 1 or page_size > 1.
                1.2 In other cases, we will use flashinfer if available, otherwise use triton.
            2. Models with MLA Architecture and using FA3
                2.1 We will use FA3 backend on hopper.
                2.2 We will use Flashinfer backend on blackwell.
                2.3 Otherwise, we will use triton backend.
            """

            if not self.use_mla_backend:
                # MHA architecture
                if (
                    is_hopper_with_cuda_12_3()
                    and is_no_spec_infer_or_topk_one(server_args)
                    and is_fa3_default_architecture(self.model_config.hf_config)
                ):
                    server_args.attention_backend = "fa3"
                elif _is_hip:
                    server_args.attention_backend = "aiter"
                elif _is_npu:
                    server_args.attention_backend = "ascend"
                else:
                    server_args.attention_backend = (
                        "flashinfer" if is_flashinfer_available() else "triton"
                    )
            else:
                # MLA architecture
                if is_hopper_with_cuda_12_3():
                    server_args.attention_backend = "fa3"
                elif is_sm100_supported():
                    server_args.attention_backend = "flashinfer"
                elif _is_hip:
                    head_num = self.model_config.get_num_kv_heads(self.tp_size)
                    # TODO current aiter only support head number 16 or 128 head number
                    if (
                        head_num == 128 or head_num == 16
                    ) and self.spec_algorithm.is_none():
                        server_args.attention_backend = "aiter"
                    else:
                        server_args.attention_backend = "triton"
                elif _is_npu:
                    server_args.attention_backend = "ascend"
                else:
                    server_args.attention_backend = "triton"
            logger.info(
                f"Attention backend not set. Use {server_args.attention_backend} backend by default."
            )
        elif self.use_mla_backend:
            if server_args.device != "cpu":
                if server_args.attention_backend in [
                    "aiter",
                    "flashinfer",
                    "fa3",
                    "triton",
                    "flashmla",
                    "cutlass_mla",
                    "ascend",
                ]:
                    logger.info(
                        f"MLA optimization is turned on. Use {server_args.attention_backend} backend."
                    )
                else:
                    raise ValueError(
                        f"Invalid attention backend for MLA: {server_args.attention_backend}"
                    )
            else:
                if server_args.attention_backend != "intel_amx":
                    raise ValueError(
                        "MLA optimization not supported on CPU except for intel_amx backend."
                    )

        if (
            server_args.attention_backend == "fa3"
            and server_args.kv_cache_dtype == "fp8_e5m2"
        ):
            logger.warning(
                "FlashAttention3 only supports fp8_e4m3 if using FP8; "
                "Setting attention backend to triton."
            )
            server_args.attention_backend = "triton"

        if server_args.enable_double_sparsity:
            logger.info(
                "Double sparsity optimization is turned on. Use triton backend without CUDA graph."
            )
            server_args.attention_backend = "triton"
            server_args.disable_cuda_graph = True
            if server_args.ds_heavy_channel_type is None:
                raise ValueError(
                    "Please specify the heavy channel type for double sparsity optimization."
                )
            self.init_double_sparsity_channel_config(server_args.ds_heavy_channel_type)

        if self.is_multimodal:
            if not self.is_multimodal_chunked_prefill_supported:
                server_args.chunked_prefill_size = -1
                logger.info(
                    f"Automatically turn of --chunked-prefill-size as it is not supported for "
                    f"{self.model_config.hf_config.model_type}"
                )

        if not self.use_mla_backend:
            server_args.disable_chunked_prefix_cache = True
        elif self.page_size > 1:
            logger.info("Disable chunked prefix cache when page size > 1.")
            server_args.disable_chunked_prefix_cache = True

        if not server_args.disable_chunked_prefix_cache:
            logger.info("Chunked prefix cache is turned on.")

        if server_args.attention_backend == "aiter":
            if self.model_config.context_len > 8192:
                self.mem_fraction_static *= 0.85

    def init_torch_distributed(self):
        logger.info("Init torch distributed begin.")

        try:
            torch.get_device_module(self.device).set_device(self.gpu_id)
        except Exception:
            logger.warning(
                f"Context: {self.device=} {self.gpu_id=} {os.environ.get('CUDA_VISIBLE_DEVICES')=} {self.tp_rank=} {self.tp_size=}"
            )
            raise

        if self.device == "cuda":
            backend = "nccl"
        elif self.device == "xpu":
            backend = "xccl"
        elif self.device == "hpu":
            backend = "hccl"
        elif self.device == "cpu":
            backend = "gloo"
        elif self.device == "npu":
            backend = "hccl"

        before_avail_memory = get_available_gpu_memory(self.device, self.gpu_id)
        if not self.server_args.enable_p2p_check:
            monkey_patch_p2p_access_check()

        if self.server_args.dist_init_addr:
            dist_init_method = f"tcp://{self.server_args.dist_init_addr}"
        else:
            dist_init_method = f"tcp://127.0.0.1:{self.dist_port}"
        set_custom_all_reduce(not self.server_args.disable_custom_all_reduce)
        set_mscclpp_all_reduce(self.server_args.enable_mscclpp)

        if not self.is_draft_worker:
            if self.device == "cpu":
                if _is_cpu_amx_available:
                    # Bind OpenMP threads to CPU cores
                    torch.ops.sgl_kernel.init_cpu_threads_env(self.local_omp_cpuid)

                    # Set local size to hint SGLang to use shared memory based AllReduce
                    os.environ["LOCAL_SIZE"] = str(self.tp_size)
                    torch.ops.sgl_kernel.initialize(self.tp_size, self.tp_rank)
                else:
                    logger.warning(
                        "init_cpu_threads_env and shared memory based AllReduce is disabled since intel amx backend is not available"
                    )

            # Only initialize the distributed environment on the target model worker.
            init_distributed_environment(
                backend=backend,
                world_size=self.tp_size * self.pp_size,
                rank=self.tp_size * self.pp_rank + self.tp_rank,
                local_rank=self.gpu_id,
                distributed_init_method=dist_init_method,
                timeout=self.server_args.dist_timeout,
            )
            initialize_model_parallel(
                tensor_model_parallel_size=self.tp_size,
                pipeline_model_parallel_size=self.pp_size,
            )
            initialize_dp_attention(
                enable_dp_attention=self.server_args.enable_dp_attention,
                tp_rank=self.tp_rank,
                tp_size=self.tp_size,
                dp_size=self.server_args.dp_size,
                moe_dense_tp_size=self.server_args.moe_dense_tp_size,
                pp_size=self.server_args.pp_size,
            )

        min_per_gpu_memory = get_available_gpu_memory(
            self.device,
            self.gpu_id,
            distributed=get_world_group().world_size > 1,
            cpu_group=get_world_group().cpu_group,
        )
        self.tp_group = get_tp_group()
        self.attention_tp_group = get_attention_tp_group()

        # Check memory for tensor parallelism
        local_gpu_memory = get_available_gpu_memory(self.device, self.gpu_id)
        if self.tp_size > 1:
            if min_per_gpu_memory < local_gpu_memory * 0.9:
                if get_bool_env_var("SGL_DISABLE_TP_MEMORY_INBALANCE_CHECK"):
                    logger.warning(
                        "The memory capacity is unbalanced. Some GPUs may be occupied by other processes. "
                        f"{min_per_gpu_memory=}, {local_gpu_memory=}, {local_gpu_memory * 0.9=}"
                    )
                else:
                    raise ValueError(
                        "The memory capacity is unbalanced. Some GPUs may be occupied by other processes. "
                        f"{min_per_gpu_memory=}, {local_gpu_memory=}, {local_gpu_memory * 0.9=}"
                    )

        logger.info(
            f"Init torch distributed ends. mem usage={(before_avail_memory - local_gpu_memory):.2f} GB"
        )
        return min_per_gpu_memory

    def load_model(self):
        before_avail_memory = get_available_gpu_memory(self.device, self.gpu_id)
        logger.info(
            f"Load weight begin. avail mem={get_available_gpu_memory(self.device, self.gpu_id):.2f} GB"
        )

        # This can reduce thread conflicts and speed up weight loading.
        if self.device != "cpu":
            torch.set_num_threads(1)
        if self.device == "cuda":
            if torch.cuda.get_device_capability()[0] < 8:
                logger.info(
                    "Compute capability below sm80. Use float16 due to lack of bfloat16 support."
                )
                self.server_args.dtype = "float16"
                self.model_config.dtype = torch.float16
                if torch.cuda.get_device_capability()[1] < 5:
                    raise RuntimeError("SGLang only supports sm75 and above.")

        set_cuda_arch()

        # Prepare the model config
        self.load_config = LoadConfig(
            load_format=self.server_args.load_format,
            download_dir=self.server_args.download_dir,
            model_loader_extra_config=self.server_args.model_loader_extra_config,
        )
        if self.device == "cpu":
            self.model_config = adjust_config_with_unaligned_cpu_tp(
                self.model_config, self.load_config, self.tp_size
            )
        if self.server_args.load_format == "gguf":
            monkey_patch_vllm_gguf_config()

        # Load the model
        # Remove monkey_patch when linear.py quant remove dependencies with vllm
        monkey_patch_vllm_parallel_state()
        monkey_patch_isinstance_for_vllm_base_layer()

        with self.memory_saver_adapter.region(GPU_MEMORY_TYPE_WEIGHTS):
            self.model = get_model(
                model_config=self.model_config,
                load_config=self.load_config,
                device_config=DeviceConfig(self.device),
            )
        monkey_patch_vllm_parallel_state(reverse=True)
        monkey_patch_isinstance_for_vllm_base_layer(reverse=True)

        if self.server_args.kv_cache_dtype == "fp8_e4m3":
            if self.server_args.quantization_param_path is not None:
                if callable(getattr(self.model, "load_kv_cache_scales", None)):
                    self.model.load_kv_cache_scales(
                        self.server_args.quantization_param_path
                    )
                    logger.info(
                        "Loaded KV cache scaling factors from %s",
                        self.server_args.quantization_param_path,
                    )
                else:
                    raise RuntimeError(
                        "Using FP8 KV cache and scaling factors provided but "
                        "model %s does not support loading scaling factors.",
                        self.model.__class__,
                    )
            else:
                logger.warning(
                    "Using FP8 KV cache but no scaling factors "
                    "provided. Defaulting to scaling factors of 1.0. "
                    "This may lead to less accurate results!"
                )

        # Parse other args
        self.sliding_window_size = None
        if hasattr(self.model, "get_attention_sliding_window_size"):
            self.sliding_window_size = self.model.get_attention_sliding_window_size()
        elif self.model_config.attention_chunk_size is not None:
            self.sliding_window_size = self.model_config.attention_chunk_size
            print(
                f"Setting sliding_window_size to be attention_chunk_size: {self.sliding_window_size}"
            )

        self.dtype = self.model_config.dtype

        after_avail_memory = get_available_gpu_memory(self.device, self.gpu_id)
        self.weight_load_mem_usage = before_avail_memory - after_avail_memory
        logger.info(
            f"Load weight end. "
            f"type={type(self.model).__name__}, "
            f"dtype={self.dtype}, "
            f"avail mem={after_avail_memory:.2f} GB, "
            f"mem usage={self.weight_load_mem_usage:.2f} GB."
        )

        # Handle the case where some ranks do not finish loading.
        try:
            dist.monitored_barrier(
                group=get_tp_group().cpu_group,
                timeout=datetime.timedelta(seconds=UNBALANCED_MODEL_LOADING_TIMEOUT_S),
                wait_all_ranks=True,
            )
        except RuntimeError:
            raise ValueError(
                f"TP rank {self.tp_rank} could finish the model loading, but there are other ranks that didn't finish loading. It is likely due to unexpected failures (e.g., OOM) or a slow node."
            ) from None

    def update_expert_location(
        self,
        new_expert_location_metadata: ExpertLocationMetadata,
        update_layer_ids: List[int],
    ):
        self.expert_location_updater.update(
            self.model.routed_experts_weights_of_layer,
            new_expert_location_metadata,
            update_layer_ids=update_layer_ids,
            nnodes=self.server_args.nnodes,
            rank=self.tp_rank,
        )

    def update_weights_from_disk(
        self, model_path: str, load_format: str, weights=None
    ) -> tuple[bool, str]:
        """Update engine weights in-place from the disk."""
        logger.info(
            f"Update engine weights online from disk begin. "
            f"avail mem={get_available_gpu_memory(self.device, self.gpu_id):.2f} GB"
        )

        target_device = torch.device(self.device)
        self.model_config.model_path = model_path
        load_config = LoadConfig(load_format=load_format)

        # Only support DefaultModelLoader for now
        loader = get_model_loader(load_config)
        if not isinstance(loader, DefaultModelLoader):
            message = f"Failed to get model loader: {loader}."
            return False, message

        def get_weight_iter(config):
            iter = loader._get_weights_iterator(
                DefaultModelLoader.Source.init_new(config, self.model)
            )
            return iter

        def model_load_weights(model, iter):
            DefaultModelLoader.load_weights_and_postprocess(model, iter, target_device)
            return model

        with set_default_torch_dtype(self.model_config.dtype):
            if weights is None:
                try:
                    iter = get_weight_iter(self.model_config)
                except Exception as e:
                    message = f"Failed to get weights iterator: {e}."
                    return False, message
            try:
                if weights is None:
                    model = model_load_weights(self.model, iter)
                else:
                    model = model_load_weights(self.model, weights)
            except Exception as e:
                message = (
                    f"Failed to update weights: {e}.\nRolling back to original weights."
                )
                del iter
                gc.collect()
                iter = get_weight_iter(self.model_config)
                self.model = model_load_weights(self.model, iter)
                return False, message

        self.model = model
        self.server_args.model_path = model_path
        self.server_args.load_format = load_format
        self.load_config = load_config

        logger.info("Update weights end.")
        return True, "Succeeded to update model weights."

    def init_weights_update_group(
        self,
        master_address,
        master_port,
        rank_offset,
        world_size,
        group_name,
        backend="nccl",
    ):
        """Initialize the Torch process group for model parameter updates.

        `_model_update_group` is used in the RLHF workflow, where rank
        0 is the actor model in the training engine, and the other ranks are
        the inference engine, which is used for rollout.

        In the RLHF workflow, the training engine updates the model
        weights/parameters online, and broadcasts them to the inference
        engine through the `_model_update_group` process group.
        """
        assert (
            torch.distributed.is_initialized()
        ), "Default torch process group must be initialized"
        assert group_name != "", "Group name cannot be empty"

        rank = rank_offset + self.tp_rank

        logger.info(
            f"init custom process group: master_address={master_address}, master_port={master_port}, "
            f"rank_offset={rank_offset}, rank={rank}, world_size={world_size}, group_name={group_name}, backend={backend}"
        )

        try:
            self._model_update_group[group_name] = init_custom_process_group(
                backend=backend,
                init_method=f"tcp://{master_address}:{master_port}",
                world_size=world_size,
                rank=rank,
                group_name=group_name,
            )
            return True, "Succeeded to initialize custom process group."
        except Exception as e:
            message = f"Failed to initialize custom process group: {e}."
            logger.error(message)
            return False, message

    def update_weights_from_distributed(self, names, dtypes, shapes, group_name):
        """
        Update specific parameter in the model weights online
        through `_model_update_group` process group.

        Args:
            name: the name of the parameter to be updated.
            dtype: the data type of the parameter to be updated.
            shape: the shape of the parameter to be updated.
        """

        assert group_name in self._model_update_group, (
            f"Group {group_name} not in {list(self._model_update_group.keys())}. "
            "Please call `init_weights_update_group` first."
        )

        try:
            weights = []
            handles = []
            for name, dtype, shape in zip(names, dtypes, shapes):
                target_dtype = (
                    dtype if isinstance(dtype, torch.dtype) else getattr(torch, dtype)
                )
                weight = torch.empty(shape, dtype=target_dtype, device=self.device)
                handles.append(
                    torch.distributed.broadcast(
                        weight,
                        src=0,
                        group=self._model_update_group[group_name],
                        async_op=True,
                    )
                )
                weights.append((name, weight))
            for handle in handles:
                handle.wait()

            self.model.load_weights(weights)
            return True, f"Succeeded to update parameter online."

        except Exception as e:
            error_msg = (
                f"Failed to update parameter online: {e}. "
                f"The full weights of the ModelRunner are partially updated. "
                f"Please discard the whole weights."
            )
            logger.error(error_msg)
            return False, error_msg

    def update_weights_from_tensor(
        self,
        named_tensors: List[Tuple[str, Union[torch.Tensor, "LocalSerializedTensor"]]],
        load_format: Optional[str] = None,
    ):
        named_tensors = [
            (name, _unwrap_tensor(tensor, tp_rank=self.tp_rank))
            for name, tensor in named_tensors
        ]
        if load_format == "direct":
            _model_load_weights_direct(self.model, named_tensors)
        elif load_format in self.server_args.custom_weight_loader:
            custom_loader = dynamic_import(load_format)
            custom_loader(self.model, named_tensors)
        elif load_format is None:
            self.model.load_weights(named_tensors)
        else:
            raise NotImplementedError(f"Unknown load_format={load_format}")
        return True, "Success"

    def get_weights_by_name(
        self, name: str, truncate_size: int = 100
    ) -> Optional[torch.Tensor]:
        """Get the weights of the parameter by its name. Similar to `get_parameter` in Hugging Face.

        Only used for unit test with an unoptimized performance.
        For optimized performance, please use torch.save and torch.load.
        """
        # TODO: (chenyang) Add support for Qwen models.
        try:
            return self.model.get_weights_by_name(
                name, truncate_size, tp_size=self.tp_size
            )
        except Exception as e:
            logger.error(f"Error when getting parameter {name}: {e}")
            return None

    def init_lora_manager(self):
        self.lora_manager = LoRAManager(
            base_model=self.model,
            base_hf_config=self.model_config.hf_config,
            max_loras_per_batch=self.server_args.max_loras_per_batch,
            load_config=self.load_config,
            dtype=self.dtype,
            lora_backend=self.server_args.lora_backend,
            tp_size=self.tp_size,
            tp_rank=self.tp_rank,
            max_lora_rank=self.server_args.max_lora_rank,
            target_modules=self.server_args.lora_target_modules,
        )
        result = self.lora_manager.load_lora_adapters(self.server_args.lora_paths)
        if result.success:
            logger.info(
                f"LoRA manager ready. Loaded LoRA adapters: {', '.join(result.loaded_adapters)}"
            )
        else:
            raise RuntimeError(f"Failed to load LoRA adapters: {result.error_message}")

    def load_lora_adapter(self, lora_name: str, lora_path: str):
        """Load a new lora adapter from disk or huggingface."""

        logger.info(
            f"LoRA adapter loading starts: name={lora_name}, path={lora_path}. "
            f"avail mem={get_available_gpu_memory(self.device, self.gpu_id):.2f} GB"
        )

        result = self.lora_manager.load_lora_adapter(lora_name, lora_path)

        logger.info(
            f"LoRA adapter loading completes: name={lora_name}, path={lora_path}. "
            f"avail mem={get_available_gpu_memory(self.device, self.gpu_id):.2f} GB"
        )

        return result

    def unload_lora_adapter(self, lora_name: str):
        """Unload a lora adapter that was previously loaded during initialization or dynamic loading."""

        logger.info(
            f"LoRA adapter unloading starts: name={lora_name}. "
            f"avail mem={get_available_gpu_memory(self.device, self.gpu_id):.2f} GB"
        )

        result = self.lora_manager.unload_lora_adapter(lora_name)

        logger.info(
            f"LoRA adapter unloading completes: name={lora_name}. "
            f"avail mem={get_available_gpu_memory(self.device, self.gpu_id):.2f} GB"
        )

        return result

    def profile_max_num_token(self, total_gpu_memory: int):
        available_gpu_memory = get_available_gpu_memory(
            self.device,
            self.gpu_id,
            distributed=get_world_group().world_size > 1,
            cpu_group=get_world_group().cpu_group,
        )
        if self.is_draft_worker:
            num_layers = getattr(
                self.model_config.hf_config,
                "num_nextn_predict_layers",
                self.num_effective_layers,
            )
        else:
            num_layers = self.num_effective_layers
        if self.use_mla_backend:
            # FIXME: pipeline parallelism is not compatible with mla backend
            assert self.pp_size == 1
            cell_size = (
                (self.model_config.kv_lora_rank + self.model_config.qk_rope_head_dim)
                * num_layers
                * torch._utils._element_size(self.kv_cache_dtype)
            )
        else:
            cell_size = (
                self.model_config.get_num_kv_heads(get_attention_tp_size())
                * self.model_config.head_dim
                * num_layers
                * 2
                * torch._utils._element_size(self.kv_cache_dtype)
            )
        rest_memory = available_gpu_memory - total_gpu_memory * (
            1 - self.mem_fraction_static
        )
        max_num_token = int(rest_memory * (1 << 30) // cell_size)
        return max_num_token

    def set_num_token_hybrid(self):
        if (
            "Llama4ForConditionalGeneration"
            in self.model_config.hf_config.architectures
        ):
            temp_ratio = (
                (1 - self.is_hybrid)
                + self.is_hybrid
                * self.attention_chunk_size
                / self.model_config.context_len
            )
            self.swa_max_total_num_tokens = (
                4 * self.max_total_num_tokens * temp_ratio // (3 * temp_ratio + 1)
            )
            self.full_max_total_num_tokens = (
                4 * self.max_total_num_tokens
                - 12 * self.max_total_num_tokens * temp_ratio // (3 * temp_ratio + 1)
            )
            self.swa_max_total_num_tokens = int(
                self.swa_max_total_num_tokens
                // self.server_args.page_size
                * self.server_args.page_size
            )
            self.full_max_total_num_tokens = int(
                self.full_max_total_num_tokens
                // self.server_args.page_size
                * self.server_args.page_size
            )
            self.max_total_num_tokens = self.full_max_total_num_tokens
        else:
            assert self.sliding_window_size is not None and self.sliding_window_size > 0
            full_attention_layer_ids = []
            swa_attention_layer_ids = []

            try:
                layers = self.model.model.layers
            except:
                try:
                    layers = self.model.language_model.model.layers
                except:
                    self.is_hybrid = False
                    return

            for layer in layers:
                if (
                    layer.self_attn.attn.sliding_window_size is None
                    or layer.self_attn.attn.sliding_window_size == -1
                ):
                    full_attention_layer_ids.append(layer.layer_id)
                else:
                    swa_attention_layer_ids.append(layer.layer_id)
            self.model_config.swa_attention_layer_ids = swa_attention_layer_ids
            self.model_config.full_attention_layer_ids = full_attention_layer_ids

            # Algorithm:
            # Existing max_total_num_tokens is per layer and assume all layers have the same number of tokens.
            # - Find total # of tokens available across layers.
            # - Calculate full_max_total_num_tokens and swa_max_total_num_tokens based on the given swa_full_tokens_ratio.
            total_tokens = (
                self.max_total_num_tokens * self.model_config.num_hidden_layers
            )
            full_layers_num = len(full_attention_layer_ids)
            swa_layers_num = len(swa_attention_layer_ids)
            swa_full_tokens_ratio = self.server_args.swa_full_tokens_ratio

            # Solve the equations:
            # 1. swa_max_total_num_tokens * swa_layers_num + full_max_total_num_tokens * full_layers_num == total_tokens
            # 2. full_max_total_num_tokens * swa_full_tokens_ratio == swa_max_total_num_tokens
            denominator = swa_full_tokens_ratio * swa_layers_num + full_layers_num
            self.full_max_total_num_tokens = int(total_tokens / denominator)
            self.swa_max_total_num_tokens = int(
                self.full_max_total_num_tokens * swa_full_tokens_ratio
            )
            self.max_total_num_tokens = self.full_max_total_num_tokens

            logger.info(
                f"Use Sliding window memory pool. full_layer_tokens={self.full_max_total_num_tokens}, swa_layer_tokens={self.swa_max_total_num_tokens}"
            )

    def init_memory_pool(
        self,
        total_gpu_memory: int,
        max_num_reqs: Optional[int] = None,
        max_total_tokens: Optional[int] = None,
    ):
        if self.server_args.kv_cache_dtype == "auto":
            self.kv_cache_dtype = self.dtype
        elif self.server_args.kv_cache_dtype == "fp8_e5m2":
            if _is_hip:  # Using natively supported format
                self.kv_cache_dtype = torch.float8_e5m2fnuz
            else:
                self.kv_cache_dtype = torch.float8_e5m2
        elif self.server_args.kv_cache_dtype == "fp8_e4m3":
            if _is_hip:  # Using natively supported format
                self.kv_cache_dtype = torch.float8_e4m3fnuz
            else:
                self.kv_cache_dtype = torch.float8_e4m3fn
        else:
            raise ValueError(
                f"Unsupported kv_cache_dtype: {self.server_args.kv_cache_dtype}."
            )

        self.max_total_num_tokens = self.profile_max_num_token(total_gpu_memory)

        if max_num_reqs is None:
            max_num_reqs = min(
                max(
                    int(
                        self.max_total_num_tokens / self.model_config.context_len * 512
                    ),
                    2048,
                ),
                4096,
            )

        if SGLANG_CI_SMALL_KV_SIZE:
            self.max_total_num_tokens = int(SGLANG_CI_SMALL_KV_SIZE)

        if not self.spec_algorithm.is_none():
            if self.is_draft_worker:
                self.max_total_num_tokens = self.server_args.draft_runner_cache_size
                max_num_reqs = self.server_args.max_num_reqs
            else:
                # We are sharing the `token_to_kv_pool`, and both verify and draft tokens
                # can be concurrently allocated, so we should give a headroom for it.
                self.server_args.draft_runner_cache_size = (
                    self.max_total_num_tokens
                    # draft
                    + max_num_reqs
                    * self.server_args.speculative_num_steps
                    * self.server_args.speculative_eagle_topk
                    # verify
                    + max_num_reqs * self.server_args.speculative_num_draft_tokens
                    # buffer
                    + 100
                )
                # Target worker and draft worker shares the same indices for the
                # token_to_kv_pool, so we should make sure to match max_total_num_tokens.
                self.max_total_num_tokens = self.server_args.draft_runner_cache_size
                self.server_args.max_num_reqs = max_num_reqs

        if max_total_tokens is not None:
            if max_total_tokens > self.max_total_num_tokens:
                logging.warning(
                    f"max_total_tokens={max_total_tokens} is larger than the profiled value "
                    f"{self.max_total_num_tokens}. "
                    f"Use the profiled value instead."
                )
            self.max_total_num_tokens = min(self.max_total_num_tokens, max_total_tokens)

        self.max_total_num_tokens = (
            self.max_total_num_tokens
            // self.server_args.page_size
            * self.server_args.page_size
        )
        # create token size for hybrid cache
        if self.is_hybrid:
            self.set_num_token_hybrid()

        if self.max_total_num_tokens <= 0:
            raise RuntimeError(
                "Not enough memory. Please try to increase --mem-fraction-static."
            )

        if self.req_to_token_pool is None:
            if self.server_args.disaggregation_mode == "decode":
                from sglang.srt.disaggregation.decode import DecodeReqToTokenPool

                # subscribe memory for pre-allocated requests
                # if max_num_reqs <= 32, we pre-allocate 2x requests
                pre_alloc_size = max_num_reqs * 2 if max_num_reqs <= 32 else 0
                self.req_to_token_pool = DecodeReqToTokenPool(
                    size=max_num_reqs,
                    max_context_len=self.model_config.context_len + 4,
                    device=self.device,
                    enable_memory_saver=self.server_args.enable_memory_saver,
                    pre_alloc_size=pre_alloc_size,
                )
            else:
                self.req_to_token_pool = ReqToTokenPool(
                    size=max_num_reqs,
                    max_context_len=self.model_config.context_len + 4,
                    device=self.device,
                    enable_memory_saver=self.server_args.enable_memory_saver,
                )
        else:
            # Draft worker shares req_to_token_pool with the target worker.
            assert self.is_draft_worker

        if self.server_args.attention_backend == "ascend" and not self.use_mla_backend:
            self.token_to_kv_pool = AscendTokenToKVPool(
                self.max_total_num_tokens,
                page_size=self.page_size,
                dtype=self.kv_cache_dtype,
                head_num=self.model_config.get_num_kv_heads(get_attention_tp_size()),
                head_dim=self.model_config.head_dim,
                layer_num=self.model_config.num_hidden_layers,
                device=self.device,
                enable_memory_saver=self.server_args.enable_memory_saver,
            )
        elif self.server_args.attention_backend == "ascend" and self.use_mla_backend:
            self.token_to_kv_pool = AscendMLAPagedTokenToKVPool(
                self.max_total_num_tokens,
                page_size=self.page_size,
                dtype=self.kv_cache_dtype,
                kv_lora_rank=self.model_config.kv_lora_rank,
                qk_rope_head_dim=self.model_config.qk_rope_head_dim,
                layer_num=(
                    self.model_config.num_hidden_layers
                    if not self.is_draft_worker
                    else self.model_config.hf_config.num_nextn_predict_layers
                ),  # PP is not compatible with mla backend
                device=self.device,
                enable_memory_saver=self.server_args.enable_memory_saver,
                start_layer=self.start_layer,
                end_layer=self.end_layer,
            )
        elif self.use_mla_backend:
            self.token_to_kv_pool = MLATokenToKVPool(
                self.max_total_num_tokens,
                page_size=self.page_size,
                dtype=self.kv_cache_dtype,
                kv_lora_rank=self.model_config.kv_lora_rank,
                qk_rope_head_dim=self.model_config.qk_rope_head_dim,
                layer_num=(
                    self.model_config.num_hidden_layers
                    if not self.is_draft_worker
                    else self.model_config.hf_config.num_nextn_predict_layers
                ),  # PP is not compatible with mla backend
                device=self.device,
                enable_memory_saver=self.server_args.enable_memory_saver,
                start_layer=self.start_layer,
                end_layer=self.end_layer,
            )
        elif self.server_args.enable_double_sparsity:
            self.token_to_kv_pool = DoubleSparseTokenToKVPool(
                self.max_total_num_tokens,
                page_size=self.page_size,
                dtype=self.kv_cache_dtype,
                head_num=self.model_config.get_num_kv_heads(get_attention_tp_size()),
                head_dim=self.model_config.head_dim,
                layer_num=self.num_effective_layers,
                device=self.device,
                heavy_channel_num=self.server_args.ds_heavy_channel_num,
                enable_memory_saver=self.server_args.enable_memory_saver,
                start_layer=self.start_layer,
                end_layer=self.end_layer,
            )
        else:
            if self.is_hybrid:
                self.token_to_kv_pool = SWAKVPool(
                    size=self.full_max_total_num_tokens,
                    size_swa=self.swa_max_total_num_tokens,
                    dtype=self.kv_cache_dtype,
                    head_num=self.model_config.get_num_kv_heads(
                        get_attention_tp_size()
                    ),
                    head_dim=self.model_config.head_dim,
                    swa_attention_layer_ids=self.model_config.swa_attention_layer_ids,
                    full_attention_layer_ids=self.model_config.full_attention_layer_ids,
                    enable_kvcache_transpose=False,
                    device=self.device,
                )
            else:
                self.token_to_kv_pool = MHATokenToKVPool(
                    self.max_total_num_tokens,
                    page_size=self.page_size,
                    dtype=self.kv_cache_dtype,
                    head_num=self.model_config.get_num_kv_heads(
                        get_attention_tp_size()
                    ),
                    head_dim=self.model_config.head_dim,
                    layer_num=self.num_effective_layers,
                    device=self.device,
                    enable_memory_saver=self.server_args.enable_memory_saver,
                    start_layer=self.start_layer,
                    end_layer=self.end_layer,
                )

        if self.token_to_kv_pool_allocator is None:
            if self.page_size == 1:
                if self.is_hybrid:
                    self.token_to_kv_pool_allocator = SWATokenToKVPoolAllocator(
                        self.full_max_total_num_tokens,
                        self.swa_max_total_num_tokens,
                        dtype=self.kv_cache_dtype,
                        device=self.device,
                        kvcache=self.token_to_kv_pool,
                    )
                else:
                    self.token_to_kv_pool_allocator = TokenToKVPoolAllocator(
                        self.max_total_num_tokens,
                        dtype=self.kv_cache_dtype,
                        device=self.device,
                        kvcache=self.token_to_kv_pool,
                    )
            else:
                if _is_npu:
                    self.token_to_kv_pool_allocator = AscendPagedTokenToKVPoolAllocator(
                        self.max_total_num_tokens,
                        page_size=self.page_size,
                        dtype=self.kv_cache_dtype,
                        device=self.device,
                        kvcache=self.token_to_kv_pool,
                    )
                else:
                    self.token_to_kv_pool_allocator = PagedTokenToKVPoolAllocator(
                        self.max_total_num_tokens,
                        page_size=self.page_size,
                        dtype=self.kv_cache_dtype,
                        device=self.device,
                        kvcache=self.token_to_kv_pool,
                    )
        else:
            assert self.is_draft_worker

        logger.info(
            f"Memory pool end. "
            f"avail mem={get_available_gpu_memory(self.device, self.gpu_id):.2f} GB"
        )

    def init_cublas(self):
        """We need to run a small matmul to init cublas. Otherwise, it will raise some errors later."""
        dtype = torch.float16
        device = "cuda"
        a = torch.ones((16, 16), dtype=dtype, device=device)
        b = torch.ones((16, 16), dtype=dtype, device=device)
        c = a @ b
        return c

    def init_attention_backend(self):
        """Init attention kernel backend."""
        if self.server_args.enable_two_batch_overlap and not self.is_draft_worker:
            self.attn_backend = TboAttnBackend.init_new(self._get_attention_backend)
        else:
            self.attn_backend = self._get_attention_backend()

    # TODO unify with 6338
    def _get_attention_backend(self):
        if self.server_args.attention_backend == "flashinfer":
            if not self.use_mla_backend:
                from sglang.srt.layers.attention.flashinfer_backend import (
                    FlashInferAttnBackend,
                )

                # Init streams
                if self.server_args.speculative_algorithm == "EAGLE":
                    self.plan_stream_for_flashinfer = torch.cuda.Stream()
                return FlashInferAttnBackend(self)
            else:
                from sglang.srt.layers.attention.flashinfer_mla_backend import (
                    FlashInferMLAAttnBackend,
                )

                return FlashInferMLAAttnBackend(self)
        elif self.server_args.attention_backend == "aiter":
            from sglang.srt.layers.attention.aiter_backend import AiterAttnBackend

            return AiterAttnBackend(self)
        elif self.server_args.attention_backend == "ascend":
            from sglang.srt.layers.attention.ascend_backend import AscendAttnBackend

            return AscendAttnBackend(self)
        elif self.server_args.attention_backend == "triton":
            assert not self.model_config.is_encoder_decoder, (
                "Cross attention is not supported in the triton attention backend. "
                "Please use `--attention-backend flashinfer`."
            )
            if self.server_args.enable_double_sparsity:
                from sglang.srt.layers.attention.double_sparsity_backend import (
                    DoubleSparseAttnBackend,
                )

                return DoubleSparseAttnBackend(self)
            else:
                from sglang.srt.layers.attention.triton_backend import TritonAttnBackend

                return TritonAttnBackend(self)
        elif self.server_args.attention_backend == "torch_native":
            from sglang.srt.layers.attention.torch_native_backend import (
                TorchNativeAttnBackend,
            )

            return TorchNativeAttnBackend(self)
        elif self.server_args.attention_backend == "flashmla":
            from sglang.srt.layers.attention.flashmla_backend import FlashMLABackend

            return FlashMLABackend(self)
        elif self.server_args.attention_backend == "fa3":
            assert (
                torch.cuda.get_device_capability()[0] == 8 and not self.use_mla_backend
            ) or torch.cuda.get_device_capability()[0] == 9, (
                "FlashAttention v3 Backend requires SM>=80 and SM<=90. "
                "Please use `--attention-backend flashinfer`."
            )
            from sglang.srt.layers.attention.flashattention_backend import (
                FlashAttentionBackend,
            )

            return FlashAttentionBackend(self)
        elif self.server_args.attention_backend == "cutlass_mla":
            from sglang.srt.layers.attention.cutlass_mla_backend import (
                CutlassMLABackend,
            )

            return CutlassMLABackend(self)
        elif self.server_args.attention_backend == "intel_amx":
            from sglang.srt.layers.attention.intel_amx_backend import (
                IntelAMXAttnBackend,
            )

            logger.info(f"Intel AMX attention backend is enabled.")
            return IntelAMXAttnBackend(self)
        else:
            raise ValueError(
                f"Invalid attention backend: {self.server_args.attention_backend}"
            )

    def init_double_sparsity_channel_config(self, selected_channel):
        selected_channel = "." + selected_channel + "_proj"
        self.sorted_channels = []
        # load channel config
        with open(self.server_args.ds_channel_config_path, "r") as f:
            channel_config = json.load(f)

        for i in range(self.start_layer, self.end_layer):
            key = "model.layers." + str(i) + ".self_attn" + selected_channel
            self.sorted_channels.append(
                torch.tensor(channel_config[key])[
                    :, : self.server_args.ds_heavy_channel_num
                ]
                .contiguous()
                .cuda()
            )

    def init_cuda_graphs(self):
        """Capture cuda graphs."""
        self.cuda_graph_runner = None
        self.cuda_graph_mem_usage = 0

        if not self.is_generation:
            # TODO: Currently, cuda graph only captures decode steps, which only exists for generation models
            return

        if self.server_args.disable_cuda_graph:
            return

        tic = time.perf_counter()
        before_mem = get_available_gpu_memory(self.device, self.gpu_id)
        logger.info(
            f"Capture cuda graph begin. This can take up to several minutes. avail mem={before_mem:.2f} GB"
        )
        self.cuda_graph_runner = CudaGraphRunner(self)
        after_mem = get_available_gpu_memory(self.device, self.gpu_id)
        self.cuda_graph_mem_usage = before_mem - after_mem
        logger.info(
            f"Capture cuda graph end. Time elapsed: {time.perf_counter() - tic:.2f} s. "
            f"mem usage={self.cuda_graph_mem_usage:.2f} GB. avail mem={after_mem:.2f} GB."
        )

    def init_threads_binding(self):
        omp_cpuids = os.environ.get("SGLANG_CPU_OMP_THREADS_BIND", "all")
        if omp_cpuids == "all":
            cpu_ids_by_node = get_cpu_ids_by_node()
            n_numa_node = len(cpu_ids_by_node)

            assert self.tp_size <= n_numa_node, (
                f"SGLANG_CPU_OMP_THREADS_BIND is not set, in this case, "
                f"tp_size {self.tp_size} should be smaller than or equal to number of numa node on the machine {n_numa_node}. "
                f"If you need tp_size to be larger than number of numa node, please set the CPU cores for each tp rank via SGLANG_CPU_OMP_THREADS_BIND explicitly. "
                f"For example, on a machine with 2 numa nodes, where core 0-31 are on numa node 0 and core 32-63 are on numa node 1, "
                f"it is suggested to use -tp 2 and bind tp rank 0 to core 0-31 and tp rank 1 to core 32-63. "
                f"This is the default behavior if SGLANG_CPU_OMP_THREADS_BIND is not set and it is the same as setting SGLANG_CPU_OMP_THREADS_BIND=0-31|32-63. "
                f"If you do need tp_size to be larger than the number of numa nodes, you could set SGLANG_CPU_OMP_THREADS_BIND explicitly for example SGLANG_CPU_OMP_THREADS_BIND=0-15|16-31|32-47|48-63 and run with -tp 4. "
                f"If you don't want each tp rank to use all the cores on one numa node, you could set for example SGLANG_CPU_OMP_THREADS_BIND=0-15|32-47 and run with -tp 2."
            )
            if self.tp_size < n_numa_node:
                logger.warning(
                    f"Detected the current machine has {n_numa_node} numa nodes available, but tp_size is set to {self.tp_size}, so only {self.tp_size} numa nodes are used."
                )
            self.local_omp_cpuid = cpu_ids_by_node[self.tp_rank]
        else:
            self.local_omp_cpuid = omp_cpuids.split("|")[self.tp_rank]

    def apply_torch_tp(self):
        logger.info(f"Enabling torch tensor parallelism on {self.tp_size} devices.")
        from sglang.srt.model_parallel import tensor_parallel

        device_mesh = torch.distributed.init_device_mesh(self.device, (self.tp_size,))
        tensor_parallel(self.model, device_mesh)

    def forward_decode(
        self, forward_batch: ForwardBatch, pp_proxy_tensors=None
    ) -> LogitsProcessorOutput:
        self.attn_backend.init_forward_metadata(forward_batch)
        # FIXME: add pp_proxy_tensors arg to all models
        kwargs = {}
        if self.support_pp:
            kwargs["pp_proxy_tensors"] = pp_proxy_tensors
        return self.model.forward(
            forward_batch.input_ids, forward_batch.positions, forward_batch, **kwargs
        )

    def forward_extend(
        self,
        forward_batch: ForwardBatch,
        skip_attn_backend_init: bool = False,
        pp_proxy_tensors=None,
    ) -> LogitsProcessorOutput:
        if not skip_attn_backend_init:
            self.attn_backend.init_forward_metadata(forward_batch)

        kwargs = {}
        if self.support_pp:
            kwargs["pp_proxy_tensors"] = pp_proxy_tensors
        if forward_batch.input_embeds is not None:
            kwargs["input_embeds"] = forward_batch.input_embeds.bfloat16()
        if not self.is_generation:
            kwargs["get_embedding"] = True
        return self.model.forward(
            forward_batch.input_ids,
            forward_batch.positions,
            forward_batch,
            **kwargs,
        )

    def forward_idle(
        self, forward_batch: ForwardBatch, pp_proxy_tensors=None
    ) -> LogitsProcessorOutput:
        kwargs = {}
        if self.support_pp:
            kwargs["pp_proxy_tensors"] = pp_proxy_tensors
        return self.model.forward(
            forward_batch.input_ids,
            forward_batch.positions,
            forward_batch,
            **kwargs,
        )

    def forward(
        self,
        forward_batch: ForwardBatch,
        skip_attn_backend_init: bool = False,
        pp_proxy_tensors: Optional[PPProxyTensors] = None,
    ) -> Tuple[Union[LogitsProcessorOutput, PPProxyTensors], bool]:
        self.forward_pass_id += 1

        with get_global_expert_distribution_recorder().with_forward_pass(
            self.forward_pass_id,
            forward_batch,
        ):
            output = self._forward_raw(
                forward_batch, skip_attn_backend_init, pp_proxy_tensors
            )

        if self.eplb_manager is not None:
            self.eplb_manager.on_forward_pass_end()

        return output

    def _forward_raw(
        self,
        forward_batch: ForwardBatch,
        skip_attn_backend_init: bool,
        pp_proxy_tensors: Optional[PPProxyTensors],
    ) -> Tuple[Union[LogitsProcessorOutput, PPProxyTensors], bool]:
        can_run_cuda_graph = bool(
            forward_batch.forward_mode.is_cuda_graph()
            and self.cuda_graph_runner
            and self.cuda_graph_runner.can_run(forward_batch)
        )
        if can_run_cuda_graph:
            ret = self.cuda_graph_runner.replay(
                forward_batch,
                skip_attn_backend_init=skip_attn_backend_init,
                pp_proxy_tensors=pp_proxy_tensors,
            )
        elif forward_batch.forward_mode.is_decode():
            ret = self.forward_decode(forward_batch, pp_proxy_tensors=pp_proxy_tensors)
        elif forward_batch.forward_mode.is_extend():
            ret = self.forward_extend(
                forward_batch,
                skip_attn_backend_init=skip_attn_backend_init,
                pp_proxy_tensors=pp_proxy_tensors,
            )
        elif forward_batch.forward_mode.is_idle():
            ret = self.forward_idle(forward_batch, pp_proxy_tensors=pp_proxy_tensors)
        else:
            raise ValueError(f"Invalid forward mode: {forward_batch.forward_mode}")

        return ret, can_run_cuda_graph

    def _preprocess_logits(
        self, logits_output: LogitsProcessorOutput, sampling_info: SamplingBatchInfo
    ):
        # Apply logit bias
        if sampling_info.sampling_info_done:
            # Overlap mode: the function update_regex_vocab_mask was executed
            # in process_batch_result of the last batch.
            if sampling_info.grammars:
                sampling_info.sampling_info_done.wait()
        else:
            # Normal mode: Put CPU-heavy tasks here. They will be overlapped with the forward pass.
            sampling_info.update_regex_vocab_mask()
        sampling_info.apply_logits_bias(logits_output.next_token_logits)

    def sample(
        self,
        logits_output: LogitsProcessorOutput,
        forward_batch: ForwardBatch,
    ) -> torch.Tensor:
        """Sample and compute logprobs and update logits_output.

        Args:
            logits_output: The logits output from the model forward
            forward_batch: The forward batch that generates logits_output

        Returns:
            A list of next_token_ids
        """
        # For duplex models with multiple output streams.
        if isinstance(logits_output, tuple):
            return torch.stack(
                [self.sample(values, forward_batch) for values in logits_output],
                axis=-1,
            )

        self._preprocess_logits(logits_output, forward_batch.sampling_info)

        # Sample the next tokens
        next_token_ids = self.sampler(
            logits_output,
            forward_batch.sampling_info,
            forward_batch.return_logprob,
            forward_batch.top_logprobs_nums,
            forward_batch.token_ids_logprobs,
        )
        return next_token_ids

    @property
    def model_is_mrope(self) -> bool:
        """Detect if the model has "mrope" rope_scaling type.
        mrope requires keep "rope_deltas" between prompt and decoding phases."""
        rope_scaling = getattr(self.model_config.hf_text_config, "rope_scaling", {})
        if rope_scaling is None:
            return False
        is_mrope_enabled = "mrope_section" in rope_scaling
        return is_mrope_enabled

    def save_remote_model(self, url: str):
        from sglang.srt.model_loader.loader import RemoteModelLoader

        logger.info(f"Saving model to {url}")
        RemoteModelLoader.save_model(self.model, self.model_config.model_path, url)

    def save_sharded_model(
        self, path: str, pattern: Optional[str] = None, max_size: Optional[int] = None
    ):
        from sglang.srt.model_loader.loader import ShardedStateLoader

        logger.info(
            f"Save sharded model to {path} with pattern {pattern} and max_size {max_size}"
        )
        ShardedStateLoader.save_model(self.model, path, pattern, max_size)


def _model_load_weights_direct(model, named_tensors: List[Tuple[str, torch.Tensor]]):
    params_dict = dict(model.named_parameters())
    for name, tensor in named_tensors:
        default_weight_loader(params_dict[name], tensor)


def _unwrap_tensor(tensor, tp_rank):
    if isinstance(tensor, LocalSerializedTensor):
        monkey_patch_torch_reductions()
        tensor = tensor.get(tp_rank)
    return tensor.to(torch.cuda.current_device())


@dataclass
class LocalSerializedTensor:
    """torch.Tensor that gets serialized by MultiprocessingSerializer (which only serializes a pointer and not the data).
    The i-th element in the list corresponds to i-th rank's GPU."""

    values: List[bytes]

    def get(self, rank: int):
        return MultiprocessingSerializer.deserialize(self.values[rank])<|MERGE_RESOLUTION|>--- conflicted
+++ resolved
@@ -279,23 +279,6 @@
         self.sampler = Sampler()
         self.load_model()
 
-<<<<<<< HEAD
-        if POST_LOAD_MODEL_WEIGHT:
-            load_config = LoadConfig(load_format=self.server_args.load_format)
-
-            # Only support DefaultModelLoader for now
-            loader = get_model_loader(load_config)
-            assert isinstance(loader, DefaultModelLoader)
-
-            def get_weights(config):
-                iter = loader._get_weights_iterator(
-                    DefaultModelLoader.Source.init_new(config, self.model)
-                )
-                return [weight for weight in iter]
-
-            executor = concurrent.futures.ThreadPoolExecutor(max_workers=1)
-            future = executor.submit(get_weights, self.model_config)
-=======
         if (
             not self.server_args.disable_hybrid_swa_memory
             and self.sliding_window_size is not None
@@ -304,7 +287,22 @@
             architectures = self.model_config.hf_config.architectures
             if architectures and not any("Llama4" in arch for arch in architectures):
                 self.is_hybrid = self.model_config.is_hybrid = True
->>>>>>> cb736df8
+
+        if POST_LOAD_MODEL_WEIGHT:
+            load_config = LoadConfig(load_format=self.server_args.load_format)
+
+            # Only support DefaultModelLoader for now
+            loader = get_model_loader(load_config)
+            assert isinstance(loader, DefaultModelLoader)
+
+            def get_weights(config):
+                iter = loader._get_weights_iterator(
+                    DefaultModelLoader.Source.init_new(config, self.model)
+                )
+                return [weight for weight in iter]
+
+            executor = concurrent.futures.ThreadPoolExecutor(max_workers=1)
+            future = executor.submit(get_weights, self.model_config)
 
         self.start_layer = getattr(self.model, "start_layer", 0)
         self.end_layer = getattr(
