# Copyright 2023-2024 SGLang Team
# Licensed under the Apache License, Version 2.0 (the "License");
# you may not use this file except in compliance with the License.
# You may obtain a copy of the License at
#
#     http://www.apache.org/licenses/LICENSE-2.0
#
# Unless required by applicable law or agreed to in writing, software
# distributed under the License is distributed on an "AS IS" BASIS,
# WITHOUT WARRANTIES OR CONDITIONS OF ANY KIND, either express or implied.
# See the License for the specific language governing permissions and
# limitations under the License.
# ==============================================================================
"""ModelRunner runs the forward passes of the models."""

import datetime
import concurrent.futures
import gc
import inspect
import json
import logging
import os
import time
from collections import defaultdict
from dataclasses import dataclass
from typing import List, Optional, Tuple, Union

import torch
import torch.distributed as dist

from sglang.srt.configs.device_config import DeviceConfig
from sglang.srt.configs.load_config import LoadConfig
from sglang.srt.configs.model_config import AttentionArch, ModelConfig
from sglang.srt.configs.update_config import adjust_config_with_unaligned_cpu_tp
from sglang.srt.constants import GPU_MEMORY_TYPE_WEIGHTS
from sglang.srt.distributed import (
    get_pp_group,
    get_tp_group,
    get_world_group,
    init_distributed_environment,
    initialize_model_parallel,
    set_custom_all_reduce,
    set_mscclpp_all_reduce,
)
from sglang.srt.distributed.parallel_state import monkey_patch_vllm_parallel_state
from sglang.srt.eplb.eplb_manager import EPLBManager
from sglang.srt.eplb.expert_distribution import (
    ExpertDistributionRecorder,
    get_global_expert_distribution_recorder,
    set_global_expert_distribution_recorder,
)
from sglang.srt.eplb.expert_location import (
    ExpertLocationMetadata,
    compute_initial_expert_location_metadata,
    get_global_expert_location_metadata,
    set_global_expert_location_metadata,
)
from sglang.srt.eplb.expert_location_updater import ExpertLocationUpdater
from sglang.srt.layers.attention.tbo_backend import TboAttnBackend
from sglang.srt.layers.dp_attention import (
    get_attention_tp_group,
    get_attention_tp_size,
    initialize_dp_attention,
)
from sglang.srt.layers.logits_processor import LogitsProcessorOutput
from sglang.srt.layers.quantization import (
    deep_gemm_wrapper,
    monkey_patch_isinstance_for_vllm_base_layer,
)
from sglang.srt.layers.sampler import Sampler
from sglang.srt.layers.torchao_utils import apply_torchao_config_to_model
from sglang.srt.lora.lora_manager import LoRAManager
from sglang.srt.lora.lora_registry import LoRARef
from sglang.srt.managers.schedule_batch import (
    GLOBAL_SERVER_ARGS_KEYS,
    global_server_args_dict,
)
from sglang.srt.mem_cache.allocator import (
    BaseTokenToKVPoolAllocator,
    PagedTokenToKVPoolAllocator,
    SWATokenToKVPoolAllocator,
    TokenToKVPoolAllocator,
)
from sglang.srt.mem_cache.allocator_ascend import AscendPagedTokenToKVPoolAllocator
from sglang.srt.mem_cache.memory_pool import (
    AscendMLAPagedTokenToKVPool,
    AscendTokenToKVPool,
    DoubleSparseTokenToKVPool,
    MHATokenToKVPool,
    MLATokenToKVPool,
    ReqToTokenPool,
    SWAKVPool,
)
from sglang.srt.model_executor.cpu_graph_runner import CPUGraphRunner
from sglang.srt.model_executor.cuda_graph_runner import CudaGraphRunner
from sglang.srt.model_executor.forward_batch_info import ForwardBatch, PPProxyTensors
from sglang.srt.model_executor.npu_graph_runner import NPUGraphRunner
from sglang.srt.model_loader import get_model
from sglang.srt.model_loader.loader import DefaultModelLoader, get_model_loader
from sglang.srt.model_loader.utils import set_default_torch_dtype
from sglang.srt.model_loader.weight_utils import default_weight_loader
from sglang.srt.offloader import (
    create_offloader_from_server_args,
    get_offloader,
    set_offloader,
)
from sglang.srt.patch_torch import monkey_patch_torch_reductions
from sglang.srt.sampling.sampling_batch_info import SamplingBatchInfo
from sglang.srt.server_args import ServerArgs
from sglang.srt.speculative.spec_info import SpeculativeAlgorithm
from sglang.srt.torch_memory_saver_adapter import TorchMemorySaverAdapter
from sglang.srt.utils import (
    MultiprocessingSerializer,
    cpu_has_amx_support,
    dynamic_import,
    enable_show_time_cost,
    get_available_gpu_memory,
    get_bool_env_var,
    get_cpu_ids_by_node,
    init_custom_process_group,
    is_fa3_default_architecture,
    is_flashinfer_available,
    is_hip,
    is_hopper_with_cuda_12_3,
    is_no_spec_infer_or_topk_one,
    is_npu,
    is_sm100_supported,
    monkey_patch_p2p_access_check,
    monkey_patch_vllm_gguf_config,
    set_cuda_arch,
)
from sglang.srt.weight_sync.tensor_bucket import (
    FlattenedTensorBucket,
    FlattenedTensorMetadata,
)

_is_hip = is_hip()
_is_npu = is_npu()
_is_cpu_amx_available = cpu_has_amx_support()

# Use a small KV cache pool size for tests in CI
SGLANG_CI_SMALL_KV_SIZE = os.getenv("SGLANG_CI_SMALL_KV_SIZE", None)

# Detect stragger ranks in model loading
UNBALANCED_MODEL_LOADING_TIMEOUT_S = 300

# Whether to enable post model weight loading
POST_LOAD_MODEL_WEIGHT = get_bool_env_var("SGLANG_POST_LOAD_MODEL_WEIGHT")

logger = logging.getLogger(__name__)


class RankZeroFilter(logging.Filter):
    """Filter that only allows INFO level logs from rank 0, but allows all other levels from any rank."""

    def __init__(self, is_rank_zero):
        super().__init__()
        self.is_rank_zero = is_rank_zero

    def filter(self, record):
        if record.levelno == logging.INFO:
            return self.is_rank_zero
        return True


class ModelRunner:
    """ModelRunner runs the forward passes of the models."""

    def __init__(
        self,
        model_config: ModelConfig,
        mem_fraction_static: float,
        gpu_id: int,
        tp_rank: int,
        tp_size: int,
        moe_ep_rank: int,
        moe_ep_size: int,
        pp_rank: int,
        pp_size: int,
        nccl_port: int,
        server_args: ServerArgs,
        dp_rank: Optional[int] = None,
        is_draft_worker: bool = False,
        req_to_token_pool: Optional[ReqToTokenPool] = None,
        token_to_kv_pool_allocator: Optional[BaseTokenToKVPoolAllocator] = None,
    ):
        # Parse args
        self.mem_fraction_static = mem_fraction_static
        self.device = server_args.device
        self.gpu_id = gpu_id
        self.tp_rank = tp_rank
        self.tp_size = tp_size
        self.moe_ep_rank = moe_ep_rank
        self.moe_ep_size = moe_ep_size
        self.dp_size = server_args.dp_size
        self.pp_rank = pp_rank
        self.pp_size = pp_size
        self.model_config = model_config
        self.dist_port = nccl_port
        self.server_args = server_args
        self.is_draft_worker = is_draft_worker
        self.is_generation = model_config.is_generation
        self.is_multimodal = model_config.is_multimodal
        self.is_multimodal_chunked_prefill_supported = (
            model_config.is_multimodal_chunked_prefill_supported
        )
        self.spec_algorithm = SpeculativeAlgorithm.from_string(
            server_args.speculative_algorithm
        )
        self.page_size = server_args.page_size
        self.req_to_token_pool = req_to_token_pool
        self.token_to_kv_pool_allocator = token_to_kv_pool_allocator
        self.is_hybrid = model_config.is_hybrid
        self.use_mla_backend = self.model_config.attention_arch == AttentionArch.MLA
        self.attention_chunk_size = model_config.attention_chunk_size
        self.forward_pass_id = 0

        # Apply the rank zero filter to logger
        if not any(isinstance(f, RankZeroFilter) for f in logger.filters):
            logger.addFilter(RankZeroFilter(tp_rank == 0))
        if server_args.show_time_cost:
            enable_show_time_cost()

        # Model-specific adjustment
        self.model_specific_adjustment()

        # Global vars
        global_server_args_dict.update(
            {k: getattr(server_args, k) for k in GLOBAL_SERVER_ARGS_KEYS}
            | {
                # TODO it is indeed not a "server args"
                "use_mla_backend": self.use_mla_backend,
                "speculative_algorithm": self.spec_algorithm,
            }
        )

        # Init OpenMP threads binding for CPU
        if self.device == "cpu":
            self.init_threads_binding()

        # Get memory before model loading
        min_per_gpu_memory = self.init_torch_distributed()

        # CPU offload
        set_offloader(create_offloader_from_server_args(server_args, dp_rank=dp_rank))

        # Update deep gemm configure
        if deep_gemm_wrapper.ENABLE_JIT_DEEPGEMM:
            deep_gemm_wrapper.update_deep_gemm_config(gpu_id, server_args)

        # Initialize the model runner
        self.initialize(min_per_gpu_memory)

        # Temporary cached values
        self.support_pp = (
            "pp_proxy_tensors" in inspect.signature(self.model.forward).parameters
        )

        # For weight updates
        self._model_update_group = {}

    def initialize(self, min_per_gpu_memory: float):
        server_args = self.server_args

        self.memory_saver_adapter = TorchMemorySaverAdapter.create(
            enable=self.server_args.enable_memory_saver
        )

        if not self.is_draft_worker:
            set_global_expert_location_metadata(
                compute_initial_expert_location_metadata(server_args, self.model_config)
            )
            if self.tp_rank == 0 and get_bool_env_var(
                "SGLANG_LOG_EXPERT_LOCATION_METADATA"
            ):
                logger.info(
                    f"Initial expert_location_metadata: {get_global_expert_location_metadata()}"
                )

            set_global_expert_distribution_recorder(
                ExpertDistributionRecorder.init_new(
                    server_args,
                    get_global_expert_location_metadata(),
                    rank=self.tp_rank,
                )
            )

        # Expert parallelism
        self.eplb_manager = (
            EPLBManager(self)
            if self.server_args.enable_eplb and (not self.is_draft_worker)
            else None
        )
        self.expert_location_updater = ExpertLocationUpdater()

        # Load the model
        self.sampler = Sampler()
        self.load_model()

        # Check if the model is using hybrid SWA
        if (
            not self.server_args.disable_hybrid_swa_memory
            and self.sliding_window_size is not None
            and self.sliding_window_size > 0
        ):
            architectures = self.model_config.hf_config.architectures
            if architectures and not any("Llama4" in arch for arch in architectures):
                self.is_hybrid = self.model_config.is_hybrid = True

        if POST_LOAD_MODEL_WEIGHT or self.model_config.is_post_loading_model:
            load_config = LoadConfig(
                load_format=self.server_args.load_format,
                model_loader_extra_config=self.server_args.model_loader_extra_config,
            )

            # Only support DefaultModelLoader for now
            loader = get_model_loader(load_config)
            assert isinstance(loader, DefaultModelLoader)

            def get_weights(config):
                iter = loader._get_weights_iterator(
                    DefaultModelLoader.Source.init_new(config, self.model)
                )
                return [weight for weight in iter]

            executor = concurrent.futures.ThreadPoolExecutor(max_workers=1)
            future = executor.submit(get_weights, self.model_config)

        # For MTP models like DeepSeek-V3 or GLM-4.5, the MTP layer(s) are used separately as draft
        # models for speculative decoding. In those cases, `num_nextn_predict_layers` is used to
        # determine the number of layers.
        model_has_mtp_layers = self.model_config.num_nextn_predict_layers is not None
        model_num_layers = (
            self.model_config.num_nextn_predict_layers
            if self.is_draft_worker and model_has_mtp_layers
            else max(
                self.model_config.num_hidden_layers,
                self.model_config.num_attention_layers,
            )
        )
        self.start_layer = getattr(self.model, "start_layer", 0)
        self.end_layer = getattr(self.model, "end_layer", model_num_layers)
        self.num_effective_layers = self.end_layer - self.start_layer
        assert (
            (not model_has_mtp_layers)
            or (self.spec_algorithm.is_none())
            or (
                (not self.spec_algorithm.is_none())
                and (self.num_effective_layers == model_num_layers)
            )
        ), "PP is not compatible with MTP models."

        # Apply torchao quantization
        torchao_applied = getattr(self.model, "torchao_applied", False)
        # In layered loading, torchao may have been applied
        if not torchao_applied:
            apply_torchao_config_to_model(
                self.model, global_server_args_dict["torchao_config"]
            )

        # Apply torch TP if the model supports it
        supports_torch_tp = getattr(self.model, "supports_torch_tp", False)
        if self.tp_size > 1 and supports_torch_tp:
            self.apply_torch_tp()

        # Init lora
        if server_args.enable_lora:
            self.init_lora_manager()

        # Init Double Sparsity
        if server_args.enable_double_sparsity:
            if server_args.ds_heavy_channel_type is None:
                raise ValueError(
                    "Please specify the heavy channel type for double sparsity optimization."
                )
            self.init_double_sparsity_channel_config(server_args.ds_heavy_channel_type)

        # Init memory pool and attention backends
        self.init_memory_pool(
            min_per_gpu_memory,
            server_args.max_running_requests,
            server_args.max_total_tokens,
        )
        if self.device == "cuda":
            self.init_cublas()
            self.init_attention_backend()
            self.init_device_graphs()
        elif self.device in ["npu", "cpu"]:
            self.init_attention_backend()
            self.init_device_graphs()
        else:
            self.graph_runner = None
            self.graph_mem_usage = 0
            self.init_attention_backend()

        # auxiliary hidden capture mode. TODO: expose this to server args?
        if self.spec_algorithm.is_eagle3() and not self.is_draft_worker:
            # load draft config
            draft_model_config = ModelConfig.from_server_args(
                server_args,
                model_path=(server_args.speculative_draft_model_path),
                is_draft_model=True,
            )

            try:
                # get the aux layer from draft model config
                eagle_config = getattr(
                    draft_model_config.hf_config, "eagle_config", None
                )
                eagle_aux_hidden_state_layer_ids = eagle_config[
                    "eagle_aux_hidden_state_layer_ids"
                ]
            except:
                # if there is no aux layer, set to None
                eagle_aux_hidden_state_layer_ids = None

            self.model.set_eagle3_layers_to_capture(eagle_aux_hidden_state_layer_ids)

        if POST_LOAD_MODEL_WEIGHT or self.model_config.is_post_loading_model:
            weights = future.result()
            executor.shutdown()

            tic = time.perf_counter()
            logger.info(f"Update weight begin. This can take up to several seconds.")

            success, message = self.update_weights_from_disk(
                model_path=server_args.model_path,
                load_format=server_args.load_format,
                weights=weights,
            )
            assert success, message

            logger.info(
                f"Update weight end. Time elapsed: {time.perf_counter() - tic:.2f} s. "
            )

    def model_specific_adjustment(self):
        server_args = self.server_args

        if (
            server_args.attention_backend == "intel_amx"
            and server_args.device == "cpu"
            and not _is_cpu_amx_available
        ):
            logger.info(
                "The current platform does not support Intel AMX, will fallback to torch_native backend."
            )
            server_args.attention_backend = "torch_native"

        if server_args.prefill_attention_backend is not None and (
            server_args.prefill_attention_backend
            == server_args.decode_attention_backend
        ):  # override the default attention backend
            server_args.attention_backend = server_args.prefill_attention_backend

        if (
            getattr(self.model_config.hf_config, "dual_chunk_attention_config", None)
            is not None
        ):
            if server_args.attention_backend is None:
                server_args.attention_backend = "dual_chunk_flash_attn"
                logger.info("Dual chunk attention is turned on by default.")
            elif server_args.attention_backend != "dual_chunk_flash_attn":
                raise ValueError(
                    "Dual chunk attention is enabled, but attention backend is set to "
                    f"{server_args.attention_backend}. Please set it to 'dual_chunk_flash_attn'."
                )

        if server_args.attention_backend is None:
            """
            Auto select the fastest attention backend.

            1. Models with MHA Architecture (e.g: Llama, QWen)
                1.1 We will turn on FA3 on hopper unless user use spec decode with topk > 1 or page_size > 1.
                1.2 In other cases, we will use flashinfer if available, otherwise use triton.
            2. Models with MLA Architecture and using FA3
                2.1 We will use FA3 backend on hopper.
                2.2 We will use Flashinfer backend on blackwell.
                2.3 Otherwise, we will use triton backend.
            """

            if not self.use_mla_backend:
                # MHA architecture
                if (
                    is_hopper_with_cuda_12_3()
                    and is_no_spec_infer_or_topk_one(server_args)
                    and is_fa3_default_architecture(self.model_config.hf_config)
                ):
                    server_args.attention_backend = "fa3"
                elif _is_hip:
                    server_args.attention_backend = "aiter"
                elif _is_npu:
                    server_args.attention_backend = "ascend"
                else:
                    server_args.attention_backend = (
                        "flashinfer" if is_flashinfer_available() else "triton"
                    )
            else:
                # MLA architecture
                if is_hopper_with_cuda_12_3():
                    server_args.attention_backend = "fa3"
                elif is_sm100_supported():
                    server_args.attention_backend = "flashinfer"
                elif _is_hip:
                    head_num = self.model_config.get_num_kv_heads(self.tp_size)
                    # TODO current aiter only support head number 16 or 128 head number
                    if (
                        head_num == 128 or head_num == 16
                    ) and self.spec_algorithm.is_none():
                        server_args.attention_backend = "aiter"
                    else:
                        server_args.attention_backend = "triton"
                elif _is_npu:
                    server_args.attention_backend = "ascend"
                else:
                    server_args.attention_backend = "triton"
            logger.info(
                f"Attention backend not explicitly specified. Use {server_args.attention_backend} backend by default."
            )
        elif self.use_mla_backend:
            if server_args.device != "cpu":
                if server_args.attention_backend in [
                    "aiter",
                    "flashinfer",
                    "fa3",
                    "triton",
                    "flashmla",
                    "cutlass_mla",
                    "trtllm_mla",
                    "ascend",
                ]:
                    logger.info(
                        f"MLA optimization is turned on. Use {server_args.attention_backend} backend."
                    )
                else:
                    raise ValueError(
                        f"Invalid attention backend for MLA: {server_args.attention_backend}"
                    )
            else:
                if server_args.attention_backend != "intel_amx":
                    raise ValueError(
                        "MLA optimization not supported on CPU except for intel_amx backend."
                    )

        if (
            server_args.attention_backend == "fa3"
            and server_args.kv_cache_dtype == "fp8_e5m2"
        ):
            logger.warning(
                "FlashAttention3 only supports fp8_e4m3 if using FP8; "
                "Setting attention backend to triton."
            )
            server_args.attention_backend = "triton"

        if server_args.enable_double_sparsity:
            logger.info(
                "Double sparsity optimization is turned on. Use triton backend without CUDA graph."
            )
            server_args.attention_backend = "triton"
            server_args.disable_cuda_graph = True

        if self.is_multimodal:
            if not self.is_multimodal_chunked_prefill_supported:
                server_args.chunked_prefill_size = -1
                logger.info(
                    f"Automatically turn off --chunked-prefill-size as it is not supported for "
                    f"{self.model_config.hf_config.model_type}"
                )

        if not self.use_mla_backend:
            server_args.disable_chunked_prefix_cache = True
        # TODO(kaixih@nvidia): remove this once we have a better solution for DP attention.
        #  For more details, see: https://github.com/sgl-project/sglang/issues/8616
        elif (
            self.dp_size > 1
            and is_sm100_supported()
            and server_args.attention_backend != "triton"
        ):
            logger.info(
                "Disable chunked prefix cache when dp size > 1 and attention backend is not triton."
            )
            server_args.disable_chunked_prefix_cache = True

        if not server_args.disable_chunked_prefix_cache:
            logger.info("Chunked prefix cache is turned on.")

        if server_args.attention_backend == "aiter":
            if self.model_config.context_len > 8192:
                self.mem_fraction_static *= 0.85

        if (
            server_args.enable_hierarchical_cache
            and server_args.hicache_io_backend == "kernel"
        ):
            # fix for the compatibility issue with FlashAttention3 decoding and HiCache kernel backend
            if server_args.decode_attention_backend is None:
                if not self.use_mla_backend:
                    server_args.decode_attention_backend = (
                        "flashinfer" if is_flashinfer_available() else "triton"
                    )
                else:
                    # todo(yudian.zy): 为啥是sm100？
                    server_args.decode_attention_backend = (
                        "flashinfer" if is_sm100_supported() else "triton"
                    )
                logger.info(f"{server_args.decode_attention_backend=} updated!")
            elif server_args.decode_attention_backend == "fa3":
                server_args.hicache_io_backend = "direct"
                logger.warning(
                    "FlashAttention3 decode backend is not compatible with hierarchical cache. "
                    f"Setting hicache_io_backend to vanilla I/O, which may lead to suboptimal performance with small page sizes."
                )

    def init_torch_distributed(self):
        logger.info("[SpanLogs] Init torch distributed begin.")

        try:
            torch.get_device_module(self.device).set_device(self.gpu_id)
        except Exception:
            logger.warning(
                f"Context: {self.device=} {self.gpu_id=} {os.environ.get('CUDA_VISIBLE_DEVICES')=} {self.tp_rank=} {self.tp_size=}"
            )
            raise

        if self.device == "cuda":
            backend = "nccl"
        elif self.device == "xpu":
            backend = "xccl"
        elif self.device == "hpu":
            backend = "hccl"
        elif self.device == "cpu":
            backend = "gloo"
        elif self.device == "npu":
            backend = "hccl"

        before_avail_memory = get_available_gpu_memory(self.device, self.gpu_id)
        if not self.server_args.enable_p2p_check:
            monkey_patch_p2p_access_check()

        if self.server_args.dist_init_addr:
            dist_init_method = f"tcp://{self.server_args.dist_init_addr}"
        else:
            dist_init_method = f"tcp://127.0.0.1:{self.dist_port}"
        set_custom_all_reduce(not self.server_args.disable_custom_all_reduce)
        set_mscclpp_all_reduce(self.server_args.enable_mscclpp)

        if not self.is_draft_worker:
            if self.device == "cpu":
                if _is_cpu_amx_available:
                    # Bind OpenMP threads to CPU cores
                    torch.ops.sgl_kernel.init_cpu_threads_env(self.local_omp_cpuid)

                    # Set local size to hint SGLang to use shared memory based AllReduce
                    os.environ["LOCAL_SIZE"] = str(self.tp_size)
                    torch.ops.sgl_kernel.initialize(self.tp_size, self.tp_rank)

                    @torch.library.register_fake("sgl_kernel::shm_allgather")
                    def _(data, dim):
                        return torch.cat([data] * self.tp_size, dim=dim)

                else:
                    logger.warning(
                        "init_cpu_threads_env and shared memory based AllReduce is disabled since intel amx backend is not available"
                    )

            # Only initialize the distributed environment on the target model worker.
            init_distributed_environment(
                backend=backend,
                world_size=self.tp_size * self.pp_size,
                rank=self.tp_size * self.pp_rank + self.tp_rank,
                local_rank=self.gpu_id,
                distributed_init_method=dist_init_method,
                timeout=self.server_args.dist_timeout,
            )
            initialize_model_parallel(
                tensor_model_parallel_size=self.tp_size,
                pipeline_model_parallel_size=self.pp_size,
                expert_model_parallel_size=self.moe_ep_size,
                duplicate_tp_group=self.server_args.enable_pdmux,
            )
            initialize_dp_attention(
                server_args=self.server_args,
                model_config=self.model_config,
            )

        min_per_gpu_memory = get_available_gpu_memory(
            self.device,
            self.gpu_id,
            distributed=get_world_group().world_size > 1,
            cpu_group=get_world_group().cpu_group,
        )
        self.tp_group = get_tp_group()
        self.pp_group = get_pp_group()
        self.attention_tp_group = get_attention_tp_group()

        # Check memory for tensor parallelism
        local_gpu_memory = get_available_gpu_memory(self.device, self.gpu_id)
        if self.tp_size > 1 and not self.is_draft_worker:
            if min_per_gpu_memory < local_gpu_memory * 0.9:
                if get_bool_env_var("SGL_DISABLE_TP_MEMORY_INBALANCE_CHECK"):
                    logger.warning(
                        "The memory capacity is unbalanced. Some GPUs may be occupied by other processes. "
                        f"{min_per_gpu_memory=}, {local_gpu_memory=}, {local_gpu_memory * 0.9=}"
                    )
                else:
                    raise ValueError(
                        "The memory capacity is unbalanced. Some GPUs may be occupied by other processes. "
                        f"{min_per_gpu_memory=}, {local_gpu_memory=}, {local_gpu_memory * 0.9=}"
                    )

        logger.info(
            f"[SpanLogs] Init torch distributed ends. mem usage={(before_avail_memory - local_gpu_memory):.2f} GB"
        )
        return min_per_gpu_memory

    def load_model(self):
        before_avail_memory = get_available_gpu_memory(self.device, self.gpu_id)
        logger.info(
            f"[SpanLogs] Load weight begin. avail mem={get_available_gpu_memory(self.device, self.gpu_id):.2f} GB"
        )

        # This can reduce thread conflicts and speed up weight loading.
        if self.device != "cpu":
            torch.set_num_threads(1)
        if self.device == "cuda":
            if torch.cuda.get_device_capability()[0] < 8:
                logger.info(
                    "Compute capability below sm80. Use float16 due to lack of bfloat16 support."
                )
                self.server_args.dtype = "float16"
                self.model_config.dtype = torch.float16
                if torch.cuda.get_device_capability()[1] < 5:
                    raise RuntimeError("SGLang only supports sm75 and above.")

        set_cuda_arch()

        # Prepare the model config
        self.load_config = LoadConfig(
            load_format=self.server_args.load_format,
            download_dir=self.server_args.download_dir,
            model_loader_extra_config=self.server_args.model_loader_extra_config,
        )
        if self.device == "cpu":
            self.model_config = adjust_config_with_unaligned_cpu_tp(
                self.model_config, self.load_config, self.tp_size
            )
        if self.server_args.load_format == "gguf":
            monkey_patch_vllm_gguf_config()

        # Load the model
        # Remove monkey_patch when linear.py quant remove dependencies with vllm
        monkey_patch_vllm_parallel_state()
        monkey_patch_isinstance_for_vllm_base_layer()

        with self.memory_saver_adapter.region(GPU_MEMORY_TYPE_WEIGHTS):
            self.model = get_model(
                model_config=self.model_config,
                load_config=self.load_config,
                device_config=DeviceConfig(self.device),
            )
        monkey_patch_vllm_parallel_state(reverse=True)
        monkey_patch_isinstance_for_vllm_base_layer(reverse=True)

        get_offloader().post_init()

        if self.server_args.kv_cache_dtype == "fp8_e4m3":
            if self.server_args.quantization_param_path is not None:
                if callable(getattr(self.model, "load_kv_cache_scales", None)):
                    self.model.load_kv_cache_scales(
                        self.server_args.quantization_param_path
                    )
                    logger.info(
                        "Loaded KV cache scaling factors from %s",
                        self.server_args.quantization_param_path,
                    )
                else:
                    raise RuntimeError(
                        "Using FP8 KV cache and scaling factors provided but "
                        "model %s does not support loading scaling factors.",
                        self.model.__class__,
                    )
            else:
                logger.warning(
                    "Using FP8 KV cache but no scaling factors "
                    "provided. Defaulting to scaling factors of 1.0. "
                    "This may lead to less accurate results!"
                )

        # Parse other args
        self.sliding_window_size = None
        if hasattr(self.model, "get_attention_sliding_window_size"):
            self.sliding_window_size = self.model.get_attention_sliding_window_size()
        elif self.model_config.attention_chunk_size is not None:
            self.sliding_window_size = self.model_config.attention_chunk_size
            logger.info(
                f"Setting sliding_window_size to be attention_chunk_size: {self.sliding_window_size}"
            )

        self.dtype = self.model_config.dtype

        after_avail_memory = get_available_gpu_memory(self.device, self.gpu_id)
        self.weight_load_mem_usage = before_avail_memory - after_avail_memory
        logger.info(
            f"[SpanLogs] Load weight end. "
            f"type={type(self.model).__name__}, "
            f"dtype={self.dtype}, "
            f"avail mem={after_avail_memory:.2f} GB, "
            f"mem usage={self.weight_load_mem_usage:.2f} GB."
        )

        # Handle the case where some ranks do not finish loading.
        try:
            dist.monitored_barrier(
                group=get_tp_group().cpu_group,
                timeout=datetime.timedelta(seconds=UNBALANCED_MODEL_LOADING_TIMEOUT_S),
                wait_all_ranks=True,
            )
        except RuntimeError:
            raise ValueError(
                f"TP rank {self.tp_rank} could finish the model loading, but there are other ranks that didn't finish loading. It is likely due to unexpected failures (e.g., OOM) or a slow node."
            ) from None

    def update_expert_location(
        self,
        new_expert_location_metadata: ExpertLocationMetadata,
        update_layer_ids: List[int],
    ):
        self.expert_location_updater.update(
            self.model.routed_experts_weights_of_layer,
            new_expert_location_metadata,
            update_layer_ids=update_layer_ids,
            nnodes=self.server_args.nnodes,
            rank=self.tp_rank,
        )

    def update_weights_from_disk(
        self, model_path: str, load_format: str, weights=None
    ) -> tuple[bool, str]:
        """Update engine weights in-place from the disk."""
        logger.info(
            f"Update engine weights online from disk begin. "
            f"avail mem={get_available_gpu_memory(self.device, self.gpu_id):.2f} GB"
        )

        target_device = torch.device(self.device)
        self.model_config.model_path = model_path
        load_config = LoadConfig(load_format=load_format)

        # Only support DefaultModelLoader for now
        loader = get_model_loader(load_config)
        if not isinstance(loader, DefaultModelLoader):
            message = f"Failed to get model loader: {loader}."
            return False, message

        def get_weight_iter(config):
            iter = loader._get_weights_iterator(
                DefaultModelLoader.Source.init_new(config, self.model)
            )
            return iter

        def model_load_weights(model, iter):
            DefaultModelLoader.load_weights_and_postprocess(model, iter, target_device)
            return model

        with set_default_torch_dtype(self.model_config.dtype):
            if weights is None:
                try:
                    iter = get_weight_iter(self.model_config)
                except Exception as e:
                    message = f"Failed to get weights iterator: {e}."
                    return False, message
            try:
                if weights is None:
                    model = model_load_weights(self.model, iter)
                else:
                    model = model_load_weights(self.model, weights)
            except Exception as e:
                message = (
                    f"Failed to update weights: {e}.\nRolling back to original weights."
                )
                del iter
                gc.collect()
                iter = get_weight_iter(self.model_config)
                self.model = model_load_weights(self.model, iter)
                return False, message

        self.model = model
        self.server_args.model_path = model_path
        self.server_args.load_format = load_format
        self.load_config = load_config

        logger.info("Update weights end.")
        return True, "Succeeded to update model weights."

    def init_weights_update_group(
        self,
        master_address,
        master_port,
        rank_offset,
        world_size,
        group_name,
        backend="nccl",
    ):
        """Initialize the Torch process group for model parameter updates.

        `_model_update_group` is used in the RLHF workflow, where rank
        0 is the actor model in the training engine, and the other ranks are
        the inference engine, which is used for rollout.

        In the RLHF workflow, the training engine updates the model
        weights/parameters online, and broadcasts them to the inference
        engine through the `_model_update_group` process group.
        """
        assert (
            torch.distributed.is_initialized()
        ), "Default torch process group must be initialized"
        assert group_name != "", "Group name cannot be empty"

        rank = rank_offset + self.tp_rank

        logger.info(
            f"init custom process group: master_address={master_address}, master_port={master_port}, "
            f"rank_offset={rank_offset}, rank={rank}, world_size={world_size}, group_name={group_name}, backend={backend}"
        )

        try:
            self._model_update_group[group_name] = init_custom_process_group(
                backend=backend,
                init_method=f"tcp://{master_address}:{master_port}",
                world_size=world_size,
                rank=rank,
                group_name=group_name,
            )
            return True, "Succeeded to initialize custom process group."
        except Exception as e:
            message = f"Failed to initialize custom process group: {e}."
            logger.error(message)
            return False, message

    def update_weights_from_distributed(self, names, dtypes, shapes, group_name):
        """
        Update specific parameter in the model weights online
        through `_model_update_group` process group.

        Args:
            name: the name of the parameter to be updated.
            dtype: the data type of the parameter to be updated.
            shape: the shape of the parameter to be updated.
        """

        assert group_name in self._model_update_group, (
            f"Group {group_name} not in {list(self._model_update_group.keys())}. "
            "Please call `init_weights_update_group` first."
        )

        try:
            weights = []
            handles = []
            for name, dtype, shape in zip(names, dtypes, shapes):
                target_dtype = (
                    dtype if isinstance(dtype, torch.dtype) else getattr(torch, dtype)
                )
                weight = torch.empty(shape, dtype=target_dtype, device=self.device)
                handles.append(
                    torch.distributed.broadcast(
                        weight,
                        src=0,
                        group=self._model_update_group[group_name],
                        async_op=True,
                    )
                )
                weights.append((name, weight))
            for handle in handles:
                handle.wait()

            self.model.load_weights(weights)
            return True, f"Succeeded to update parameter online."

        except Exception as e:
            error_msg = (
                f"Failed to update parameter online: {e}. "
                f"The full weights of the ModelRunner are partially updated. "
                f"Please discard the whole weights."
            )
            logger.error(error_msg)
            return False, error_msg

    def update_weights_from_tensor(
        self,
        named_tensors: List[Tuple[str, Union[torch.Tensor, "LocalSerializedTensor"]]],
        load_format: Optional[str] = None,
    ):
        monkey_patch_torch_reductions()
        if load_format == "flattened_bucket":
            # Handle flattened bucket format
            return self._update_weights_from_flattened_bucket(
                flattened_tensor_bucket_dict=named_tensors
            )

        # We need to get device after patch otherwise the device would be wrong
        self.device_module = torch.get_device_module(self.device)
        infered_device = self.device_module.current_device()

        named_tensors = [
            (name, _unwrap_tensor(tensor, tp_rank=self.tp_rank, device=infered_device))
            for name, tensor in named_tensors
        ]
        if load_format == "direct":
            _model_load_weights_direct(self.model, named_tensors)
        elif load_format in self.server_args.custom_weight_loader:
            custom_loader = dynamic_import(load_format)
            custom_loader(self.model, named_tensors)
        elif load_format is None:
            self.model.load_weights(named_tensors)
        else:
            raise NotImplementedError(f"Unknown load_format={load_format}")
        return True, "Success"

    def _update_weights_from_flattened_bucket(
        self,
        flattened_tensor_bucket_dict,
    ):
        """Handle flattened bucket format for weight updates"""
        flattened_tensor = flattened_tensor_bucket_dict["flattened_tensor"]
        metadata = flattened_tensor_bucket_dict["metadata"]

        # Convert metadata dict to our format
        converted_metadata = []
        for meta in metadata:
            converted_meta = FlattenedTensorMetadata(
                name=meta.name,
                shape=meta.shape,
                dtype=meta.dtype,
                start_idx=meta.start_idx,
                end_idx=meta.end_idx,
                numel=meta.numel,
            )
            converted_metadata.append(converted_meta)

        # Create bucket and reconstruct tensors
        bucket = FlattenedTensorBucket(
            flattened_tensor=flattened_tensor, metadata=converted_metadata
        )
        reconstructed_tensors = bucket.reconstruct_tensors()

        # Load the reconstructed tensors using the standard method
        self.model.load_weights(reconstructed_tensors)

        return True, "Success"

    def get_weights_by_name(
        self, name: str, truncate_size: int = 100
    ) -> Optional[torch.Tensor]:
        """Get the weights of the parameter by its name. Similar to `get_parameter` in Hugging Face.

        Only used for unit test with an unoptimized performance.
        For optimized performance, please use torch.save and torch.load.
        """
        # TODO: (chenyang) Add support for Qwen models.
        try:
            return self.model.get_weights_by_name(
                name, truncate_size, tp_size=self.tp_size
            )
        except Exception as e:
            logger.error(f"Error when getting parameter {name}: {e}")
            return None

    def init_lora_manager(self):
        self.lora_manager = LoRAManager(
            base_model=self.model,
            base_hf_config=self.model_config.hf_config,
            max_loras_per_batch=self.server_args.max_loras_per_batch,
            load_config=self.load_config,
            dtype=self.dtype,
            lora_backend=self.server_args.lora_backend,
            tp_size=self.tp_size,
            tp_rank=self.tp_rank,
            max_lora_rank=self.server_args.max_lora_rank,
            target_modules=self.server_args.lora_target_modules,
            lora_paths=self.server_args.lora_paths,
        )

    def load_lora_adapter(self, lora_ref: LoRARef):
        """Load a new lora adapter from disk or huggingface."""

        logger.info(
            f"LoRA adapter loading starts: {lora_ref}. "
            f"avail mem={get_available_gpu_memory(self.device, self.gpu_id):.2f} GB"
        )

        result = self.lora_manager.load_lora_adapter(lora_ref)

        logger.info(
            f"LoRA adapter loading completes: {lora_ref}. "
            f"avail mem={get_available_gpu_memory(self.device, self.gpu_id):.2f} GB"
        )

        return result

    def unload_lora_adapter(self, lora_ref: LoRARef):
        """Unload a lora adapter that was previously loaded during initialization or dynamic loading."""

        logger.info(
            f"LoRA adapter unloading starts: {lora_ref}. "
            f"avail mem={get_available_gpu_memory(self.device, self.gpu_id):.2f} GB"
        )

        result = self.lora_manager.unload_lora_adapter(lora_ref)

        logger.info(
            f"LoRA adapter unloading completes: {lora_ref}. "
            f"avail mem={get_available_gpu_memory(self.device, self.gpu_id):.2f} GB"
        )

        return result

    def profile_max_num_token(self, total_gpu_memory: int):
        available_gpu_memory = get_available_gpu_memory(
            self.device,
            self.gpu_id,
            distributed=get_world_group().world_size > 1,
            cpu_group=get_world_group().cpu_group,
        )
        if self.is_draft_worker:
            num_layers = getattr(
                self.model_config.hf_config,
                "num_nextn_predict_layers",
                self.num_effective_layers,
            )
        else:
            num_layers = self.num_effective_layers
        if self.use_mla_backend:
            cell_size = (
                (self.model_config.kv_lora_rank + self.model_config.qk_rope_head_dim)
                * num_layers
                * torch._utils._element_size(self.kv_cache_dtype)
            )
        else:
            cell_size = (
                self.model_config.get_num_kv_heads(get_attention_tp_size())
                * self.model_config.head_dim
                * num_layers
                * 2
                * torch._utils._element_size(self.kv_cache_dtype)
            )
        rest_memory = available_gpu_memory - total_gpu_memory * (
            1 - self.mem_fraction_static
        )
        max_num_token = int(rest_memory * (1 << 30) // cell_size)
        return max_num_token

    def set_num_token_hybrid(self):
        if (
            "Llama4ForConditionalGeneration"
            in self.model_config.hf_config.architectures
        ):
            temp_ratio = (
                (1 - self.is_hybrid)
                + self.is_hybrid
                * self.attention_chunk_size
                / self.model_config.context_len
            )
            self.swa_max_total_num_tokens = (
                4 * self.max_total_num_tokens * temp_ratio // (3 * temp_ratio + 1)
            )
            self.full_max_total_num_tokens = (
                4 * self.max_total_num_tokens
                - 12 * self.max_total_num_tokens * temp_ratio // (3 * temp_ratio + 1)
            )
            self.swa_max_total_num_tokens = int(
                self.swa_max_total_num_tokens
                // self.server_args.page_size
                * self.server_args.page_size
            )
            self.full_max_total_num_tokens = int(
                self.full_max_total_num_tokens
                // self.server_args.page_size
                * self.server_args.page_size
            )
            self.max_total_num_tokens = self.full_max_total_num_tokens
        else:
            assert self.sliding_window_size is not None and self.sliding_window_size > 0
            full_attention_layer_ids = []
            swa_attention_layer_ids = []

            try:
                layers = self.model.model.layers
            except:
                try:
                    layers = self.model.language_model.model.layers
                except:
                    try:
                        layers = self.model.language_model.layers
                    except:
                        self.is_hybrid = False
                        return

            for layer in layers:
                if (
                    layer.self_attn.attn.sliding_window_size is None
                    or layer.self_attn.attn.sliding_window_size == -1
                ):
                    full_attention_layer_ids.append(layer.layer_id)
                else:
                    swa_attention_layer_ids.append(layer.layer_id)
            self.model_config.swa_attention_layer_ids = swa_attention_layer_ids
            self.model_config.full_attention_layer_ids = full_attention_layer_ids

            # Algorithm:
            # Existing max_total_num_tokens is per layer and assume all layers have the same number of tokens.
            # - Find total # of tokens available across layers.
            # - Calculate full_max_total_num_tokens and swa_max_total_num_tokens based on the given swa_full_tokens_ratio.
            total_tokens = (
                self.max_total_num_tokens * self.model_config.num_hidden_layers
            )
            full_layers_num = len(full_attention_layer_ids)
            swa_layers_num = len(swa_attention_layer_ids)
            swa_full_tokens_ratio = self.server_args.swa_full_tokens_ratio

            # Solve the equations:
            # 1. swa_max_total_num_tokens * swa_layers_num + full_max_total_num_tokens * full_layers_num == total_tokens
            # 2. full_max_total_num_tokens * swa_full_tokens_ratio == swa_max_total_num_tokens
            denominator = swa_full_tokens_ratio * swa_layers_num + full_layers_num
            self.full_max_total_num_tokens = int(total_tokens / denominator)
            self.swa_max_total_num_tokens = int(
                self.full_max_total_num_tokens * swa_full_tokens_ratio
            )
            self.max_total_num_tokens = self.full_max_total_num_tokens

            logger.info(
                f"Use Sliding window memory pool. full_layer_tokens={self.full_max_total_num_tokens}, swa_layer_tokens={self.swa_max_total_num_tokens}"
            )

    def init_memory_pool(
        self,
        total_gpu_memory: int,
        max_num_reqs: Optional[int] = None,
        max_total_tokens: Optional[int] = None,
    ):
        # Determine the kv cache dtype
        if self.server_args.kv_cache_dtype == "auto":
            self.kv_cache_dtype = self.dtype
        elif self.server_args.kv_cache_dtype == "fp8_e5m2":
            if _is_hip:  # Using natively supported format
                self.kv_cache_dtype = torch.float8_e5m2fnuz
            else:
                self.kv_cache_dtype = torch.float8_e5m2
        elif self.server_args.kv_cache_dtype == "fp8_e4m3":
            if _is_hip:  # Using natively supported format
                self.kv_cache_dtype = torch.float8_e4m3fnuz
            else:
                self.kv_cache_dtype = torch.float8_e4m3fn
        else:
            raise ValueError(
                f"Unsupported kv_cache_dtype: {self.server_args.kv_cache_dtype}."
            )

        self.max_total_num_tokens = self.profile_max_num_token(total_gpu_memory)
        if SGLANG_CI_SMALL_KV_SIZE:
            self.max_total_num_tokens = int(SGLANG_CI_SMALL_KV_SIZE)

        if max_num_reqs is None:
            max_num_reqs = min(
                max(
                    int(
                        self.max_total_num_tokens / self.model_config.context_len * 512
                    ),
                    2048,
                ),
                4096,
            )

        if not self.spec_algorithm.is_none():
            if self.is_draft_worker:
                self.max_total_num_tokens = self.server_args.draft_runner_cache_size
                max_num_reqs = self.server_args.max_num_reqs
            else:
                # We are sharing the `token_to_kv_pool`, and both verify and draft tokens
                # can be concurrently allocated, so we should give a headroom for it.
                self.server_args.draft_runner_cache_size = (
                    self.max_total_num_tokens
                    # draft
                    + max_num_reqs
                    * self.server_args.speculative_num_steps
                    * self.server_args.speculative_eagle_topk
                    # verify
                    + max_num_reqs * self.server_args.speculative_num_draft_tokens
                    # buffer
                    + 100
                )
                # Target worker and draft worker shares the same indices for the
                # token_to_kv_pool, so we should make sure to match max_total_num_tokens.
                self.max_total_num_tokens = self.server_args.draft_runner_cache_size
                self.server_args.max_num_reqs = max_num_reqs

        if max_total_tokens is not None:
            if max_total_tokens > self.max_total_num_tokens:
                logging.warning(
                    f"max_total_tokens={max_total_tokens} is larger than the profiled value "
                    f"{self.max_total_num_tokens}. "
                    f"Use the profiled value instead."
                )
            self.max_total_num_tokens = min(self.max_total_num_tokens, max_total_tokens)

        self.max_total_num_tokens = (
            self.max_total_num_tokens
            // self.server_args.page_size
            * self.server_args.page_size
        )
        # create token size for hybrid cache
        if self.is_hybrid:
            self.set_num_token_hybrid()

        if self.max_total_num_tokens <= 0:
            raise RuntimeError(
                "Not enough memory. Please try to increase --mem-fraction-static."
            )

        # Initialize req_to_token_pool
        if self.req_to_token_pool is None:
            # FIXME(lsyin): this is the temporary fix for the context length issue when using speculative decoding
            extra_max_context_len = 4
            if self.server_args.speculative_num_draft_tokens is not None:
                extra_max_context_len += self.server_args.speculative_num_draft_tokens

            if self.server_args.disaggregation_mode == "decode":
                from sglang.srt.disaggregation.decode import DecodeReqToTokenPool

                # subscribe memory for pre-allocated requests
                # if max_num_reqs <= 32, we pre-allocate 2x requests
                pre_alloc_size = max_num_reqs * 2 if max_num_reqs <= 32 else 0
                self.req_to_token_pool = DecodeReqToTokenPool(
                    size=max_num_reqs,
                    max_context_len=self.model_config.context_len
                    + extra_max_context_len,
                    device=self.device,
                    enable_memory_saver=self.server_args.enable_memory_saver,
                    pre_alloc_size=pre_alloc_size,
                )
            else:
                self.req_to_token_pool = ReqToTokenPool(
                    size=max_num_reqs,
                    max_context_len=self.model_config.context_len
                    + extra_max_context_len,
                    device=self.device,
                    enable_memory_saver=self.server_args.enable_memory_saver,
                )
        else:
            # Draft worker shares req_to_token_pool with the target worker.
            assert self.is_draft_worker

        # Initialize token_to_kv_pool
        if self.server_args.attention_backend == "ascend":
            if self.use_mla_backend:
                self.token_to_kv_pool = AscendMLAPagedTokenToKVPool(
                    self.max_total_num_tokens,
                    page_size=self.page_size,
                    dtype=self.kv_cache_dtype,
                    kv_lora_rank=self.model_config.kv_lora_rank,
                    qk_rope_head_dim=self.model_config.qk_rope_head_dim,
                    layer_num=self.num_effective_layers,
                    device=self.device,
                    enable_memory_saver=self.server_args.enable_memory_saver,
                    start_layer=self.start_layer,
                    end_layer=self.end_layer,
                )
            else:
                self.token_to_kv_pool = AscendTokenToKVPool(
                    self.max_total_num_tokens,
                    page_size=self.page_size,
                    dtype=self.kv_cache_dtype,
                    head_num=self.model_config.get_num_kv_heads(
                        get_attention_tp_size()
                    ),
                    head_dim=self.model_config.head_dim,
                    layer_num=self.model_config.num_hidden_layers,
                    device=self.device,
                    enable_memory_saver=self.server_args.enable_memory_saver,
                )
        elif self.use_mla_backend:
            self.token_to_kv_pool = MLATokenToKVPool(
                self.max_total_num_tokens,
                page_size=self.page_size,
                dtype=self.kv_cache_dtype,
                kv_lora_rank=self.model_config.kv_lora_rank,
                qk_rope_head_dim=self.model_config.qk_rope_head_dim,
                layer_num=self.num_effective_layers,
                device=self.device,
                enable_memory_saver=self.server_args.enable_memory_saver,
                start_layer=self.start_layer,
                end_layer=self.end_layer,
            )
        elif self.server_args.enable_double_sparsity:
            self.token_to_kv_pool = DoubleSparseTokenToKVPool(
                self.max_total_num_tokens,
                page_size=self.page_size,
                dtype=self.kv_cache_dtype,
                head_num=self.model_config.get_num_kv_heads(get_attention_tp_size()),
                head_dim=self.model_config.head_dim,
                layer_num=self.num_effective_layers,
                device=self.device,
                heavy_channel_num=self.server_args.ds_heavy_channel_num,
                enable_memory_saver=self.server_args.enable_memory_saver,
                start_layer=self.start_layer,
                end_layer=self.end_layer,
            )
        else:
            if self.is_hybrid:
                self.token_to_kv_pool = SWAKVPool(
                    size=self.full_max_total_num_tokens,
                    size_swa=self.swa_max_total_num_tokens,
                    dtype=self.kv_cache_dtype,
                    head_num=self.model_config.get_num_kv_heads(
                        get_attention_tp_size()
                    ),
                    head_dim=self.model_config.head_dim,
                    swa_attention_layer_ids=self.model_config.swa_attention_layer_ids,
                    full_attention_layer_ids=self.model_config.full_attention_layer_ids,
                    enable_kvcache_transpose=False,
                    device=self.device,
                )
            else:
                self.token_to_kv_pool = MHATokenToKVPool(
                    self.max_total_num_tokens,
                    page_size=self.page_size,
                    dtype=self.kv_cache_dtype,
                    head_num=self.model_config.get_num_kv_heads(
                        get_attention_tp_size()
                    ),
                    head_dim=self.model_config.head_dim,
                    layer_num=self.num_effective_layers,
                    device=self.device,
                    enable_memory_saver=self.server_args.enable_memory_saver,
                    start_layer=self.start_layer,
                    end_layer=self.end_layer,
                )

        # Initialize token_to_kv_pool_allocator
        need_sort = self.server_args.disaggregation_mode in ("decode", "prefill")
        if self.token_to_kv_pool_allocator is None:
            if self.server_args.attention_backend == "ascend":
                self.token_to_kv_pool_allocator = AscendPagedTokenToKVPoolAllocator(
                    self.max_total_num_tokens,
                    page_size=self.page_size,
                    dtype=self.kv_cache_dtype,
                    device=self.device,
                    kvcache=self.token_to_kv_pool,
                    need_sort=need_sort,
                )
            else:
                if self.page_size == 1:
                    if self.is_hybrid:
                        self.token_to_kv_pool_allocator = SWATokenToKVPoolAllocator(
                            self.full_max_total_num_tokens,
                            self.swa_max_total_num_tokens,
                            dtype=self.kv_cache_dtype,
                            device=self.device,
                            kvcache=self.token_to_kv_pool,
                            need_sort=need_sort,
                        )
                    else:
                        self.token_to_kv_pool_allocator = TokenToKVPoolAllocator(
                            self.max_total_num_tokens,
                            dtype=self.kv_cache_dtype,
                            device=self.device,
                            kvcache=self.token_to_kv_pool,
                            need_sort=need_sort,
                        )
                else:
                    assert not self.is_hybrid
                    self.token_to_kv_pool_allocator = PagedTokenToKVPoolAllocator(
                        self.max_total_num_tokens,
                        page_size=self.page_size,
                        dtype=self.kv_cache_dtype,
                        device=self.device,
                        kvcache=self.token_to_kv_pool,
                        need_sort=need_sort,
                    )
        else:
            assert self.is_draft_worker

        logger.info(
            f"Memory pool end. "
            f"avail mem={get_available_gpu_memory(self.device, self.gpu_id):.2f} GB"
        )

    def init_cublas(self):
        """We need to run a small matmul to init cublas. Otherwise, it will raise some errors later."""
        dtype = torch.float16
        device = "cuda"
        a = torch.ones((16, 16), dtype=dtype, device=device)
        b = torch.ones((16, 16), dtype=dtype, device=device)
        c = a @ b
        return c

    def init_attention_backend(self):
        """Init attention kernel backend."""
        if self.server_args.enable_two_batch_overlap and not self.is_draft_worker:
            self.attn_backend = TboAttnBackend.init_new(self._get_attention_backend)
        else:
            self.attn_backend = self._get_attention_backend()

    def _get_attention_backend(self):
        """Init attention kernel backend."""
        self.decode_attention_backend_str = (
            self.server_args.decode_attention_backend
            if self.server_args.decode_attention_backend
            else self.server_args.attention_backend
        )
        self.prefill_attention_backend_str = (
            self.server_args.prefill_attention_backend
            if self.server_args.prefill_attention_backend
            else self.server_args.attention_backend
        )
        if self.decode_attention_backend_str != self.prefill_attention_backend_str:
            from sglang.srt.layers.attention.hybrid_attn_backend import (
                HybridAttnBackend,
            )

            attn_backend = HybridAttnBackend(
                self,
                decode_backend=self._get_attention_backend_from_str(
                    self.decode_attention_backend_str
                ),
                prefill_backend=self._get_attention_backend_from_str(
                    self.prefill_attention_backend_str
                ),
            )
            logger.info(
                f"Using hybrid attention backend for decode and prefill: "
                f"decode_backend={self.decode_attention_backend_str}, "
                f"prefill_backend={self.prefill_attention_backend_str}."
            )
            logger.warning(
                f"Warning: Attention backend specified by --attention-backend or default backend might be overridden."
                f"The feature of hybrid attention backend is experimental and unstable. Please raise an issue if you encounter any problem."
            )
        else:
            attn_backend = self._get_attention_backend_from_str(
                self.server_args.attention_backend
            )

        global_server_args_dict.update(
            {
                "decode_attention_backend": self.decode_attention_backend_str,
                "prefill_attention_backend": self.prefill_attention_backend_str,
            }
        )
        return attn_backend

    def _get_attention_backend_from_str(self, backend_str: str):
        if backend_str == "flashinfer":
            if not self.use_mla_backend:
                from sglang.srt.layers.attention.flashinfer_backend import (
                    FlashInferAttnBackend,
                )

                # Init streams
                if self.server_args.speculative_algorithm == "EAGLE":
                    if (
                        not hasattr(self, "plan_stream_for_flashinfer")
                        or not self.plan_stream_for_flashinfer
                    ):
                        self.plan_stream_for_flashinfer = torch.cuda.Stream()
                return FlashInferAttnBackend(self)
            else:
                from sglang.srt.layers.attention.flashinfer_mla_backend import (
                    FlashInferMLAAttnBackend,
                )

                return FlashInferMLAAttnBackend(self)
        elif backend_str == "aiter":
            from sglang.srt.layers.attention.aiter_backend import AiterAttnBackend

            return AiterAttnBackend(self)
        elif self.server_args.attention_backend == "wave":
            from sglang.srt.layers.attention.wave_backend import WaveAttnBackend

            return WaveAttnBackend(self)
        elif backend_str == "ascend":
            from sglang.srt.layers.attention.ascend_backend import AscendAttnBackend

            return AscendAttnBackend(self)
        elif backend_str == "triton":
            assert not self.model_config.is_encoder_decoder, (
                "Cross attention is not supported in the triton attention backend. "
                "Please use `--attention-backend flashinfer`."
            )
            if self.server_args.enable_double_sparsity:
                from sglang.srt.layers.attention.double_sparsity_backend import (
                    DoubleSparseAttnBackend,
                )

                return DoubleSparseAttnBackend(self)
            else:
                from sglang.srt.layers.attention.triton_backend import TritonAttnBackend

                return TritonAttnBackend(self)
        elif backend_str == "torch_native":
            from sglang.srt.layers.attention.torch_native_backend import (
                TorchNativeAttnBackend,
            )

            return TorchNativeAttnBackend(self)
        elif backend_str == "flashmla":
            from sglang.srt.layers.attention.flashmla_backend import FlashMLABackend

            return FlashMLABackend(self)
        elif backend_str == "fa3":
            assert (
                torch.cuda.get_device_capability()[0] == 8 and not self.use_mla_backend
            ) or torch.cuda.get_device_capability()[0] == 9, (
                "FlashAttention v3 Backend requires SM>=80 and SM<=90. "
                "Please use `--attention-backend flashinfer`."
            )
            from sglang.srt.layers.attention.flashattention_backend import (
                FlashAttentionBackend,
            )

            return FlashAttentionBackend(self)
        elif backend_str == "cutlass_mla":
            from sglang.srt.layers.attention.cutlass_mla_backend import (
                CutlassMLABackend,
            )

            return CutlassMLABackend(self)
        elif backend_str == "trtllm_mla":
            if not self.use_mla_backend:
                raise ValueError("trtllm_mla backend can only be used with MLA models.")
            from sglang.srt.layers.attention.trtllm_mla_backend import TRTLLMMLABackend

            return TRTLLMMLABackend(self)
        elif backend_str == "trtllm_mha":
            if self.use_mla_backend:
                raise ValueError(
                    "trtllm_mha backend can only be used with non-MLA models."
                )
            from sglang.srt.layers.attention.trtllm_mha_backend import (
                TRTLLMHAAttnBackend,
            )

            return TRTLLMHAAttnBackend(self)
        elif backend_str == "intel_amx":
            from sglang.srt.layers.attention.intel_amx_backend import (
                IntelAMXAttnBackend,
            )

            return IntelAMXAttnBackend(self)
        elif backend_str == "dual_chunk_flash_attn":
            from sglang.srt.layers.attention.dual_chunk_flashattention_backend import (
                DualChunkFlashAttentionBackend,
            )

            return DualChunkFlashAttentionBackend(self)
        else:
            raise ValueError(f"Invalid attention backend: {backend_str}")

    def init_double_sparsity_channel_config(self, selected_channel):
        selected_channel = "." + selected_channel + "_proj"
        self.sorted_channels = []
        # load channel config
        with open(self.server_args.ds_channel_config_path, "r") as f:
            channel_config = json.load(f)

        for i in range(self.start_layer, self.end_layer):
            key = "model.layers." + str(i) + ".self_attn" + selected_channel
            self.sorted_channels.append(
                torch.tensor(channel_config[key])[
                    :, : self.server_args.ds_heavy_channel_num
                ]
                .contiguous()
                .cuda()
            )

    def init_device_graphs(self):
        """Capture device graphs."""
        self.graph_runner = None
        self.graph_mem_usage = 0

        if not self.is_generation:
            # TODO: Currently, cuda graph only captures decode steps, which only exists for generation models
            return

        if self.device != "cpu" and self.server_args.disable_cuda_graph:
            return

        if self.device == "cpu" and not self.server_args.enable_torch_compile:
            return

        tic = time.perf_counter()
        before_mem = get_available_gpu_memory(self.device, self.gpu_id)
        logger.info(
<<<<<<< HEAD
            f"[SpanLogs] Capture cuda graph begin. This can take up to several minutes. avail mem={before_mem:.2f} GB"
=======
            f"Capture {'cpu graph' if self.device == 'cpu' else 'cuda graph'} begin. This can take up to several minutes. avail mem={before_mem:.2f} GB"
>>>>>>> ee21817c
        )
        graph_runners = defaultdict(
            lambda: CudaGraphRunner,
            {
                "cpu": CPUGraphRunner,
                "npu": NPUGraphRunner,
            },
        )
        self.graph_runner = graph_runners[self.device](self)

        after_mem = get_available_gpu_memory(self.device, self.gpu_id)
        self.graph_mem_usage = before_mem - after_mem
        logger.info(
<<<<<<< HEAD
            f"[SpanLogs] Capture cuda graph end. Time elapsed: {time.perf_counter() - tic:.2f} s. "
            f"mem usage={self.cuda_graph_mem_usage:.2f} GB. avail mem={after_mem:.2f} GB."
=======
            f"Capture {'cpu graph' if self.device == 'cpu' else 'cuda graph'} end. Time elapsed: {time.perf_counter() - tic:.2f} s. "
            f"mem usage={self.graph_mem_usage:.2f} GB. avail mem={after_mem:.2f} GB."
>>>>>>> ee21817c
        )

    def init_threads_binding(self):
        omp_cpuids = os.environ.get("SGLANG_CPU_OMP_THREADS_BIND", "all")
        if omp_cpuids == "all":
            cpu_ids_by_node = get_cpu_ids_by_node()
            n_numa_node = len(cpu_ids_by_node)

            assert self.tp_size <= n_numa_node, (
                f"SGLANG_CPU_OMP_THREADS_BIND is not set, in this case, "
                f"tp_size {self.tp_size} should be smaller than or equal to number of numa node on the machine {n_numa_node}. "
                f"If you need tp_size to be larger than number of numa node, please set the CPU cores for each tp rank via SGLANG_CPU_OMP_THREADS_BIND explicitly. "
                f"For example, on a machine with 2 numa nodes, where core 0-31 are on numa node 0 and core 32-63 are on numa node 1, "
                f"it is suggested to use -tp 2 and bind tp rank 0 to core 0-31 and tp rank 1 to core 32-63. "
                f"This is the default behavior if SGLANG_CPU_OMP_THREADS_BIND is not set and it is the same as setting SGLANG_CPU_OMP_THREADS_BIND=0-31|32-63. "
                f"If you do need tp_size to be larger than the number of numa nodes, you could set SGLANG_CPU_OMP_THREADS_BIND explicitly for example SGLANG_CPU_OMP_THREADS_BIND=0-15|16-31|32-47|48-63 and run with -tp 4. "
                f"If you don't want each tp rank to use all the cores on one numa node, you could set for example SGLANG_CPU_OMP_THREADS_BIND=0-15|32-47 and run with -tp 2."
            )
            if self.tp_size < n_numa_node:
                logger.warning(
                    f"Detected the current machine has {n_numa_node} numa nodes available, but tp_size is set to {self.tp_size}, so only {self.tp_size} numa nodes are used."
                )
            self.local_omp_cpuid = cpu_ids_by_node[self.tp_rank]
        else:
            self.local_omp_cpuid = omp_cpuids.split("|")[self.tp_rank]

    def apply_torch_tp(self):
        logger.info(f"Enabling torch tensor parallelism on {self.tp_size} devices.")
        from sglang.srt.layers.model_parallel import tensor_parallel

        device_mesh = torch.distributed.init_device_mesh(self.device, (self.tp_size,))
        tensor_parallel(self.model, device_mesh)

    def forward_decode(
        self,
        forward_batch: ForwardBatch,
        skip_attn_backend_init: bool = False,
        pp_proxy_tensors=None,
    ) -> LogitsProcessorOutput:
        if not skip_attn_backend_init:
            self.attn_backend.init_forward_metadata(forward_batch)
        # FIXME: add pp_proxy_tensors arg to all models
        kwargs = {}
        if self.support_pp:
            kwargs["pp_proxy_tensors"] = pp_proxy_tensors
        return self.model.forward(
            forward_batch.input_ids,
            forward_batch.positions,
            forward_batch,
            **kwargs,
        )

    def forward_extend(
        self,
        forward_batch: ForwardBatch,
        skip_attn_backend_init: bool = False,
        pp_proxy_tensors=None,
    ) -> LogitsProcessorOutput:
        if not skip_attn_backend_init:
            self.attn_backend.init_forward_metadata(forward_batch)

        kwargs = {}
        if self.support_pp:
            kwargs["pp_proxy_tensors"] = pp_proxy_tensors
        if forward_batch.input_embeds is not None:
            kwargs["input_embeds"] = forward_batch.input_embeds.bfloat16()
        if not self.is_generation:
            kwargs["get_embedding"] = True
        return self.model.forward(
            forward_batch.input_ids,
            forward_batch.positions,
            forward_batch,
            **kwargs,
        )

    def forward_idle(
        self, forward_batch: ForwardBatch, pp_proxy_tensors=None
    ) -> LogitsProcessorOutput:
        kwargs = {}
        if self.support_pp:
            kwargs["pp_proxy_tensors"] = pp_proxy_tensors
        return self.model.forward(
            forward_batch.input_ids,
            forward_batch.positions,
            forward_batch,
            **kwargs,
        )

    def forward_split_prefill(
        self,
        forward_batch: ForwardBatch,
        reinit_attn_backend: bool = False,
        forward_count: int = 1,
    ) -> LogitsProcessorOutput:
        if forward_batch.split_index == 0 or reinit_attn_backend:
            self.attn_backend.init_forward_metadata(forward_batch)
        next_split_index = min(
            forward_batch.split_index + forward_count,
            self.model_config.num_hidden_layers,
        )
        ret = self.model.forward_split_prefill(
            forward_batch.input_ids,
            forward_batch.positions,
            forward_batch,
            (forward_batch.split_index, next_split_index),
        )
        forward_batch.split_index = next_split_index
        return ret

    def forward(
        self,
        forward_batch: ForwardBatch,
        skip_attn_backend_init: bool = False,
        pp_proxy_tensors: Optional[PPProxyTensors] = None,
        reinit_attn_backend: bool = False,
        split_forward_count: int = 1,
    ) -> Tuple[Union[LogitsProcessorOutput, PPProxyTensors], bool]:
        self.forward_pass_id += 1

        with get_global_expert_distribution_recorder().with_forward_pass(
            self.forward_pass_id,
            forward_batch,
        ):
            output = self._forward_raw(
                forward_batch,
                skip_attn_backend_init,
                pp_proxy_tensors,
                reinit_attn_backend,
                split_forward_count,
            )

        if self.eplb_manager is not None:
            self.eplb_manager.on_forward_pass_end()

        return output

    def _forward_raw(
        self,
        forward_batch: ForwardBatch,
        skip_attn_backend_init: bool,
        pp_proxy_tensors: Optional[PPProxyTensors],
        reinit_attn_backend: bool = False,
        split_forward_count: int = 1,
    ) -> Tuple[Union[LogitsProcessorOutput, PPProxyTensors], bool]:
        mode_check = (
            forward_batch.forward_mode.is_cpu_graph
            if self.device == "cpu"
            else forward_batch.forward_mode.is_cuda_graph
        )
        can_run_graph = bool(
            mode_check()
            and self.graph_runner
            and self.graph_runner.can_run(forward_batch)
        )

        if can_run_graph:
            ret = self.graph_runner.replay(
                forward_batch,
                skip_attn_backend_init=skip_attn_backend_init,
                pp_proxy_tensors=pp_proxy_tensors,
            )
            return ret, can_run_graph

        # For MLP sync
        if forward_batch.global_num_tokens_cpu is not None:
            forward_batch.prepare_mlp_sync_batch(self)

        if forward_batch.forward_mode.is_decode():
            ret = self.forward_decode(
                forward_batch,
                skip_attn_backend_init=skip_attn_backend_init,
                pp_proxy_tensors=pp_proxy_tensors,
            )
        elif forward_batch.forward_mode.is_extend():
            ret = self.forward_extend(
                forward_batch,
                skip_attn_backend_init=skip_attn_backend_init,
                pp_proxy_tensors=pp_proxy_tensors,
            )
        elif forward_batch.forward_mode.is_split_prefill():
            ret = self.forward_split_prefill(
                forward_batch,
                reinit_attn_backend=reinit_attn_backend,
                forward_count=split_forward_count,
            )
        elif forward_batch.forward_mode.is_idle():
            ret = self.forward_idle(forward_batch, pp_proxy_tensors=pp_proxy_tensors)
        else:
            raise ValueError(f"Invalid forward mode: {forward_batch.forward_mode}")

        if (
            forward_batch.global_num_tokens_cpu is not None
            and self.pp_group.is_last_rank
        ):
            forward_batch.post_forward_mlp_sync_batch(ret)

        return ret, can_run_graph

    def _preprocess_logits(
        self, logits_output: LogitsProcessorOutput, sampling_info: SamplingBatchInfo
    ):
        # Apply logit bias
        if sampling_info.sampling_info_done:
            # Overlap mode: the function update_regex_vocab_mask was executed
            # in process_batch_result of the last batch.
            if sampling_info.grammars:
                sampling_info.sampling_info_done.wait()
        else:
            # Normal mode: Put CPU-heavy tasks here. They will be overlapped with the forward pass.
            sampling_info.update_regex_vocab_mask()
        sampling_info.apply_logits_bias(logits_output.next_token_logits)

    def sample(
        self,
        logits_output: LogitsProcessorOutput,
        forward_batch: ForwardBatch,
    ) -> torch.Tensor:
        """Sample and compute logprobs and update logits_output.

        Args:
            logits_output: The logits output from the model forward
            forward_batch: The forward batch that generates logits_output

        Returns:
            A list of next_token_ids
        """
        # For duplex models with multiple output streams.
        if isinstance(logits_output, tuple):
            return torch.stack(
                [self.sample(values, forward_batch) for values in logits_output],
                axis=-1,
            )

        self._preprocess_logits(logits_output, forward_batch.sampling_info)

        # Sample the next tokens
        next_token_ids = self.sampler(
            logits_output,
            forward_batch.sampling_info,
            forward_batch.return_logprob,
            forward_batch.top_logprobs_nums,
            forward_batch.token_ids_logprobs,
        )
        return next_token_ids

    @property
    def model_is_mrope(self) -> bool:
        """Detect if the model has "mrope" rope_scaling type.
        mrope requires keep "rope_deltas" between prompt and decoding phases."""
        rope_scaling = getattr(self.model_config.hf_text_config, "rope_scaling", {})
        if rope_scaling is None:
            return False
        is_mrope_enabled = "mrope_section" in rope_scaling
        return is_mrope_enabled

    def save_remote_model(self, url: str):
        from sglang.srt.model_loader.loader import RemoteModelLoader

        logger.info(f"Saving model to {url}")
        RemoteModelLoader.save_model(self.model, self.model_config.model_path, url)

    def save_sharded_model(
        self, path: str, pattern: Optional[str] = None, max_size: Optional[int] = None
    ):
        from sglang.srt.model_loader.loader import ShardedStateLoader

        logger.info(
            f"Save sharded model to {path} with pattern {pattern} and max_size {max_size}"
        )
        ShardedStateLoader.save_model(self.model, path, pattern, max_size)


def _model_load_weights_direct(model, named_tensors: List[Tuple[str, torch.Tensor]]):
    params_dict = dict(model.named_parameters())
    for name, tensor in named_tensors:
        default_weight_loader(params_dict[name], tensor)


def _unwrap_tensor(tensor, tp_rank, device):
    if isinstance(tensor, LocalSerializedTensor):
        tensor = tensor.get(tp_rank)
    return tensor.to(device)


@dataclass
class LocalSerializedTensor:
    """torch.Tensor that gets serialized by MultiprocessingSerializer (which only serializes a pointer and not the data).
    The i-th element in the list corresponds to i-th rank's GPU."""

    values: List[bytes]

    def get(self, rank: int):
        return MultiprocessingSerializer.deserialize(self.values[rank])<|MERGE_RESOLUTION|>--- conflicted
+++ resolved
@@ -1690,11 +1690,7 @@
         tic = time.perf_counter()
         before_mem = get_available_gpu_memory(self.device, self.gpu_id)
         logger.info(
-<<<<<<< HEAD
-            f"[SpanLogs] Capture cuda graph begin. This can take up to several minutes. avail mem={before_mem:.2f} GB"
-=======
-            f"Capture {'cpu graph' if self.device == 'cpu' else 'cuda graph'} begin. This can take up to several minutes. avail mem={before_mem:.2f} GB"
->>>>>>> ee21817c
+            f"[SpanLogs] Capture {'cpu graph' if self.device == 'cpu' else 'cuda graph'} begin. This can take up to several minutes. avail mem={before_mem:.2f} GB"
         )
         graph_runners = defaultdict(
             lambda: CudaGraphRunner,
@@ -1708,13 +1704,8 @@
         after_mem = get_available_gpu_memory(self.device, self.gpu_id)
         self.graph_mem_usage = before_mem - after_mem
         logger.info(
-<<<<<<< HEAD
-            f"[SpanLogs] Capture cuda graph end. Time elapsed: {time.perf_counter() - tic:.2f} s. "
-            f"mem usage={self.cuda_graph_mem_usage:.2f} GB. avail mem={after_mem:.2f} GB."
-=======
-            f"Capture {'cpu graph' if self.device == 'cpu' else 'cuda graph'} end. Time elapsed: {time.perf_counter() - tic:.2f} s. "
+            f"[SpanLogs] Capture {'cpu graph' if self.device == 'cpu' else 'cuda graph'} end. Time elapsed: {time.perf_counter() - tic:.2f} s. "
             f"mem usage={self.graph_mem_usage:.2f} GB. avail mem={after_mem:.2f} GB."
->>>>>>> ee21817c
         )
 
     def init_threads_binding(self):
