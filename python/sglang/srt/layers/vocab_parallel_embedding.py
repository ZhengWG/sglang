# Adapted from https://github.com/vllm-project/vllm/blob/v0.6.3.post1/vllm/model_executor/layers/vocab_parallel_embedding.py

import logging
from dataclasses import dataclass
from typing import List, Optional, Sequence, Tuple

import torch
from torch.nn.parameter import Parameter, UninitializedParameter

from sglang.srt.distributed import (
    divide,
    get_tensor_model_parallel_rank,
    get_tensor_model_parallel_world_size,
<<<<<<< HEAD
    get_tp_group,
=======
    parallel_state,
>>>>>>> 89caf7a3
    tensor_model_parallel_all_reduce,
)
from sglang.srt.distributed.device_communicators.pynccl_allocator import (
    use_symmetric_memory,
)
from sglang.srt.layers.amx_utils import PackWeightMethod
from sglang.srt.layers.dp_attention import (
    get_attention_tp_group,
    get_attention_tp_rank,
    get_attention_tp_size,
)
from sglang.srt.layers.parameter import BasevLLMParameter
from sglang.srt.layers.quantization.base_config import (
    QuantizationConfig,
    QuantizeMethodBase,
    method_has_implemented_embedding,
)
from sglang.srt.layers.quantization.unquant import UnquantizedEmbeddingMethod
from sglang.srt.utils import cpu_has_amx_support, is_cpu, set_weight_attrs

DEFAULT_VOCAB_PADDING_SIZE = 64

_is_cpu_amx_available = cpu_has_amx_support()
_is_cpu = is_cpu()

logger = logging.getLogger(__name__)


def pad_vocab_size(vocab_size: int, pad_to: int = DEFAULT_VOCAB_PADDING_SIZE) -> int:
    """Pad the vocab size to the given value."""
    return ((vocab_size + pad_to - 1) // pad_to) * pad_to


def vocab_range_from_per_partition_vocab_size(
    per_partition_vocab_size: int, rank: int, offset: int = 0
) -> Sequence[int]:
    index_f = rank * per_partition_vocab_size
    index_l = index_f + per_partition_vocab_size
    return index_f + offset, index_l + offset


def vocab_range_from_global_vocab_size(
    global_vocab_size: int, rank: int, world_size: int, offset: int = 0
) -> Sequence[int]:
    per_partition_vocab_size = divide(global_vocab_size, world_size)
    return vocab_range_from_per_partition_vocab_size(
        per_partition_vocab_size, rank, offset=offset
    )


@dataclass
class VocabParallelEmbeddingShardIndices:
    """Indices for a shard of a vocab parallel embedding."""

    padded_org_vocab_start_index: int
    padded_org_vocab_end_index: int
    padded_added_vocab_start_index: int
    padded_added_vocab_end_index: int

    org_vocab_start_index: int
    org_vocab_end_index: int
    added_vocab_start_index: int
    added_vocab_end_index: int

    @property
    def num_org_elements(self) -> int:
        return self.org_vocab_end_index - self.org_vocab_start_index

    @property
    def num_added_elements(self) -> int:
        return self.added_vocab_end_index - self.added_vocab_start_index

    @property
    def num_org_elements_padded(self) -> int:
        return self.padded_org_vocab_end_index - self.padded_org_vocab_start_index

    @property
    def num_added_elements_padded(self) -> int:
        return self.padded_added_vocab_end_index - self.padded_added_vocab_start_index

    @property
    def num_org_vocab_padding(self) -> int:
        return self.num_org_elements_padded - self.num_org_elements

    @property
    def num_added_vocab_padding(self) -> int:
        return self.num_added_elements_padded - self.num_added_elements

    @property
    def num_elements_padded(self) -> int:
        return self.num_org_elements_padded + self.num_added_elements_padded

    def __post_init__(self):
        # sanity checks
        assert self.padded_org_vocab_start_index <= self.padded_org_vocab_end_index
        assert self.padded_added_vocab_start_index <= self.padded_added_vocab_end_index

        assert self.org_vocab_start_index <= self.org_vocab_end_index
        assert self.added_vocab_start_index <= self.added_vocab_end_index

        assert self.org_vocab_start_index <= self.padded_org_vocab_start_index
        assert self.added_vocab_start_index <= self.padded_added_vocab_start_index
        assert self.org_vocab_end_index <= self.padded_org_vocab_end_index
        assert self.added_vocab_end_index <= self.padded_added_vocab_end_index

        assert self.num_org_elements <= self.num_org_elements_padded
        assert self.num_added_elements <= self.num_added_elements_padded


@torch.jit.script
def get_masked_input_and_mask(
    input_: torch.Tensor,
    org_vocab_start_index: int,
    org_vocab_end_index: int,
    num_org_vocab_padding: int,
    added_vocab_start_index: int,
    added_vocab_end_index: int,
) -> Tuple[torch.Tensor, torch.Tensor]:
    # torch.jit.script will fuse all of the pointwise ops below
    # into a single kernel, making it very fast
    org_vocab_mask = (input_ >= org_vocab_start_index) & (input_ < org_vocab_end_index)
    added_vocab_mask = (input_ >= added_vocab_start_index) & (
        input_ < added_vocab_end_index
    )
    added_offset = (
        added_vocab_start_index
        - (org_vocab_end_index - org_vocab_start_index)
        - num_org_vocab_padding
    )
    valid_offset = (org_vocab_start_index * org_vocab_mask) + (
        added_offset * added_vocab_mask
    )
    vocab_mask = org_vocab_mask | added_vocab_mask
    input_ = vocab_mask * (input_ - valid_offset)
    return input_, ~vocab_mask


class VocabParallelEmbedding(torch.nn.Module):
    """Embedding parallelized in the vocabulary dimension.

    Adapted from torch.nn.Embedding, note that we pad the vocabulary size to
    make sure it is divisible by the number of model parallel GPUs.

    In order to support various loading methods, we ensure that LoRA-added
    embeddings are always at the end of TP-sharded tensors. In other words,
    we shard base embeddings and LoRA embeddings separately (both padded),
    and place them in the same tensor.
    In this example, we will have the original vocab size = 1010,
    added vocab size = 16 and padding to 64. Therefore, the total
    vocab size with padding will be 1088 (because we first pad 1010 to
    1024, add 16, and then pad to 1088).
    Therefore, the tensor format looks like the following:
    TP1, rank 0 (no sharding):
                            |< --------BASE-------- >|< -BASE PADDING-- >|< -----LORA------ >|< -LORA PADDING-- >|
    corresponding token_id: |  0  |  1  | ... | 1009 |  -1  | ... |  -1  | 1010 | ... | 1015 |  -1  | ... |  -1  |
                     index: |  0  |  1  | ... | 1009 | 1010 | ... | 1023 | 1024 | ... | 1039 | 1040 | ... | 1087 |

    TP2, rank 0:
                            |< --------------------BASE--------------------- >|< -----LORA------ >|< -LORA PADDING- >|
    corresponding token_id: |  0  |  1  |  2  | ... | 497  | 498 | ...  | 511 | 1000 | ... | 1015 |  -1  | ... |  -1 |
                     index: |  0  |  1  |  2  | ... | 497  | 498 | ...  | 511 | 512  | ... | 527  |  520 | ... | 543 |
    TP2, rank 1:
                            |< -----------BASE----------- >|< -BASE PADDING- >|< -----------LORA PADDING----------- >|
    corresponding token_id: | 512 | 513 | 514 | ... | 1009 | -1  | ...  | -1  |  -1  | ... |  -1  | -1  | ... |   -1 |
                     index: |  0  |  1  |  2  | ... | 497  | 498 | ...  | 511 | 512  | ... | 519  | 520 | ... |  543 |

    Args:
        num_embeddings: vocabulary size.
        embedding_dim: size of hidden state.
        params_dtype: type of the parameters.
        org_num_embeddings: original vocabulary size (without LoRA).
        padding_size: padding size for the vocabulary.
        quant_config: quant config for the layer
        prefix: full name of the layer in the state dict
    """  # noqa: E501

    def __init__(
        self,
        num_embeddings: int,
        embedding_dim: int,
        *,
        params_dtype: Optional[torch.dtype] = None,
        org_num_embeddings: Optional[int] = None,
        padding_size: int = DEFAULT_VOCAB_PADDING_SIZE,
        quant_config: Optional[QuantizationConfig] = None,
        prefix: str = "",
        enable_tp: bool = True,
        use_attn_tp_group: bool = False,
        use_presharded_weights: bool = False,
    ):
        super().__init__()
        self.quant_config = quant_config

        self.enable_tp = enable_tp
        if self.enable_tp:
            if use_attn_tp_group:
                tp_rank = get_attention_tp_rank()
                self.tp_size = get_attention_tp_size()
                self.tp_group = get_attention_tp_group()
            else:
                tp_rank = get_tensor_model_parallel_rank()
                self.tp_size = get_tensor_model_parallel_world_size()
                self.tp_group = get_tp_group()
        else:
            assert use_attn_tp_group is False
            tp_rank = 0
            self.tp_size = 1

        self.num_embeddings = num_embeddings
        self.org_vocab_size = org_num_embeddings or num_embeddings

        # Support the case where the vocab size is not divisible by the TP size.
        if (
            _is_cpu
            and pad_vocab_size(self.org_vocab_size, padding_size) % self.tp_size != 0
        ):
            padding_size *= self.tp_size
        self.padding_size = padding_size

        num_added_embeddings = num_embeddings - self.org_vocab_size
        self.use_presharded_weights = use_presharded_weights
        if use_presharded_weights:
            assert (
                num_added_embeddings == 0
            ), "Lora is not supported with presharded weights."

        self.org_vocab_size_padded = pad_vocab_size(
            self.org_vocab_size, self.padding_size
        )
        self.num_embeddings_padded = pad_vocab_size(
            self.org_vocab_size_padded + num_added_embeddings, self.padding_size
        )
        assert self.org_vocab_size_padded <= self.num_embeddings_padded

        self.shard_indices = self._get_indices(
            self.num_embeddings_padded,
            self.org_vocab_size_padded,
            self.num_embeddings,
            self.org_vocab_size,
            tp_rank,
            self.tp_size,
        )
        self.embedding_dim = embedding_dim

        quant_method = None
        if quant_config is not None:
            quant_method = quant_config.get_quant_method(self, prefix=prefix)
        if quant_method is None:
            quant_method = UnquantizedEmbeddingMethod()

        # If we are making an embedding layer, then our quantization linear
        # method must implement the embedding operation. If we are another
        # layer type like ParallelLMHead, this is not important.
        is_embedding_layer = type(self.__class__) is VocabParallelEmbedding
        quant_method_implements_embedding = method_has_implemented_embedding(
            type(quant_method)
        )
        if is_embedding_layer and not quant_method_implements_embedding:
            raise NotImplementedError(
                f"The class {type(quant_method).__name__} must implement "
                "the 'embedding' method, see UnquantizedEmbeddingMethod."
            )

        self.quant_method: QuantizeMethodBase = quant_method

        if params_dtype is None:
            params_dtype = torch.get_default_dtype()
        # Divide the weight matrix along the vocaburaly dimension.
        self.num_added_embeddings = self.num_embeddings - self.org_vocab_size
        self.num_embeddings_per_partition = divide(
            self.num_embeddings_padded, self.tp_size
        )
        assert (
            self.shard_indices.num_elements_padded == self.num_embeddings_per_partition
        )
        self.num_org_embeddings_per_partition = (
            self.shard_indices.org_vocab_end_index
            - self.shard_indices.org_vocab_start_index
        )
        self.num_added_embeddings_per_partition = (
            self.shard_indices.added_vocab_end_index
            - self.shard_indices.added_vocab_start_index
        )

        self.quant_method.create_weights(
            self,
            self.embedding_dim,
            [self.num_embeddings_per_partition],
            self.embedding_dim,
            self.num_embeddings_padded,
            params_dtype=params_dtype,
            weight_loader=self.weight_loader,
        )

    @classmethod
    def _get_indices(
        cls,
        vocab_size_padded: int,
        org_vocab_size_padded: int,
        vocab_size: int,
        org_vocab_size: int,
        tp_rank: int,
        tp_size: int,
    ) -> VocabParallelEmbeddingShardIndices:
        """Get start and end indices for vocab parallel embedding, following the
        layout outlined in the class docstring, based on the given tp_rank and
        tp_size."""
        num_added_embeddings_padded = vocab_size_padded - org_vocab_size_padded
        padded_org_vocab_start_index, padded_org_vocab_end_index = (
            vocab_range_from_global_vocab_size(org_vocab_size_padded, tp_rank, tp_size)
        )
        padded_added_vocab_start_index, padded_added_vocab_end_index = (
            vocab_range_from_global_vocab_size(
                num_added_embeddings_padded, tp_rank, tp_size, offset=org_vocab_size
            )
        )
        # remove padding
        org_vocab_start_index = min(padded_org_vocab_start_index, org_vocab_size)
        org_vocab_end_index = min(padded_org_vocab_end_index, org_vocab_size)
        added_vocab_start_index = min(padded_added_vocab_start_index, vocab_size)
        added_vocab_end_index = min(padded_added_vocab_end_index, vocab_size)
        return VocabParallelEmbeddingShardIndices(
            padded_org_vocab_start_index,
            padded_org_vocab_end_index,
            padded_added_vocab_start_index,
            padded_added_vocab_end_index,
            org_vocab_start_index,
            org_vocab_end_index,
            added_vocab_start_index,
            added_vocab_end_index,
        )

    def get_sharded_to_full_mapping(self) -> Optional[List[int]]:
        """Get a mapping that can be used to reindex the gathered
        logits for sampling.

        During sampling, we gather logits from all ranks. The relationship
        of index->token_id will follow the same format as outlined in the class
        docstring. However, after the gather, we want to reindex the final
        logits tensor to map index->token_id one-to-one (the index is always
        equal the token_id it corresponds to). The indices returned by this
        method allow us to do that.
        """
        if self.tp_size < 2:
            return None

        base_embeddings: List[int] = []
        added_embeddings: List[int] = []
        padding: List[int] = []
        for tp_rank in range(self.tp_size):
            shard_indices = self._get_indices(
                self.num_embeddings_padded,
                self.org_vocab_size_padded,
                self.num_embeddings,
                self.org_vocab_size,
                tp_rank,
                self.tp_size,
            )
            range_start = self.num_embeddings_per_partition * tp_rank
            range_end = self.num_embeddings_per_partition * (tp_rank + 1)
            base_embeddings.extend(
                range(range_start, range_start + shard_indices.num_org_elements)
            )
            padding.extend(
                range(
                    range_start + shard_indices.num_org_elements,
                    range_start + shard_indices.num_org_elements_padded,
                )
            )
            added_embeddings.extend(
                range(
                    range_start + shard_indices.num_org_elements_padded,
                    range_start
                    + shard_indices.num_org_elements_padded
                    + shard_indices.num_added_elements,
                )
            )
            padding.extend(
                range(
                    range_start
                    + shard_indices.num_org_elements_padded
                    + shard_indices.num_added_elements,
                    range_start
                    + shard_indices.num_org_elements_padded
                    + shard_indices.num_added_elements_padded,
                )
            )
            assert (
                range_start
                + shard_indices.num_org_elements_padded
                + shard_indices.num_added_elements_padded
                == range_end
            )
        ret = base_embeddings + added_embeddings + padding
        assert len(ret) == self.num_embeddings_padded
        return ret

    def weight_loader(self, param: Parameter, loaded_weight: torch.Tensor):
        output_dim = getattr(param, "output_dim", None)
        packed_dim = getattr(param, "packed_dim", None)

        # If the parameter is a gguf weight, then load it directly.
        if getattr(param, "is_gguf_weight_type", None):
            param.data.copy_(loaded_weight)
            param.weight_type = loaded_weight.item()
            return
        elif isinstance(param, UninitializedParameter):
            shape = list(loaded_weight.shape)
            if output_dim is not None:
                shape[output_dim] = shape[output_dim] // self.tp_size
            param.materialize(tuple(shape), dtype=loaded_weight.dtype)

        # If parameter does not have output dim, then it should
        # be copied onto all gpus (e.g. g_idx for act_order gptq).
        if output_dim is None:
            assert param.data.shape == loaded_weight.shape
            param.data.copy_(loaded_weight)
            return

        # Shard indexes for loading the weight
        start_idx = self.shard_indices.org_vocab_start_index
        shard_size = self.shard_indices.org_vocab_end_index - start_idx

        # If param packed on the same dim we are sharding on, then
        # need to adjust offsets of loaded weight by pack_factor.
        if packed_dim is not None and packed_dim == output_dim:
            packed_factor = (
                param.packed_factor
                if isinstance(param, BasevLLMParameter)
                else param.packed_factor
            )
            assert loaded_weight.shape[output_dim] == (
                self.org_vocab_size // param.packed_factor
            )
            start_idx = start_idx // packed_factor
            shard_size = shard_size // packed_factor
        else:
            assert loaded_weight.shape[output_dim] == (
                self.org_vocab_size
                // (self.tp_size if self.use_presharded_weights else 1)
            ), f"{self.org_vocab_size=} {self.use_presharded_weights=} {loaded_weight.shape[output_dim]=}"

        # Copy the data.
        if not self.use_presharded_weights:
            loaded_weight = loaded_weight.narrow(output_dim, start_idx, shard_size)
        param[: loaded_weight.shape[0]].data.copy_(loaded_weight)
        param[loaded_weight.shape[0] :].data.fill_(0)

    def forward(self, input_):
        if self.tp_size > 1:
            # Build the mask.
            masked_input, input_mask = get_masked_input_and_mask(
                input_,
                self.shard_indices.org_vocab_start_index,
                self.shard_indices.org_vocab_end_index,
                self.shard_indices.num_org_vocab_padding,
                self.shard_indices.added_vocab_start_index,
                self.shard_indices.added_vocab_end_index,
            )
        else:
            masked_input = input_
        # Get the embeddings.
        with use_symmetric_memory(parallel_state.get_tp_group()) as sm:
            output_parallel = self.quant_method.embedding(self, masked_input.long())
            sm.tag(output_parallel)
        # Mask the output embedding.
        if self.tp_size > 1 and output_parallel.shape[0] != 0:
            output_parallel.masked_fill_(input_mask.unsqueeze(-1), 0)
            # Reduce across all the model parallel GPUs.
            output = self.tp_group.all_reduce(output_parallel)
        else:
            output = output_parallel
        return output

    def extra_repr(self) -> str:
        s = f"num_embeddings={self.num_embeddings_per_partition}"
        s += f", embedding_dim={self.embedding_dim}"
        s += f", org_vocab_size={self.org_vocab_size}"
        s += f", num_embeddings_padded={self.num_embeddings_padded}"
        if self.enable_tp:
            s += f", tp_size={self.tp_size}"
        return s


class ParallelLMHead(VocabParallelEmbedding):
    """Parallelized LM head.

    Output logits weight matrices used in the Sampler. The weight and bias
    tensors are padded to make sure they are divisible by the number of
    model parallel GPUs.

    Args:
        num_embeddings: vocabulary size.
        embedding_dim: size of hidden state.
        bias: whether to use bias.
        params_dtype: type of the parameters.
        org_num_embeddings: original vocabulary size (without LoRA).
        padding_size: padding size for the vocabulary.
    """

    def __init__(
        self,
        num_embeddings: int,
        embedding_dim: int,
        *,
        bias: bool = False,
        params_dtype: Optional[torch.dtype] = None,
        org_num_embeddings: Optional[int] = None,
        padding_size: int = DEFAULT_VOCAB_PADDING_SIZE,
        quant_config: Optional[QuantizationConfig] = None,
        prefix: str = "",
        use_attn_tp_group: bool = False,
        use_presharded_weights: bool = False,
    ):
        super().__init__(
            num_embeddings,
            embedding_dim,
            params_dtype=params_dtype,
            org_num_embeddings=org_num_embeddings,
            padding_size=padding_size,
            quant_config=quant_config,
            prefix=prefix,
            use_attn_tp_group=use_attn_tp_group,
            use_presharded_weights=use_presharded_weights,
        )
        self.quant_config = quant_config

        # We only support pack LMHead if it's not quantized.
        if _is_cpu and _is_cpu_amx_available:
            if hasattr(self, "weight") and self.weight.dtype == torch.bfloat16:
                self.quant_method = PackWeightMethod(weight_names=["weight"])

        if bias:
            self.bias = Parameter(
                torch.empty(self.num_embeddings_per_partition, dtype=params_dtype)
            )
            set_weight_attrs(
                self.bias,
                {
                    "output_dim": 0,
                    "weight_loader": self.weight_loader,
                },
            )
        else:
            self.register_parameter("bias", None)

    def tie_weights(self, embed_tokens: VocabParallelEmbedding):
        """Tie the weights with word embeddings."""
        # GGUF quantized embed_tokens.
        if self.quant_config and self.quant_config.get_name() == "gguf":
            return embed_tokens
        else:
            self.weight = embed_tokens.weight
            return self

    def forward(self, input_):
        del input_
        raise RuntimeError("LMHead's weights should be used in the sampler.")<|MERGE_RESOLUTION|>--- conflicted
+++ resolved
@@ -11,11 +11,8 @@
     divide,
     get_tensor_model_parallel_rank,
     get_tensor_model_parallel_world_size,
-<<<<<<< HEAD
+    parallel_state,
     get_tp_group,
-=======
-    parallel_state,
->>>>>>> 89caf7a3
     tensor_model_parallel_all_reduce,
 )
 from sglang.srt.distributed.device_communicators.pynccl_allocator import (
