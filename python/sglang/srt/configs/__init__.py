--- conflicted
+++ resolved
@@ -15,11 +15,8 @@
     "DbrxConfig",
     "DeepseekVL2Config",
     "MultiModalityConfig",
-<<<<<<< HEAD
+    "KimiVLConfig",
+    "MoonViTConfig",
     "GLMConfig",
     "BailingMoEConfig",
-=======
-    "KimiVLConfig",
-    "MoonViTConfig",
->>>>>>> 97ac42b6
 ]