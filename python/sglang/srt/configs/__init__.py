--- conflicted
+++ resolved
@@ -2,25 +2,17 @@
 from sglang.srt.configs.dbrx import DbrxConfig
 from sglang.srt.configs.deepseekvl2 import DeepseekVL2Config
 from sglang.srt.configs.exaone import ExaoneConfig
-<<<<<<< HEAD
-from sglang.srt.configs.gemma3 import Gemma3Config, Gemma3TextConfig
+from sglang.srt.configs.janus_pro import MultiModalityConfig
+
 from sglang.srt.configs.glm import GLMConfig
 from sglang.srt.configs.bailing_moe_config import BailingMoEConfig
-=======
->>>>>>> 3c09548d
-from sglang.srt.configs.janus_pro import MultiModalityConfig
 
 __all__ = [
     "ExaoneConfig",
     "ChatGLMConfig",
     "DbrxConfig",
     "DeepseekVL2Config",
-<<<<<<< HEAD
-    "Qwen2_5_VLConfig",
-    "Qwen2_5_VLVisionConfig",
+    "MultiModalityConfig",
     "GLMConfig",
     "BailingMoEConfig",
-=======
->>>>>>> 3c09548d
-    "MultiModalityConfig",
 ]