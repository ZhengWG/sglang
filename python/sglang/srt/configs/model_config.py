# Copyright 2023-2024 SGLang Team
# Licensed under the Apache License, Version 2.0 (the "License");
# you may not use this file except in compliance with the License.
# You may obtain a copy of the License at
#
#     http://www.apache.org/licenses/LICENSE-2.0
#
# Unless required by applicable law or agreed to in writing, software
# distributed under the License is distributed on an "AS IS" BASIS,
# WITHOUT WARRANTIES OR CONDITIONS OF ANY KIND, either express or implied.
# See the License for the specific language governing permissions and
# limitations under the License.
# ==============================================================================

import json
import logging
import math
import os
from enum import Enum, IntEnum, auto
from typing import List, Optional, Set, Union

import torch
from transformers import PretrainedConfig

from sglang.srt.hf_transformers_utils import (
    get_config,
    get_context_length,
    get_generation_config,
    get_hf_text_config,
    get_sparse_attention_config,
)
from sglang.srt.layers.quantization import QUANTIZATION_METHODS
from sglang.srt.server_args import ServerArgs
from sglang.srt.utils import get_bool_env_var, is_hip

logger = logging.getLogger(__name__)


class AttentionArch(IntEnum):
    MLA = auto()
    MHA = auto()


class ModelImpl(str, Enum):
    AUTO = "auto"
    SGLANG = "sglang"
    TRANSFORMERS = "transformers"


class ModelConfig:
    def __init__(
        self,
        model_path: str,
        trust_remote_code: bool = True,
        revision: Optional[str] = None,
        context_length: Optional[int] = None,
        model_override_args: str = "{}",
        is_embedding: Optional[bool] = None,
        enable_multimodal: Optional[bool] = None,
        dtype: str = "auto",
        quantization: Optional[str] = None,
        override_config_file: Optional[str] = None,
        is_draft_model: bool = False,
        hybrid_kvcache_ratio: Optional[float] = None,
        model_impl: Union[str, ModelImpl] = ModelImpl.AUTO,
    ) -> None:

        self.model_path = model_path
        self.revision = revision
        self.quantization = quantization
        self.model_impl = model_impl

        # Parse args
        self.maybe_pull_model_tokenizer_from_remote()
        self.model_override_args = json.loads(model_override_args)
        kwargs = {}
        if override_config_file and override_config_file.strip():
            kwargs["_configuration_file"] = override_config_file.strip()

        self.hf_config = get_config(
            self.model_path,
            trust_remote_code=trust_remote_code,
            revision=revision,
            model_override_args=self.model_override_args,
            **kwargs,
        )

        self.hf_generation_config = get_generation_config(
            self.model_path,
            trust_remote_code=trust_remote_code,
            revision=revision,
            **kwargs,
        )

        self.hf_text_config = get_hf_text_config(self.hf_config)
        self.attention_chunk_size = getattr(
            self.hf_text_config, "attention_chunk_size", None
        )
        self.is_hybrid = is_hybrid_model(
            self.hf_config.architectures,
            hybrid_kvcache_ratio=hybrid_kvcache_ratio,
            context_length=context_length,
            attention_chunk_size=self.attention_chunk_size,
        )
        if self.is_hybrid is not None:
            self.swa_attention_layer_ids, self.full_attention_layer_ids = (
                get_hybrid_layer_ids(
                    self.hf_config.architectures, self.hf_text_config.num_hidden_layers
                )
            )

        if enable_multimodal is None:
            mm_disabled_models = [
                "Gemma3ForConditionalGeneration",
                "Llama4ForConditionalGeneration",
                "Step3VLForConditionalGeneration",
            ]
            if self.hf_config.architectures[0] in mm_disabled_models:
                enable_multimodal = False
                logger.info(
                    f"Multimodal is disabled for {self.hf_config.model_type}. To enable it, set --enable-multimodal."
                )
            else:
                enable_multimodal = True

        if (
            is_draft_model
            and self.hf_config.architectures[0] == "DeepseekV3ForCausalLM"
        ):
            self.hf_config.architectures[0] = "DeepseekV3ForCausalLMNextN"

        if is_draft_model and self.hf_config.architectures[0] == "Glm4MoeForCausalLM":
            self.hf_config.architectures[0] = "Glm4MoeForCausalLMNextN"

        if is_draft_model and self.hf_config.architectures[0] == "MiMoForCausalLM":
            self.hf_config.architectures[0] = "MiMoMTP"
<<<<<<< HEAD
        if is_draft_model and self.hf_config.architectures[0] == "BailingMoeForCausalLM":
            self.hf_config.architectures[0] = "BailingMoeForCausalLMNextN"
=======
        if (
            is_draft_model
            and self.hf_config.architectures[0] == "Ernie4_5_MoeForCausalLM"
        ):
            self.hf_config.architectures[0] = "Ernie4_5_MoeForCausalLMMTP"
>>>>>>> 11325474
        # Check model type
        self.is_generation = is_generation_model(
            self.hf_config.architectures, is_embedding
        )
        self.is_multimodal = enable_multimodal and is_multimodal_model(
            self.hf_config.architectures
        )
        self.is_multimodal_gen = enable_multimodal and is_multimodal_gen_model(
            self.hf_config.architectures
        )
        self.is_image_gen = enable_multimodal and is_image_gen_model(
            self.hf_config.architectures
        )
        self.is_audio_model = enable_multimodal and is_audio_model(
            self.hf_config.architectures
        )
        self.is_multimodal_chunked_prefill_supported = (
            enable_multimodal
            and is_multimodal_chunked_prefill_supported(self.hf_config.architectures)
        )
        self.is_encoder_decoder = is_encoder_decoder_model(self.hf_config.architectures)
        self.is_post_loading_model = is_post_loading_model(self.hf_config.architectures)
        self.dtype = _get_and_verify_dtype(self.hf_text_config, dtype)

        # Derive context length
        derived_context_len = get_context_length(self.hf_text_config)
        if context_length is not None:
            if context_length > derived_context_len:
                if get_bool_env_var(
                    "SGLANG_ALLOW_OVERWRITE_LONGER_CONTEXT_LEN", default="True"
                ):
                    logger.warning(
                        f"Warning: User-specified context_length ({context_length}) is greater than the derived context_length ({derived_context_len}). "
                        f"This may lead to incorrect model outputs or CUDA errors."
                    )
                    self.context_len = context_length
                else:
                    raise ValueError(
                        f"User-specified context_length ({context_length}) is greater than the derived context_length ({derived_context_len}). "
                        f"This may lead to incorrect model outputs or CUDA errors. Note that the derived context_length may differ from max_position_embeddings in the model's config. "
                        f"To allow overriding this maximum, set the env var SGLANG_ALLOW_OVERWRITE_LONGER_CONTEXT_LEN=1"
                    )
            else:
                self.context_len = context_length
        else:
            self.context_len = derived_context_len

        # Unify the config keys for hf_text_config
        self.head_dim = getattr(
            self.hf_text_config,
            "head_dim",
            self.hf_text_config.hidden_size // self.hf_text_config.num_attention_heads,
        )

        # FIXME: temporary special judge for MLA architecture
        if (
            "DeepseekV2ForCausalLM" in self.hf_config.architectures
            or "DeepseekV3ForCausalLM" in self.hf_config.architectures
            or "DeepseekV3ForCausalLMNextN" in self.hf_config.architectures
        ):
            self.head_dim = 256
            self.attention_arch = AttentionArch.MLA
            self.kv_lora_rank = self.hf_config.kv_lora_rank
            self.qk_nope_head_dim = self.hf_config.qk_nope_head_dim
            self.qk_rope_head_dim = self.hf_config.qk_rope_head_dim
            self.v_head_dim = self.hf_config.v_head_dim

            # Handle rope scaling with yarn
            self.scaling = 1 / math.sqrt(self.qk_nope_head_dim + self.qk_rope_head_dim)
            if self.hf_config.rope_scaling:
                mscale_all_dim = self.hf_config.rope_scaling.get(
                    "mscale_all_dim", False
                )
                scaling_factor = self.hf_config.rope_scaling["factor"]
                mscale = yarn_get_mscale(scaling_factor, float(mscale_all_dim))
                self.scaling = self.scaling * mscale * mscale

        elif "MiniCPM3ForCausalLM" in self.hf_config.architectures:
            self.head_dim = 128
            self.attention_arch = AttentionArch.MLA
            self.kv_lora_rank = self.hf_config.kv_lora_rank
            self.qk_rope_head_dim = self.hf_config.qk_rope_head_dim
        elif "DeepseekVL2ForCausalLM" in self.hf_config.architectures and getattr(
            self.hf_text_config, "use_mla", True
        ):
            self.head_dim = 256
            self.attention_arch = AttentionArch.MLA
            self.kv_lora_rank = self.hf_text_config.kv_lora_rank
            self.qk_rope_head_dim = self.hf_text_config.qk_rope_head_dim
        elif "KimiVLForConditionalGeneration" in self.hf_config.architectures:
            self.head_dim = 256
            self.attention_arch = AttentionArch.MLA
            self.kv_lora_rank = self.hf_text_config.kv_lora_rank
            self.qk_rope_head_dim = self.hf_text_config.qk_rope_head_dim
            self.v_head_dim = self.hf_text_config.v_head_dim
            self.qk_nope_head_dim = self.hf_text_config.qk_nope_head_dim
        else:
            if (
                "MistralModel" in self.hf_config.architectures
                or "MixtralForCausalLM" in self.hf_config.architectures
                or "MistralForCausalLM" in self.hf_config.architectures
            ):
                if getattr(self, "head_dim", None) is None:
                    self.head_dim = (
                        self.hf_config.hidden_size // self.hf_config.num_attention_heads
                    )
                    # In transformers==4.52.3, the head_dim is null in MistralConfig
                    if (
                        not hasattr(self.hf_text_config, "head_dim")
                        or self.hf_text_config.head_dim is None
                    ):
                        setattr(self.hf_text_config, "head_dim", self.head_dim)

            self.attention_arch = AttentionArch.MHA

        self.num_attention_heads = self.hf_text_config.num_attention_heads
        self.num_key_value_heads = getattr(
            self.hf_text_config, "num_key_value_heads", None
        )

        # for Dbrx and MPT models
        if self.hf_config.model_type in ["dbrx", "mpt"]:
            self.num_key_value_heads = getattr(
                self.hf_config.attn_config, "kv_n_heads", None
            )

        if self.num_key_value_heads is None:
            self.num_key_value_heads = self.num_attention_heads
        self.hidden_size = self.hf_text_config.hidden_size
        self.num_hidden_layers = self.hf_text_config.num_hidden_layers
        self.num_nextn_predict_layers = getattr(
            self.hf_text_config, "num_nextn_predict_layers", None
        )
        self.vocab_size = self.hf_text_config.vocab_size

        # Verify quantization
        self._verify_quantization()

        # Verify dual-chunk attention config
        self._verify_dual_chunk_attention_config()

        # Cache attributes
        self.hf_eos_token_id = self.get_hf_eos_token_id()

        config = self.hf_config

        # multimodal
        self.image_token_id = getattr(config, "image_token_id", None) or getattr(
            config, "image_token_index", None
        )

    @staticmethod
    def from_server_args(server_args: ServerArgs, model_path: str = None, **kwargs):
        return ModelConfig(
            model_path=model_path or server_args.model_path,
            trust_remote_code=server_args.trust_remote_code,
            revision=server_args.revision,
            context_length=server_args.context_length,
            model_override_args=server_args.json_model_override_args,
            is_embedding=server_args.is_embedding,
            enable_multimodal=server_args.enable_multimodal,
            dtype=server_args.dtype,
            quantization=server_args.quantization,
            hybrid_kvcache_ratio=server_args.hybrid_kvcache_ratio,
            model_impl=server_args.model_impl,
            **kwargs,
        )

    def get_total_num_attention_heads(self) -> int:
        return self.num_attention_heads

    def get_num_attention_heads(self, tensor_parallel_size) -> int:
        total_num_attention_heads = self.num_attention_heads
        return max(1, total_num_attention_heads // tensor_parallel_size)

    # adapted from https://github.com/vllm-project/vllm/blob/main/vllm/config.py#L289
    def get_total_num_kv_heads(self) -> int:
        """Returns the total number of KV heads."""
        # For GPTBigCode & Falcon:
        # NOTE: for falcon, when new_decoder_architecture is True, the
        # multi_query flag is ignored and we use n_head_kv for the number of
        # KV heads.
        falcon_model_types = ["falcon", "RefinedWeb", "RefinedWebModel"]
        new_decoder_arch_falcon = (
            self.hf_config.model_type in falcon_model_types
            and getattr(self.hf_config, "new_decoder_architecture", False)
        )
        if not new_decoder_arch_falcon and getattr(
            self.hf_text_config, "multi_query", False
        ):
            # Multi-query attention, only one KV head.
            # Currently, tensor parallelism is not supported in this case.
            return 1

        # For DBRX and MPT
        if self.hf_config.model_type in ["mpt"]:
            if "kv_n_heads" in self.hf_config.attn_config:
                return self.hf_config.attn_config["kv_n_heads"]
            return self.hf_config.num_attention_heads
        if self.hf_config.model_type in ["dbrx"]:
            return getattr(
                self.hf_config.attn_config,
                "kv_n_heads",
                self.hf_config.num_attention_heads,
            )

        attributes = [
            # For Falcon:
            "n_head_kv",
            "num_kv_heads",
            # For LLaMA-2:
            "num_key_value_heads",
            # For ChatGLM:
            "multi_query_group_num",
            # For Step3
            "num_attention_groups",
        ]
        for attr in attributes:
            num_kv_heads = getattr(self.hf_text_config, attr, None)
            if num_kv_heads is not None:
                return num_kv_heads

        # For non-grouped-query attention models, the number of KV heads is
        # equal to the number of attention heads.
        return self.hf_text_config.num_attention_heads

    def get_num_kv_heads(self, tensor_parallel_size) -> int:
        """Returns the number of KV heads per GPU."""
        total_num_kv_heads = self.get_total_num_kv_heads()
        # If tensor parallelism is used, we divide the number of KV heads by
        # the tensor parallel size. We will replicate the KV heads in the
        # case where the number of KV heads is smaller than the tensor
        # parallel size so each GPU has at least one KV head.
        return max(1, total_num_kv_heads // tensor_parallel_size)

    # adapted from https://github.com/vllm-project/vllm/blob/v0.6.4.post1/vllm/config.py
    def _parse_quant_hf_config(self):
        quant_cfg = getattr(self.hf_config, "quantization_config", None)
        if quant_cfg is None:
            # compressed-tensors uses a "compression_config" key
            quant_cfg = getattr(self.hf_config, "compression_config", None)
        if quant_cfg is None:
            # check if is modelopt model -- modelopt doesn't have corresponding field
            # in hf `config.json` but has a standalone `hf_quant_config.json` in the root directory
            # example: https://huggingface.co/nvidia/Llama-3.1-8B-Instruct-FP8/tree/main
            is_local = os.path.exists(self.model_path)
            modelopt_quant_config = {"quant_method": "modelopt"}
            if not is_local:
                from huggingface_hub import HfApi

                hf_api = HfApi()
                if hf_api.file_exists(self.model_path, "hf_quant_config.json"):
                    quant_cfg = modelopt_quant_config
            elif os.path.exists(os.path.join(self.model_path, "hf_quant_config.json")):
                quant_config_file = os.path.join(
                    self.model_path, "hf_quant_config.json"
                )
                with open(quant_config_file) as f:
                    quant_config_dict = json.load(f)
                json_quant_configs = quant_config_dict["quantization"]
                quant_algo = json_quant_configs.get("quant_algo", None)
                if quant_algo == "MIXED_PRECISION":
                    quant_cfg = {"quant_method": "w4afp8"}
                else:
                    quant_cfg = modelopt_quant_config
        return quant_cfg

    # adapted from https://github.com/vllm-project/vllm/blob/v0.6.4.post1/vllm/config.py
    def _verify_quantization(self) -> None:
        supported_quantization = [*QUANTIZATION_METHODS]
        rocm_supported_quantization = [
            "awq",
            "gptq",
            "fp8",
            "compressed_tensors",
            "compressed-tensors",
            "fbgemm_fp8",
            "w8a8_fp8",
            "petit_nvfp4",
            "quark",
            "mxfp4",
        ]
        optimized_quantization_methods = [
            "fp8",
            "marlin",
            "modelopt",
            "gptq_marlin_24",
            "gptq_marlin",
            "awq_marlin",
            "fbgemm_fp8",
            "compressed_tensors",
            "compressed-tensors",
            "experts_int8",
            "w8a8_int8",
            "w8a8_fp8",
            "moe_wna16",
            "qoq",
            "w4afp8",
            "petit_nvfp4",
        ]
        compatible_quantization_methods = {
            "modelopt_fp4": ["modelopt"],
            "petit_nvfp4": ["modelopt"],
            "w8a8_int8": ["compressed-tensors", "compressed_tensors"],
            "w8a8_fp8": ["compressed-tensors", "compressed_tensors"],
        }
        if self.quantization is not None:
            self.quantization = self.quantization.lower()

        # Parse quantization method from the HF model config, if available.
        quant_cfg = self._parse_quant_hf_config()

        if quant_cfg is not None:
            quant_method = quant_cfg.get(
                "quant_method", "" if not self.quantization else self.quantization
            ).lower()

            # Detect which checkpoint is it
            for _, method in QUANTIZATION_METHODS.items():
                quantization_override = method.override_quantization_method(
                    quant_cfg, self.quantization
                )
                if quantization_override:
                    quant_method = quantization_override
                    self.quantization = quantization_override
                    break

            # Verify quantization configurations.
            if self.quantization is None:
                self.quantization = quant_method
            elif self.quantization != quant_method:
                if (
                    self.quantization not in compatible_quantization_methods
                    or quant_method
                    not in compatible_quantization_methods[self.quantization]
                ):
                    raise ValueError(
                        "Quantization method specified in the model config "
                        f"({quant_method}) does not match the quantization "
                        f"method specified in the `quantization` argument "
                        f"({self.quantization})."
                    )

        if self.quantization is not None:
            if self.quantization not in supported_quantization:
                raise ValueError(
                    f"Unknown quantization method: {self.quantization}. Must "
                    f"be one of {supported_quantization}."
                )
            if is_hip() and self.quantization not in rocm_supported_quantization:
                raise ValueError(
                    f"{self.quantization} quantization is currently not "
                    f"supported in ROCm."
                )
            if self.quantization not in optimized_quantization_methods:
                logger.warning(
                    "%s quantization is not fully "
                    "optimized yet. The speed can be slower than "
                    "non-quantized models.",
                    self.quantization,
                )

    def _verify_dual_chunk_attention_config(self) -> None:
        if hasattr(self.hf_config, "dual_chunk_attention_config"):
            # Try loading the sparse attention config
            sparse_attn_config = get_sparse_attention_config(self.model_path)
            if not sparse_attn_config:
                return
            self.hf_config.dual_chunk_attention_config["sparse_attention_config"] = (
                sparse_attn_config
            )
            if (
                "sparse_attention_enabled"
                not in self.hf_config.dual_chunk_attention_config
            ):
                self.hf_config.dual_chunk_attention_config[
                    "sparse_attention_enabled"
                ] = True

    def get_hf_eos_token_id(self) -> Optional[Set[int]]:
        eos_ids = getattr(self.hf_config, "eos_token_id", None)
        if eos_ids is not None:
            # it can be either int or list of int
            eos_ids = {eos_ids} if isinstance(eos_ids, int) else set(eos_ids)
        if eos_ids is None:
            eos_ids = set()
        if self.hf_generation_config:
            generation_eos_ids = getattr(
                self.hf_generation_config, "eos_token_id", None
            )
            if generation_eos_ids:
                generation_eos_ids = (
                    {generation_eos_ids}
                    if isinstance(generation_eos_ids, int)
                    else set(generation_eos_ids)
                )
                eos_ids = eos_ids | generation_eos_ids
        return eos_ids

    def maybe_pull_model_tokenizer_from_remote(self) -> None:
        """
        Pull the model config files to a temporary
        directory in case of remote.

        Args:
            model: The model name or path.

        """
        from sglang.srt.connector import create_remote_connector
        from sglang.srt.utils import is_remote_url

        if is_remote_url(self.model_path):
            logger.info("Pulling model configs from remote...")
            # BaseConnector implements __del__() to clean up the local dir.
            # Since config files need to exist all the time, so we DO NOT use
            # with statement to avoid closing the client.
            client = create_remote_connector(self.model_path)
            if is_remote_url(self.model_path):
                client.pull_files(allow_pattern=["*config.json"])
                self.model_weights = self.model_path
                self.model_path = client.get_local_dir()


# adapted from https://github.com/vllm-project/vllm/blob/v0.6.4.post1/vllm/config.py
_STR_DTYPE_TO_TORCH_DTYPE = {
    "half": torch.float16,
    "float16": torch.float16,
    "float": torch.float32,
    "float32": torch.float32,
    "bfloat16": torch.bfloat16,
}


# adapted from https://github.com/vllm-project/vllm/blob/v0.6.4.post1/vllm/config.py
def _get_and_verify_dtype(
    config: PretrainedConfig,
    dtype: Union[str, torch.dtype],
) -> torch.dtype:
    # NOTE: getattr(config, "torch_dtype", torch.float32) is not correct
    # because config.torch_dtype can be None.
    config_dtype = getattr(config, "torch_dtype", None)
    if isinstance(config_dtype, str):
        config_dtype = _STR_DTYPE_TO_TORCH_DTYPE.get(config_dtype, None)
    if config_dtype is None:
        config_dtype = torch.float32

    if isinstance(dtype, str):
        dtype = dtype.lower()
        if dtype == "auto":
            if config_dtype == torch.float32:
                if config.model_type.startswith("gemma"):
                    if config.model_type == "gemma":
                        gemma_version = ""
                    else:
                        gemma_version = config.model_type[5]
                    logger.info(
                        f"For Gemma {gemma_version}, we downcast float32 to bfloat16 instead "
                        "of float16 by default. Please specify `dtype` if you "
                        "want to use float16."
                    )
                    torch_dtype = torch.bfloat16
                else:
                    # Following the common practice, we use float16 for float32
                    # models.
                    torch_dtype = torch.float16
            else:
                torch_dtype = config_dtype
        else:
            if dtype not in _STR_DTYPE_TO_TORCH_DTYPE:
                raise ValueError(f"Unknown dtype: {dtype}")
            torch_dtype = _STR_DTYPE_TO_TORCH_DTYPE[dtype]
    elif isinstance(dtype, torch.dtype):
        torch_dtype = dtype
    else:
        raise ValueError(f"Unknown dtype: {dtype}")

    # Verify the dtype.
    if torch_dtype != config_dtype:
        if torch_dtype == torch.float32:
            # Upcasting to float32 is allowed.
            logger.info("Upcasting %s to %s.", config_dtype, torch_dtype)
            pass
        elif config_dtype == torch.float32:
            # Downcasting from float32 to float16 or bfloat16 is allowed.
            logger.info("Downcasting %s to %s.", config_dtype, torch_dtype)
            pass
        else:
            # Casting between float16 and bfloat16 is allowed with a warning.
            logger.warning("Casting %s to %s.", config_dtype, torch_dtype)

    return torch_dtype


def is_generation_model(model_architectures: List[str], is_embedding: bool = False):
    # We have two ways to determine whether a model is a generative model.
    # 1. Check the model architecture
    # 2. check the `is_embedding` server args

    if (
        "LlamaEmbeddingModel" in model_architectures
        or "MistralModel" in model_architectures
        or "LlamaForSequenceClassification" in model_architectures
        or "LlamaForSequenceClassificationWithNormal_Weights" in model_architectures
        or "InternLM2ForRewardModel" in model_architectures
        or "Qwen2ForRewardModel" in model_architectures
        or "Qwen2ForSequenceClassification" in model_architectures
        or "CLIPModel" in model_architectures
        or "BertModel" in model_architectures
        or "Contriever" in model_architectures
        or "BertForSequenceClassification" in model_architectures
        or "XLMRobertaModel" in model_architectures
        or "XLMRobertaForSequenceClassification" in model_architectures
    ):
        return False
    else:
        return not is_embedding


multimodal_model_archs = [
    "CLIPModel",
    "DeepseekVL2ForCausalLM",
    "Gemma3ForConditionalGeneration",
    "Gemma3nForConditionalGeneration",
    "Grok1VForCausalLM",
    "Grok1AForCausalLM",
    "LlavaLlamaForCausalLM",
    "Llama4ForConditionalGeneration",
    "LlavaMistralForCausalLM",
    "LlavaQwenForCausalLM",
    "LlavaForConditionalGeneration",
    "LlavaVidForCausalLM",
    "MiniCPMO",
    "MiniCPMV",
    "Mistral3ForConditionalGeneration",
    "MultiModalityCausalLM",
    "MllamaForConditionalGeneration",
    "Qwen2AudioForConditionalGeneration",
    "Qwen2VLForConditionalGeneration",
    "Qwen2_5_VLForConditionalGeneration",
    "KimiVLForConditionalGeneration",
    "InternVLChatModel",
    "InternS1ForConditionalGeneration",
    "Phi4MMForCausalLM",
    "VILAForConditionalGeneration",
    "Step3VLForConditionalGeneration",
]


def is_multimodal_model(model_architectures: List[str]):
    if any(
        multi_model_arch in model_architectures
        for multi_model_arch in multimodal_model_archs
    ):
        return True
    else:
        return False


def is_multimodal_gen_model(model_architectures: List[str]):
    return False


def is_image_gen_model(model_architectures: List[str]):
    return False


def is_audio_model(model_architectures: List[str]):
    return False


def is_encoder_decoder_model(model_architectures: List[str]):
    return "MllamaForConditionalGeneration" in model_architectures


def is_multimodal_chunked_prefill_supported(model_architectures: List[str]):
    """Check if chunked prefill is supported for a MultiModal model."""
    unsupported = [
        "Grok1VForCausalLM",
        "Grok1AForCausalLM",
        "LlavaLlamaForCausalLM",
        "MllamaForConditionalGeneration",
        "CLIPModel",
    ]
    if any(multi_model_arch in unsupported for multi_model_arch in model_architectures):
        return False
    else:
        return True


def is_post_loading_model(model_architectures: List[str]):
    """Check if model supports post loading."""
    supported = [
        "DeepseekV2ForCausalLM",
        "DeepseekV3ForCausalLM",
        "Qwen3ForCausalLM",
        "Qwen3MoeForCausalLM",
    ]
    if any(arch in supported for arch in model_architectures):
        return True
    else:
        return False


def yarn_get_mscale(scale: float = 1, mscale: float = 1) -> float:
    if scale <= 1:
        return 1.0
    return 0.1 * mscale * math.log(scale) + 1.0


def is_hybrid_model(
    model_architectures: List[str],
    hybrid_kvcache_ratio: Optional[float],
    context_length: Optional[int],
    attention_chunk_size: Optional[int],
):
    if hybrid_kvcache_ratio is None:
        return None
    elif (
        hybrid_kvcache_ratio > 0
        and model_architectures[0] == "Llama4ForConditionalGeneration"
        and context_length > attention_chunk_size
    ):
        return hybrid_kvcache_ratio
    else:
        return None


def get_hybrid_layer_ids(model_architectures: List[str], num_hidden_layers: int):
    if "Llama4ForConditionalGeneration" in model_architectures:
        swa_attention_layer_ids = [
            i for i in range(num_hidden_layers) if (i + 1) % 4 != 0
        ]
        full_attention_layer_ids = [
            i for i in range(num_hidden_layers) if (i + 1) % 4 == 0
        ]
    else:
        swa_attention_layer_ids = None
        full_attention_layer_ids = None
    return swa_attention_layer_ids, full_attention_layer_ids<|MERGE_RESOLUTION|>--- conflicted
+++ resolved
@@ -134,16 +134,13 @@
 
         if is_draft_model and self.hf_config.architectures[0] == "MiMoForCausalLM":
             self.hf_config.architectures[0] = "MiMoMTP"
-<<<<<<< HEAD
         if is_draft_model and self.hf_config.architectures[0] == "BailingMoeForCausalLM":
             self.hf_config.architectures[0] = "BailingMoeForCausalLMNextN"
-=======
         if (
             is_draft_model
             and self.hf_config.architectures[0] == "Ernie4_5_MoeForCausalLM"
         ):
             self.hf_config.architectures[0] = "Ernie4_5_MoeForCausalLMMTP"
->>>>>>> 11325474
         # Check model type
         self.is_generation = is_generation_model(
             self.hf_config.architectures, is_embedding
