--- conflicted
+++ resolved
@@ -165,6 +165,7 @@
             and is_multimodal_chunked_prefill_supported(self.hf_config.architectures)
         )
         self.is_encoder_decoder = is_encoder_decoder_model(self.hf_config.architectures)
+        self.is_post_loading_model = is_post_loading_model(self.hf_config.architectures)
         self.dtype = _get_and_verify_dtype(self.hf_text_config, dtype)
 
         # Derive context length and model shapes
@@ -246,36 +247,8 @@
             self.hf_config.architectures[0] = "Qwen3NextForCausalLMMTP"
             self.hf_config.num_nextn_predict_layers = 1
 
-<<<<<<< HEAD
-        # Check model type
-        self.is_generation = is_generation_model(
-            self.hf_config.architectures, is_embedding
-        )
-        self.is_multimodal = enable_multimodal and is_multimodal_model(
-            self.hf_config.architectures
-        )
-        self.is_multimodal_gen = enable_multimodal and is_multimodal_gen_model(
-            self.hf_config.architectures
-        )
-        self.is_image_gen = enable_multimodal and is_image_gen_model(
-            self.hf_config.architectures
-        )
-        self.is_audio_model = enable_multimodal and is_audio_model(
-            self.hf_config.architectures
-        )
-        self.is_multimodal_chunked_prefill_supported = (
-            enable_multimodal
-            and is_multimodal_chunked_prefill_supported(self.hf_config.architectures)
-        )
-        self.is_encoder_decoder = is_encoder_decoder_model(self.hf_config.architectures)
-        self.is_post_loading_model = is_post_loading_model(self.hf_config.architectures)
-        self.dtype = _get_and_verify_dtype(self.hf_text_config, dtype)
-
-        # Derive context length
-=======
     def _derive_context_length(self, context_length: int):
         is_draft_model = self.is_draft_model
->>>>>>> 32d89373
         derived_context_len = get_context_length(self.hf_text_config)
 
         if context_length is not None:
