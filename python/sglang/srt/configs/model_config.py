--- conflicted
+++ resolved
@@ -141,17 +141,10 @@
 
         if is_draft_model and self.hf_config.architectures[0] == "MiMoForCausalLM":
             self.hf_config.architectures[0] = "MiMoMTP"
-<<<<<<< HEAD
-        if is_draft_model and self.hf_config.architectures[0] in {
+        if is_draft_model and self.hf_config.architectures[0] in [
             "BailingMoeForCausalLM",
             "BailingMoeV2ForCausalLM",
-        }:
-=======
-        if is_draft_model and self.hf_config.architectures[0] in [
-            "BailingMoeV2ForCausalLM",
-            "BailingMoeForCausalLM",
         ]:
->>>>>>> fac07c9b
             self.hf_config.architectures[0] = "BailingMoeForCausalLMNextN"
         if (
             is_draft_model
