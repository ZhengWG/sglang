# Copyright 2023-2024 SGLang Team
# Licensed under the Apache License, Version 2.0 (the "License");
# you may not use this file except in compliance with the License.
# You may obtain a copy of the License at
#
#     http://www.apache.org/licenses/LICENSE-2.0
#
# Unless required by applicable law or agreed to in writing, software
# distributed under the License is distributed on an "AS IS" BASIS,
# WITHOUT WARRANTIES OR CONDITIONS OF ANY KIND, either express or implied.
# See the License for the specific language governing permissions and
# limitations under the License.
# ==============================================================================
"""The arguments of the server."""

import argparse
import dataclasses
import json
import logging
import os
import random
import sys
import tempfile
from typing import List, Literal, Optional, Union

from sglang.srt.hf_transformers_utils import check_gguf_file, get_config
from sglang.srt.layers.utils import is_sm100_supported
from sglang.srt.lora.lora_registry import LoRARef
from sglang.srt.reasoning_parser import ReasoningParser
from sglang.srt.utils import (
    LORA_TARGET_ALL_MODULES,
    SUPPORTED_LORA_TARGET_MODULES,
    configure_ipv6,
    get_device,
    get_device_memory_capacity,
    is_flashinfer_available,
    is_hip,
    is_port_available,
    is_remote_url,
    is_valid_ipv6_address,
    nullable_str,
)

logger = logging.getLogger(__name__)


@dataclasses.dataclass
class ServerArgs:
    # Model and tokenizer
    model_path: str
    tokenizer_path: Optional[str] = None
    tokenizer_mode: str = "auto"
    skip_tokenizer_init: bool = False
    load_format: str = "auto"
    model_loader_extra_config: str = '{"enable_multithread_load": true}'
    trust_remote_code: bool = False
    context_length: Optional[int] = None
    is_embedding: bool = False
    enable_multimodal: Optional[bool] = None
    revision: Optional[str] = None
    model_impl: str = "auto"

    # HTTP server
    host: str = "127.0.0.1"
    port: int = 30000
    skip_server_warmup: bool = False
    warmups: Optional[str] = None
    nccl_port: Optional[int] = None

    # Quantization and data type
    dtype: str = "auto"
    quantization: Optional[str] = None
    quantization_param_path: Optional[str] = None
    kv_cache_dtype: str = "auto"

    # Memory and scheduling
    mem_fraction_static: Optional[float] = None
    max_running_requests: Optional[int] = None
    max_queued_requests: Optional[int] = sys.maxsize
    max_total_tokens: Optional[int] = None
    chunked_prefill_size: Optional[int] = None
    max_prefill_tokens: int = 16384
    schedule_policy: str = "fcfs"
    schedule_conservativeness: float = 1.0
    cpu_offload_gb: int = 0
    page_size: Optional[int] = None
    hybrid_kvcache_ratio: Optional[float] = None
    swa_full_tokens_ratio: float = 0.8
    disable_hybrid_swa_memory: bool = False

    # Runtime options
    device: Optional[str] = None
    tp_size: int = 1
    pp_size: int = 1
    max_micro_batch_size: Optional[int] = None
    stream_interval: int = 1
    stream_output: bool = False
    random_seed: Optional[int] = None
    constrained_json_whitespace_pattern: Optional[str] = None
    watchdog_timeout: float = 300
    dist_timeout: Optional[int] = None  # timeout for torch.distributed
    download_dir: Optional[str] = None
    base_gpu_id: int = 0
    gpu_id_step: int = 1
    sleep_on_idle: bool = False

    # Logging
    log_level: str = "info"
    log_level_http: Optional[str] = None
<<<<<<< HEAD
    log_requests: bool = True
    log_requests_level: int = 0
=======
    log_requests: bool = False
    log_requests_level: int = 2
>>>>>>> 48b8b4c1
    crash_dump_folder: Optional[str] = None
    show_time_cost: bool = False
    enable_metrics: bool = True
    enable_metrics_for_all_schedulers: bool = False
    bucket_time_to_first_token: Optional[List[float]] = None
    bucket_inter_token_latency: Optional[List[float]] = None
    bucket_e2e_request_latency: Optional[List[float]] = None
    collect_tokens_histogram: bool = False
    decode_log_interval: int = 40
    enable_request_time_stats_logging: bool = False
    kv_events_config: Optional[str] = None

    # API related
    api_key: Optional[str] = None
    served_model_name: Optional[str] = None
    chat_template: Optional[str] = None
    completion_template: Optional[str] = None
    file_storage_path: str = "sglang_storage"
    enable_cache_report: bool = False
    reasoning_parser: Optional[str] = None
    tool_call_parser: Optional[str] = None
<<<<<<< HEAD
    reasoning_padding: Optional[str] = None
=======
    tool_server: Optional[str] = None
>>>>>>> 48b8b4c1

    # Data parallelism
    dp_size: int = 1
    load_balance_method: str = "round_robin"

    # Multi-node distributed serving
    dist_init_addr: Optional[str] = None
    nnodes: int = 1
    node_rank: int = 0

    # Model override args in JSON
    json_model_override_args: str = "{}"
    preferred_sampling_params: Optional[str] = None

    # LoRA
    enable_lora: Optional[bool] = None
    max_lora_rank: Optional[int] = None
    lora_target_modules: Optional[Union[set[str], List[str]]] = None
    lora_paths: Optional[Union[dict[str, str], dict[str, LoRARef], List[str]]] = None
    max_loaded_loras: Optional[int] = None
    max_loras_per_batch: int = 8
    lora_backend: str = "triton"

    # Kernel backend
    attention_backend: Optional[str] = None
    decode_attention_backend: Optional[str] = None
    prefill_attention_backend: Optional[str] = None
    sampling_backend: Optional[str] = None
    grammar_backend: Optional[str] = None
    mm_attention_backend: Optional[str] = None

    # Speculative decoding
    speculative_algorithm: Optional[str] = None
    speculative_draft_model_path: Optional[str] = None
    speculative_num_steps: Optional[int] = None
    speculative_eagle_topk: Optional[int] = None
    speculative_num_draft_tokens: Optional[int] = None
    speculative_accept_threshold_single: float = 1.0
    speculative_accept_threshold_acc: float = 1.0
    speculative_token_map: Optional[str] = None

    # Expert parallelism
    ep_size: int = 1
    moe_a2a_backend: Optional[Literal["deepep"]] = None
    enable_flashinfer_cutlass_moe: bool = False
    enable_flashinfer_trtllm_moe: bool = False
    enable_flashinfer_allreduce_fusion: bool = False
    deepep_mode: Literal["auto", "normal", "low_latency"] = "auto"
    ep_num_redundant_experts: int = 0
    ep_dispatch_algorithm: Optional[Literal["static", "dynamic", "fake"]] = None
    init_expert_location: str = "trivial"
    enable_eplb: bool = False
    eplb_algorithm: str = "auto"
    eplb_rebalance_num_iterations: int = 1000
    eplb_rebalance_layers_per_chunk: Optional[int] = None
    expert_distribution_recorder_mode: Optional[
        Literal["stat", "stat_approx", "per_pass", "per_token"]
    ] = None
    expert_distribution_recorder_buffer_size: Optional[int] = None
    enable_expert_distribution_metrics: bool = False
    deepep_config: Optional[str] = None
    moe_dense_tp_size: Optional[int] = None

    # Hierarchical cache
    enable_hierarchical_cache: bool = False
    hicache_ratio: float = 2.0
    hicache_size: int = 0
    hicache_write_policy: str = "write_through_selective"
    hicache_io_backend: str = "kernel"
    hicache_mem_layout: str = "layer_first"
    hicache_storage_backend: Optional[str] = None
    hicache_storage_prefetch_policy: str = "best_effort"

    # Double Sparsity
    enable_double_sparsity: bool = False
    ds_channel_config_path: Optional[str] = None
    ds_heavy_channel_num: int = 32
    ds_heavy_token_num: int = 256
    ds_heavy_channel_type: str = "qk"
    ds_sparse_decode_threshold: int = 4096

    # Optimization/debug options
    disable_radix_cache: bool = False
    cuda_graph_max_bs: Optional[int] = None
    cuda_graph_bs: Optional[List[int]] = None
    disable_cuda_graph: bool = False
    disable_cuda_graph_padding: bool = False
    enable_profile_cuda_graph: bool = False
    enable_cudagraph_gc: bool = False
    enable_nccl_nvls: bool = False
    enable_symm_mem: bool = False
    enable_tokenizer_batch_encode: bool = False
    disable_outlines_disk_cache: bool = False
    disable_custom_all_reduce: bool = False
    enable_mscclpp: bool = False
    disable_overlap_schedule: bool = False
    enable_mixed_chunk: bool = False
    enable_dp_attention: bool = False
    enable_dp_lm_head: bool = False
    enable_two_batch_overlap: bool = False
    tbo_token_distribution_threshold: float = 0.48
    enable_torch_compile: bool = False
    torch_compile_max_bs: int = 32
    torchao_config: str = ""
    enable_nan_detection: bool = False
    enable_p2p_check: bool = False
    triton_attention_reduce_in_fp32: bool = False
    triton_attention_num_kv_splits: int = 8
    num_continuous_decode_steps: int = 1
    delete_ckpt_after_loading: bool = False
    enable_memory_saver: bool = False
    allow_auto_truncate: bool = False
    enable_custom_logit_processor: bool = False
    flashinfer_mla_disable_ragged: bool = False
    disable_shared_experts_fusion: bool = False
    disable_chunked_prefix_cache: bool = False
    disable_fast_image_processor: bool = False
    enable_return_hidden_states: bool = False
    enable_triton_kernel_moe: bool = False
    enable_flashinfer_mxfp4_moe: bool = False
    scheduler_recv_interval: int = 1

    # Debug tensor dumps
    debug_tensor_dump_output_folder: Optional[str] = None
    debug_tensor_dump_input_file: Optional[str] = None
    debug_tensor_dump_inject: bool = False
    debug_tensor_dump_prefill_only: bool = False

    # PD disaggregation: can be "null" (not disaggregated), "prefill" (prefill-only), or "decode" (decode-only)
    disaggregation_mode: str = "null"
    disaggregation_transfer_backend: str = "mooncake"
    disaggregation_bootstrap_port: int = 8998
    disaggregation_decode_tp: Optional[int] = None
    disaggregation_decode_dp: Optional[int] = None
    disaggregation_prefill_pp: Optional[int] = 1
    disaggregation_ib_device: Optional[str] = None
    num_reserved_decode_tokens: int = 512  # used for decode kv cache offload in PD
    pdlb_url: Optional[str] = None

    # For model weight update
    custom_weight_loader: Optional[List[str]] = None
    weight_loader_disable_mmap: bool = False

    # For PD-Multiplexing
    enable_pdmux: bool = False
    sm_group_num: int = 3

    # Deprecated arguments
    enable_ep_moe: bool = False
    enable_deepep_moe: bool = False

    def __post_init__(self):
        # Check deprecated arguments
        def print_deprecated_warning(message: str):
            logger.warning(f"\033[33m{message}\033[0m")

        if self.enable_ep_moe:
            self.ep_size = self.tp_size
            print_deprecated_warning(
                "NOTE: --enable-ep-moe is deprecated. Please set `--ep-size` to the same value as `--tp-size` instead."
            )
        if self.enable_deepep_moe:
            self.moe_a2a_backend = "deepep"
            print_deprecated_warning(
                "NOTE: --enable-deepep-moe is deprecated. Please set `--moe-a2a-backend` to 'deepep' instead."
            )

        # Set missing default values
        if self.tokenizer_path is None:
            self.tokenizer_path = self.model_path
        if self.served_model_name is None:
            self.served_model_name = self.model_path
        if self.device is None:
            self.device = get_device()
        if self.random_seed is None:
            self.random_seed = random.randint(0, 1 << 30)

        gpu_mem = get_device_memory_capacity(self.device)

        # Set mem fraction static
        if self.mem_fraction_static is None:
            if gpu_mem is not None:
                # GPU memory capacity = model weights + KV cache pool + activations + cuda graph buffers
                # mem_fraction_static = (model weights + KV cache pool) / GPU memory capacity.

                # We want mem_fraction_static to be as large as possible but still has enough room
                # for activations and cuda graph buffers. We use the following heuristic to
                # compute the needed size for activations and cuda graph buffers:
                # - The size of the activation depends on the chunked_prefill_size and model size.
                # - The size of cuda graph buffers depends on the cuda graph capture range and model size.
                # For GPUs with more memory, we use a larger chunked_prefill_size and
                # capture more cuda graphs, so they need to reserve more memory.
                parallel_size = self.tp_size * self.pp_size

                if gpu_mem < 20 * 1024:
                    # T4, 4080. (chunked_prefill_size 2k, cuda_graph_max_bs 8)
                    reserved_mem = (2.8 + parallel_size / 10) * 1024
                elif gpu_mem < 35 * 1024:
                    # A10, L40, 4090, 5090. (chunked_prefill_size 2k, cuda_graph_max_bs 8)
                    reserved_mem = (2.8 + parallel_size / 10) * 1024
                elif gpu_mem < 90 * 1024:
                    # H100, A100. (chunked_prefill_size 8k, cuda_graph_max_bs 160)
                    reserved_mem = (9.5 + parallel_size / 2) * 1024
                elif gpu_mem < 100 * 1024:
                    # H20. (chunked_prefill_size 8k, cuda_graph_max_bs 256)
                    reserved_mem = (12 + parallel_size / 2) * 1024
                elif gpu_mem < 160 * 1024:
                    # H200. (chunked_prefill_size 8k, cuda_graph_max_bs 256)
                    reserved_mem = (12 + parallel_size / 2) * 1024
                else:
                    # B200, MI300. (chunked_prefill_size 16k, cuda_graph_max_bs 512)
                    reserved_mem = 32 * 1024

                if self.speculative_algorithm is not None:
                    # draft model and larger cuda graph buffers
                    reserved_mem += 2 * 1024
                if self.enable_dp_attention:
                    reserved_mem += 4 * 1024

                self.mem_fraction_static = round((gpu_mem - reserved_mem) / gpu_mem, 3)
            else:
                self.mem_fraction_static = 0.88

            # Lazy init to avoid circular import
            # Multimodal models need more memory for the image processor
            from sglang.srt.configs.model_config import ModelConfig

            model_config = ModelConfig.from_server_args(self)
            if model_config.is_multimodal:
                self.adjust_mem_fraction_for_vlm(model_config)

        # Set chunked prefill size, which depends on the gpu memory capacity
        if self.chunked_prefill_size is None:
            if gpu_mem is not None:
                if gpu_mem < 35 * 1024:  # A10, L40, 4090
                    self.chunked_prefill_size = 2048
                elif gpu_mem < 160 * 1024:  # H100, H200, A100, H20
                    self.chunked_prefill_size = 8192
                else:  # B200, MI300
                    self.chunked_prefill_size = 16384
            else:
                self.chunked_prefill_size = 4096

        # Set cuda graph max batch size
        if self.cuda_graph_max_bs is None:
            # Based on detailed statistics, when serving TP1/TP2 models on lower-end GPUs with HBM<25G, you can either disable cuda graph or set `cuda_graph_max_bs` to a very small value to reduce the memory overhead of creating cuda graphs, with almost no impact on performance. However, when serving models with TP4 or TP8, we need to enable cuda graph to maintain high performance. In this case, we can set `cuda_graph_max_bs` to 80 (half of the default value 160) to reduce the memory overhead of creating cuda graphs. Looking at the logs from TP4 serving of qwen2-72b, a value of 80 is sufficient and can reduce the memory overhead of creating cuda graphs on lower-end GPUs compared to the original 160, avoiding OOM issues.
            if gpu_mem is not None and gpu_mem < 35 * 1024:
                if self.tp_size < 4:
                    self.cuda_graph_max_bs = 8
                else:
                    self.cuda_graph_max_bs = 80

        # Set kernel backends for hpu device
        if self.device == "hpu":
            self.attention_backend = "torch_native"
            self.sampling_backend = "pytorch"

        # Model-specific adjustments
        self.model_specific_adjustments()

        # Set kernel backends
        if self.device == "cpu":
            if self.attention_backend is None:
                self.attention_backend = "intel_amx"
            self.sampling_backend = "pytorch"

        if self.sampling_backend is None:
            self.sampling_backend = (
                "flashinfer" if is_flashinfer_available() else "pytorch"
            )

        if self.attention_backend == "torch_native":
            logger.warning(
                "Cuda graph is disabled because of using torch native attention backend"
            )
            self.disable_cuda_graph = True

        if self.attention_backend == "ascend":
            logger.warning(
                "At this moment Ascend attention backend only supports a page_size of 128, change page_size to 128."
            )
            self.page_size = 128

        if (
            self.attention_backend == "flashmla"
            or self.decode_attention_backend == "flashmla"
        ):
            logger.warning(
                "FlashMLA only supports a page_size of 64, change page_size to 64."
            )
            self.page_size = 64

        if (
            self.attention_backend == "cutlass_mla"
            or self.decode_attention_backend == "cutlass_mla"
        ):
            logger.warning(
                "Cutlass MLA only supports a page_size of 128, change page_size to 128."
            )
            self.page_size = 128

        if self.attention_backend == "trtllm_mla":
            if not is_sm100_supported():
                raise ValueError(
                    "TRTLLM MLA backend is only supported on Blackwell GPUs (SM100). Please use a different backend."
                )

            if self.page_size not in [32, 64]:
                logger.warning(
                    f"TensorRT-LLM MLA only supports page_size of 32 or 64, changing page_size from {self.page_size} to 64."
                )
                self.page_size = 64
            if self.speculative_algorithm is not None:
                raise ValueError(
                    "trtllm_mla backend does not support speculative decoding yet."
                )

        if (
            self.attention_backend == "trtllm_mha"
            or self.decode_attention_backend == "trtllm_mha"
            or self.prefill_attention_backend == "trtllm_mha"
        ):
            if not is_sm100_supported():
                raise ValueError(
                    "TRTLLM MHA backend is only supported on Blackwell GPUs (SM100). Please use a different backend."
                )

            if self.page_size not in [16, 32, 64]:
                logger.warning(
                    f"TensorRT-LLM MHA only supports page_size of 16, 32 or 64, changing page_size from {self.page_size} to 64."
                )
                self.page_size = 64

            if self.speculative_algorithm is not None:
                raise ValueError(
                    "trtllm_mha backend does not support speculative decoding yet."
                )

        if self.attention_backend == "dual_chunk_flash_attn":
            logger.warning(
                "Mixed chunk, radix cache, and cuda graphs are disabled because of using dual chunk flash attention backend"
            )
            self.enable_mixed_chunk = False
            self.disable_cuda_graph = True
            self.disable_radix_cache = True

        # Set page size
        if self.page_size is None:
            self.page_size = 1

        # AMD-specific Triton attention KV splits default number
        if is_hip():
            self.triton_attention_num_kv_splits = 16

        # Choose grammar backend
        if self.grammar_backend is None:
            self.grammar_backend = "xgrammar"

        # Data parallelism attention
        if self.enable_dp_attention:
            self.schedule_conservativeness = self.schedule_conservativeness * 0.3
            assert (
                self.dp_size > 1
            ), "Please set a dp-size > 1. You can use 1 < dp-size <= tp-size "
            assert self.tp_size % self.dp_size == 0
            self.chunked_prefill_size = self.chunked_prefill_size // self.dp_size
            logger.warning(
                f"DP attention is enabled. The chunked prefill size is adjusted to {self.chunked_prefill_size} to avoid MoE kernel issues. "
            )

        if self.enable_dp_lm_head:
            assert (
                self.enable_dp_attention
            ), "Please enable dp attention when setting enable_dp_lm_head. "

        # MoE kernel
        if self.enable_flashinfer_cutlass_moe:
            assert (
                self.quantization == "modelopt_fp4"
            ), "modelopt_fp4 quantization is required for Flashinfer MOE"
            os.environ["TRTLLM_ENABLE_PDL"] = "1"
            assert self.ep_size in [
                1,
                self.tp_size,
            ], "The expert parallel size must be 1 or the same as the tensor parallel size"

        if self.enable_flashinfer_trtllm_moe:
            if not self.disable_shared_experts_fusion:
                self.disable_shared_experts_fusion = True
                logger.warning(
                    "FlashInfer TRTLLM MoE is enabled. --disable-shared-experts-fusion is automatically set."
                )

        # DeepEP MoE
        if self.moe_a2a_backend == "deepep":
            if self.deepep_mode == "normal":
                logger.warning("Cuda graph is disabled because deepep_mode=`normal`")
                self.disable_cuda_graph = True
            self.ep_size = self.tp_size
            logger.warning(
                f"DeepEP MoE is enabled. The expert parallel size is adjusted to be the same as the tensor parallel size[{self.tp_size}]."
            )

        if self.enable_eplb and (self.expert_distribution_recorder_mode is None):
            self.expert_distribution_recorder_mode = "stat"
            logger.warning(
                "EPLB is enabled. The expert_distribution_recorder_mode is automatically set."
            )

        if (self.enable_eplb or (self.init_expert_location is not None)) and (
            self.ep_dispatch_algorithm is None
        ):
            self.ep_dispatch_algorithm = "static"

        if self.enable_eplb:
            assert self.ep_size > 1 or self.moe_a2a_backend is not None

        if self.enable_expert_distribution_metrics and (
            self.expert_distribution_recorder_mode is None
        ):
            self.expert_distribution_recorder_mode = "stat"

        if self.expert_distribution_recorder_buffer_size is None:
            if (x := self.eplb_rebalance_num_iterations) is not None:
                self.expert_distribution_recorder_buffer_size = x
            elif self.expert_distribution_recorder_mode is not None:
                self.expert_distribution_recorder_buffer_size = 1000

        # Pipeline parallelism
        if self.pp_size > 1:
            self.disable_overlap_schedule = True
            logger.warning(
                "Pipeline parallelism is incompatible with overlap schedule."
            )

        # Speculative Decoding
        if self.speculative_algorithm == "NEXTN":
            # NEXTN shares the same implementation of EAGLE
            self.speculative_algorithm = "EAGLE"

        if self.speculative_algorithm in ("EAGLE", "EAGLE3"):
            if self.max_running_requests is None:
                self.max_running_requests = 48
            self.disable_overlap_schedule = True
            logger.warning(
                "Overlap scheduler is disabled because of using "
                "eagle speculative decoding."
            )
            if self.enable_mixed_chunk:
                self.enable_mixed_chunk = False
                logger.warning(
                    "Mixed chunked prefill is disabled because of using "
                    "eagle speculative decoding."
                )

            model_arch = self.get_hf_config().architectures[0]
            if model_arch in ["DeepseekV3ForCausalLM", "Glm4MoeForCausalLM", "BailingMoeForCausalLM"]:
                # Auto set draft_model_path DeepSeek-V3/R1
                if self.speculative_draft_model_path is None:
                    self.speculative_draft_model_path = self.model_path
                else:
                    logger.warning(
                        "DeepSeek MTP does not require setting speculative_draft_model_path."
                    )

            # Auto choose parameters
            if self.speculative_num_steps is None:
                assert (
                    self.speculative_eagle_topk is None
                    and self.speculative_num_draft_tokens is None
                )
                (
                    self.speculative_num_steps,
                    self.speculative_eagle_topk,
                    self.speculative_num_draft_tokens,
                ) = auto_choose_speculative_params(self)

            if (
                self.speculative_eagle_topk == 1
                and self.speculative_num_draft_tokens != self.speculative_num_steps + 1
            ):
                logger.warning(
                    "speculative_num_draft_tokens is adjusted to speculative_num_steps + 1 when speculative_eagle_topk == 1"
                )
                self.speculative_num_draft_tokens = self.speculative_num_steps + 1

            # The token generated from the verify step is counted.
            # If sepculative_num_steps >= speculative_num_draft_tokens, the additional tokens will definitely be discarded.
            # assert self.speculative_num_steps < self.speculative_num_draft_tokens

        # GGUF
        if (
            self.load_format == "auto" or self.load_format == "gguf"
        ) and check_gguf_file(self.model_path):
            self.quantization = self.load_format = "gguf"

        # Model loading
        if is_remote_url(self.model_path):
            self.load_format = "remote"
        if self.custom_weight_loader is None:
            self.custom_weight_loader = []

        # PD disaggregation
        if self.disaggregation_mode == "decode":
            assert (
                self.disaggregation_decode_tp is None
            ), "Cannot set --disaggregation-decode-tp for the decode engine."
            assert (
                self.disaggregation_decode_dp is None
            ), "Cannot set --disaggregation-decode-dp for the decode engine."

            self.disable_radix_cache = True
            logger.warning("KV cache is forced as chunk cache for decode server")
        elif self.disaggregation_mode == "prefill":
            if self.disaggregation_decode_tp is None:
                self.disaggregation_decode_tp = self.tp_size
            if self.disaggregation_decode_dp is None:
                self.disaggregation_decode_dp = self.dp_size

            self.disaggregation_prefill_pp = self.pp_size
            self.validate_disagg_tp_size(self.tp_size, self.disaggregation_decode_tp)

            self.disable_cuda_graph = True
            logger.warning("Cuda graph is disabled for prefill server")

        # Propagate env vars
        os.environ["SGLANG_ENABLE_TORCH_COMPILE"] = (
            "1" if self.enable_torch_compile else "0"
        )
        # Set env var before grammar backends init
        os.environ["SGLANG_DISABLE_OUTLINES_DISK_CACHE"] = (
            "1" if self.disable_outlines_disk_cache else "0"
        )

    @staticmethod
    def add_cli_args(parser: argparse.ArgumentParser):
        # Model and tokenizer
        parser.add_argument(
            "--model-path",
            "--model",
            type=str,
            help="The path of the model weights. This can be a local folder or a Hugging Face repo ID.",
            required=True,
        )
        parser.add_argument(
            "--tokenizer-path",
            type=str,
            default=ServerArgs.tokenizer_path,
            help="The path of the tokenizer.",
        )
        parser.add_argument(
            "--tokenizer-mode",
            type=str,
            default=ServerArgs.tokenizer_mode,
            choices=["auto", "slow"],
            help="Tokenizer mode. 'auto' will use the fast "
            "tokenizer if available, and 'slow' will "
            "always use the slow tokenizer.",
        )
        parser.add_argument(
            "--skip-tokenizer-init",
            action="store_true",
            help="If set, skip init tokenizer and pass input_ids in generate request.",
        )
        parser.add_argument(
            "--load-format",
            type=str,
            default=ServerArgs.load_format,
            choices=[
                "auto",
                "prefetch_auto",
                "pt",
                "safetensors",
                "npcache",
                "dummy",
                "sharded_state",
                "gguf",
                "bitsandbytes",
                "layered",
                "remote",
            ],
            help="The format of the model weights to load. "
            '"auto" will try to load the weights in the safetensors format '
            "and fall back to the pytorch bin format if safetensors format "
            "is not available. "
            '"prefetch_auto" like "auto" but performs concurrent mmap with '
            "MAP_POPULATE to prefetch weight files into the page cache. "
            "This helps maximize storage bandwidth and improve model loading "
            "performance, especially on systems with high disk I/O capacity. "
            '"pt" will load the weights in the pytorch bin format. '
            '"safetensors" will load the weights in the safetensors format. '
            '"npcache" will load the weights in pytorch format and store '
            "a numpy cache to speed up the loading. "
            '"dummy" will initialize the weights with random values, '
            "which is mainly for profiling."
            '"gguf" will load the weights in the gguf format. '
            '"bitsandbytes" will load the weights using bitsandbytes '
            "quantization."
            '"layered" loads weights layer by layer so that one can quantize a '
            "layer before loading another to make the peak memory envelope "
            "smaller.",
        )
        parser.add_argument(
            "--model-loader-extra-config",
            type=str,
            help="Extra config for model loader. "
            "This will be passed to the model loader corresponding to the chosen load_format.",
            default=ServerArgs.model_loader_extra_config,
        )
        parser.add_argument(
            "--trust-remote-code",
            action="store_true",
            help="Whether or not to allow for custom models defined on the Hub in their own modeling files.",
        )
        parser.add_argument(
            "--context-length",
            type=int,
            default=ServerArgs.context_length,
            help="The model's maximum context length. Defaults to None (will use the value from the model's config.json instead).",
        )
        parser.add_argument(
            "--is-embedding",
            action="store_true",
            help="Whether to use a CausalLM as an embedding model.",
        )
        parser.add_argument(
            "--enable-multimodal",
            default=ServerArgs.enable_multimodal,
            action="store_true",
            help="Enable the multimodal functionality for the served model. If the model being served is not multimodal, nothing will happen",
        )
        parser.add_argument(
            "--revision",
            type=str,
            default=None,
            help="The specific model version to use. It can be a branch "
            "name, a tag name, or a commit id. If unspecified, will use "
            "the default version.",
        )
        parser.add_argument(
            "--model-impl",
            type=str,
            default=ServerArgs.model_impl,
            help="Which implementation of the model to use.\n\n"
            '* "auto" will try to use the SGLang implementation if it exists '
            "and fall back to the Transformers implementation if no SGLang "
            "implementation is available.\n"
            '* "sglang" will use the SGLang model implementation.\n'
            '* "transformers" will use the Transformers model '
            "implementation.\n",
        )

        # HTTP server
        parser.add_argument(
            "--host",
            type=str,
            default=ServerArgs.host,
            help="The host of the HTTP server.",
        )
        parser.add_argument(
            "--port",
            type=int,
            default=ServerArgs.port,
            help="The port of the HTTP server.",
        )
        parser.add_argument(
            "--skip-server-warmup",
            action="store_true",
            help="If set, skip warmup.",
        )
        parser.add_argument(
            "--warmups",
            type=str,
            required=False,
            help="Specify custom warmup functions (csv) to run before server starts eg. --warmups=warmup_name1,warmup_name2 "
            "will run the functions `warmup_name1` and `warmup_name2` specified in warmup.py before the server starts listening for requests",
        )
        parser.add_argument(
            "--nccl-port",
            type=int,
            default=ServerArgs.nccl_port,
            help="The port for NCCL distributed environment setup. Defaults to a random port.",
        )

        # Quantization and data type
        parser.add_argument(
            "--dtype",
            type=str,
            default=ServerArgs.dtype,
            choices=["auto", "half", "float16", "bfloat16", "float", "float32"],
            help="Data type for model weights and activations.\n\n"
            '* "auto" will use FP16 precision for FP32 and FP16 models, and '
            "BF16 precision for BF16 models.\n"
            '* "half" for FP16. Recommended for AWQ quantization.\n'
            '* "float16" is the same as "half".\n'
            '* "bfloat16" for a balance between precision and range.\n'
            '* "float" is shorthand for FP32 precision.\n'
            '* "float32" for FP32 precision.',
        )
        parser.add_argument(
            "--quantization",
            type=str,
            default=ServerArgs.quantization,
            choices=[
                "awq",
                "fp8",
                "gptq",
                "marlin",
                "gptq_marlin",
                "awq_marlin",
                "bitsandbytes",
                "gguf",
                "modelopt",
                "modelopt_fp4",
                "petit_nvfp4",
                "w8a8_int8",
                "w8a8_fp8",
                "moe_wna16",
                "qoq",
                "w4afp8",
                "mxfp4",
            ],
            help="The quantization method.",
        )
        parser.add_argument(
            "--quantization-param-path",
            type=nullable_str,
            default=None,
            help="Path to the JSON file containing the KV cache "
            "scaling factors. This should generally be supplied, when "
            "KV cache dtype is FP8. Otherwise, KV cache scaling factors "
            "default to 1.0, which may cause accuracy issues. ",
        )
        parser.add_argument(
            "--kv-cache-dtype",
            type=str,
            default=ServerArgs.kv_cache_dtype,
            choices=["auto", "fp8_e5m2", "fp8_e4m3"],
            help='Data type for kv cache storage. "auto" will use model data type. "fp8_e5m2" and "fp8_e4m3" is supported for CUDA 11.8+.',
        )

        # Memory and scheduling
        parser.add_argument(
            "--mem-fraction-static",
            type=float,
            default=ServerArgs.mem_fraction_static,
            help="The fraction of the memory used for static allocation (model weights and KV cache memory pool). Use a smaller value if you see out-of-memory errors.",
        )
        parser.add_argument(
            "--max-running-requests",
            type=int,
            default=ServerArgs.max_running_requests,
            help="The maximum number of running requests.",
        )
        parser.add_argument(
            "--max-queued-requests",
            type=int,
            default=ServerArgs.max_queued_requests,
            help="The maximum number of queued requests. This option is ignored when using disaggregation-mode.",
        )
        parser.add_argument(
            "--max-total-tokens",
            type=int,
            default=ServerArgs.max_total_tokens,
            help="The maximum number of tokens in the memory pool. If not specified, it will be automatically calculated based on the memory usage fraction. "
            "This option is typically used for development and debugging purposes.",
        )
        parser.add_argument(
            "--chunked-prefill-size",
            type=int,
            default=ServerArgs.chunked_prefill_size,
            help="The maximum number of tokens in a chunk for the chunked prefill. Setting this to -1 means disabling chunked prefill.",
        )
        parser.add_argument(
            "--max-prefill-tokens",
            type=int,
            default=ServerArgs.max_prefill_tokens,
            help="The maximum number of tokens in a prefill batch. The real bound will be the maximum of this value and the model's maximum context length.",
        )
        parser.add_argument(
            "--schedule-policy",
            type=str,
            default=ServerArgs.schedule_policy,
            choices=["lpm", "random", "fcfs", "dfs-weight", "lof"],
            help="The scheduling policy of the requests.",
        )
        parser.add_argument(
            "--schedule-conservativeness",
            type=float,
            default=ServerArgs.schedule_conservativeness,
            help="How conservative the schedule policy is. A larger value means more conservative scheduling. Use a larger value if you see requests being retracted frequently.",
        )
        parser.add_argument(
            "--cpu-offload-gb",
            type=int,
            default=ServerArgs.cpu_offload_gb,
            help="How many GBs of RAM to reserve for CPU offloading.",
        )
        parser.add_argument(
            "--page-size",
            type=int,
            default=ServerArgs.page_size,
            help="The number of tokens in a page.",
        )
        parser.add_argument(
            "--hybrid-kvcache-ratio",
            nargs="?",
            const=0.5,
            type=float,
            default=ServerArgs.hybrid_kvcache_ratio,
            help=(
                "Mix ratio in [0,1] between uniform and hybrid kv buffers "
                "(0.0 = pure uniform: swa_size / full_size = 1)"
                "(1.0 = pure hybrid: swa_size / full_size = local_attention_size / context_length)"
            ),
        )
        parser.add_argument(
            "--swa-full-tokens-ratio",
            type=float,
            default=ServerArgs.swa_full_tokens_ratio,
            help="The ratio of SWA layer KV tokens / full layer KV tokens, regardless of the number of swa:full layers. It should be between 0 and 1. "
            "E.g. 0.5 means if each swa layer has 50 tokens, then each full layer has 100 tokens.",
        )
        parser.add_argument(
            "--disable-hybrid-swa-memory",
            action="store_true",
            help="Disable the hybrid SWA memory.",
        )

        # Runtime options
        parser.add_argument(
            "--device",
            type=str,
            default=ServerArgs.device,
            help="The device to use ('cuda', 'xpu', 'hpu', 'npu', 'cpu'). Defaults to auto-detection if not specified.",
        )
        parser.add_argument(
            "--tensor-parallel-size",
            "--tp-size",
            type=int,
            default=ServerArgs.tp_size,
            help="The tensor parallelism size.",
        )
        parser.add_argument(
            "--pipeline-parallel-size",
            "--pp-size",
            type=int,
            default=ServerArgs.pp_size,
            help="The pipeline parallelism size.",
        )
        parser.add_argument(
            "--max-micro-batch-size",
            type=int,
            default=ServerArgs.max_micro_batch_size,
            help="The maximum micro batch size in pipeline parallelism.",
        )
        parser.add_argument(
            "--stream-interval",
            type=int,
            default=ServerArgs.stream_interval,
            help="The interval (or buffer size) for streaming in terms of the token length. A smaller value makes streaming smoother, while a larger value makes the throughput higher",
        )
        parser.add_argument(
            "--stream-output",
            action="store_true",
            help="Whether to output as a sequence of disjoint segments.",
        )
        parser.add_argument(
            "--random-seed",
            type=int,
            default=ServerArgs.random_seed,
            help="The random seed.",
        )
        parser.add_argument(
            "--constrained-json-whitespace-pattern",
            type=str,
            default=ServerArgs.constrained_json_whitespace_pattern,
            help="(outlines backend only) Regex pattern for syntactic whitespaces allowed in JSON constrained output. For example, to allow the model generate consecutive whitespaces, set the pattern to [\n\t ]*",
        )
        parser.add_argument(
            "--watchdog-timeout",
            type=float,
            default=ServerArgs.watchdog_timeout,
            help="Set watchdog timeout in seconds. If a forward batch takes longer than this, the server will crash to prevent hanging.",
        )
        parser.add_argument(
            "--dist-timeout",
            type=int,
            default=ServerArgs.dist_timeout,
            help="Set timeout for torch.distributed initialization.",
        )
        parser.add_argument(
            "--download-dir",
            type=str,
            default=ServerArgs.download_dir,
            help="Model download directory for huggingface.",
        )
        parser.add_argument(
            "--base-gpu-id",
            type=int,
            default=ServerArgs.base_gpu_id,
            help="The base GPU ID to start allocating GPUs from. Useful when running multiple instances on the same machine.",
        )
        parser.add_argument(
            "--gpu-id-step",
            type=int,
            default=ServerArgs.gpu_id_step,
            help="The delta between consecutive GPU IDs that are used. For example, setting it to 2 will use GPU 0,2,4,...",
        )
        parser.add_argument(
            "--sleep-on-idle",
            action="store_true",
            help="Reduce CPU usage when sglang is idle.",
        )

        # Logging
        parser.add_argument(
            "--log-level",
            type=str,
            default=ServerArgs.log_level,
            help="The logging level of all loggers.",
        )
        parser.add_argument(
            "--log-level-http",
            type=str,
            default=ServerArgs.log_level_http,
            help="The logging level of HTTP server. If not set, reuse --log-level by default.",
        )
        parser.add_argument(
            "--log-requests",
            action="store_true",
            default=ServerArgs.log_requests,
            help="Log metadata, inputs, outputs of all requests. The verbosity is decided by --log-requests-level",
        )
        parser.add_argument(
            "--log-requests-level",
            type=int,
            default=ServerArgs.log_requests_level,
            help="0: Log metadata (no sampling parameters). 1: Log metadata and sampling parameters. 2: Log metadata, sampling parameters and partial input/output. 3: Log every input/output.",
            choices=[0, 1, 2, 3],
        )
        parser.add_argument(
            "--crash-dump-folder",
            type=str,
            default=ServerArgs.crash_dump_folder,
            help="Folder path to dump requests from the last 5 min before a crash (if any). If not specified, crash dumping is disabled.",
        )
        parser.add_argument(
            "--show-time-cost",
            action="store_true",
            help="Show time cost of custom marks.",
        )
        parser.add_argument(
            "--enable-metrics",
            action="store_true",
            default=ServerArgs.enable_metrics,
            help="Enable log prometheus metrics.",
        )
        parser.add_argument(
            "--enable-metrics-for-all-schedulers",
            action="store_true",
            help="Enable --enable-metrics-for-all-schedulers when you want schedulers on all TP ranks (not just TP 0) "
            "to record request metrics separately. This is especially useful when dp_attention is enabled, as "
            "otherwise all metrics appear to come from TP 0.",
        )
        parser.add_argument(
            "--bucket-time-to-first-token",
            type=float,
            nargs="+",
            default=ServerArgs.bucket_time_to_first_token,
            help="The buckets of time to first token, specified as a list of floats.",
        )
        parser.add_argument(
            "--bucket-inter-token-latency",
            type=float,
            nargs="+",
            default=ServerArgs.bucket_inter_token_latency,
            help="The buckets of inter-token latency, specified as a list of floats.",
        )
        parser.add_argument(
            "--bucket-e2e-request-latency",
            type=float,
            nargs="+",
            default=ServerArgs.bucket_e2e_request_latency,
            help="The buckets of end-to-end request latency, specified as a list of floats.",
        )
        parser.add_argument(
            "--collect-tokens-histogram",
            action="store_true",
            default=ServerArgs.collect_tokens_histogram,
            help="Collect prompt/generation tokens histogram.",
        )
        parser.add_argument(
            "--decode-log-interval",
            type=int,
            default=ServerArgs.decode_log_interval,
            help="The log interval of decode batch.",
        )
        parser.add_argument(
            "--enable-request-time-stats-logging",
            action="store_true",
            default=ServerArgs.enable_request_time_stats_logging,
            help="Enable per request time stats logging",
        )
        parser.add_argument(
            "--kv-events-config",
            type=str,
            default=None,
            help="Config in json format for NVIDIA dynamo KV event publishing. Publishing will be enabled if this flag is used.",
        )

        # API related
        parser.add_argument(
            "--api-key",
            type=str,
            default=ServerArgs.api_key,
            help="Set API key of the server. It is also used in the OpenAI API compatible server.",
        )
        parser.add_argument(
            "--served-model-name",
            type=str,
            default=ServerArgs.served_model_name,
            help="Override the model name returned by the v1/models endpoint in OpenAI API server.",
        )
        parser.add_argument(
            "--chat-template",
            type=str,
            default=ServerArgs.chat_template,
            help="The buliltin chat template name or the path of the chat template file. This is only used for OpenAI-compatible API server.",
        )
        parser.add_argument(
            "--completion-template",
            type=str,
            default=ServerArgs.completion_template,
            help="The buliltin completion template name or the path of the completion template file. This is only used for OpenAI-compatible API server. only for code completion currently.",
        )
        parser.add_argument(
            "--file-storage-path",
            type=str,
            default=ServerArgs.file_storage_path,
            help="The path of the file storage in backend.",
        )
        parser.add_argument(
            "--enable-cache-report",
            action="store_true",
            help="Return number of cached tokens in usage.prompt_tokens_details for each openai request.",
        )
        parser.add_argument(
            "--reasoning-parser",
            type=str,
            choices=list(ReasoningParser.DetectorMap.keys()),
            default=ServerArgs.reasoning_parser,
            help=f"Specify the parser for reasoning models, supported parsers are: {list(ReasoningParser.DetectorMap.keys())}.",
        )
        parser.add_argument(
            "--tool-call-parser",
            type=str,
            choices=[
                "qwen25",
                "mistral",
                "llama3",
                "deepseekv3",
                "pythonic",
                "kimi_k2",
                "qwen3_coder",
                "glm45",
                "step3",
            ],
            default=ServerArgs.tool_call_parser,
            help="Specify the parser for handling tool-call interactions. Options include: 'qwen25', 'mistral', 'llama3', 'deepseekv3', 'pythonic', 'kimi_k2', 'qwen3_coder', 'glm45', and 'step3'.",
        )
        parser.add_argument(
<<<<<<< HEAD
            "--reasoning-padding",
            type=str,
            default=ServerArgs.reasoning_padding,
            help="Output padding for reasoning models before generation, e.g. '<think>\n' ",
=======
            "--tool-server",
            type=str,
            default=None,
            help="Either 'demo' or a comma-separated list of tool server urls to use for the model. If not specified, no tool server will be used.",
>>>>>>> 48b8b4c1
        )

        # Data parallelism
        parser.add_argument(
            "--data-parallel-size",
            "--dp-size",
            type=int,
            default=ServerArgs.dp_size,
            help="The data parallelism size.",
        )
        parser.add_argument(
            "--load-balance-method",
            type=str,
            default=ServerArgs.load_balance_method,
            help="The load balancing strategy for data parallelism.",
            choices=[
                "round_robin",
                "shortest_queue",
                "minimum_tokens",
            ],
        )

        # Multi-node distributed serving
        parser.add_argument(
            "--dist-init-addr",
            "--nccl-init-addr",  # For backward compatibility. This will be removed in the future.
            type=str,
            help="The host address for initializing distributed backend (e.g., `192.168.0.2:25000`).",
        )
        parser.add_argument(
            "--nnodes", type=int, default=ServerArgs.nnodes, help="The number of nodes."
        )
        parser.add_argument(
            "--node-rank", type=int, default=ServerArgs.node_rank, help="The node rank."
        )

        # Model override args
        parser.add_argument(
            "--json-model-override-args",
            type=str,
            help="A dictionary in JSON string format used to override default model configurations.",
            default=ServerArgs.json_model_override_args,
        )
        parser.add_argument(
            "--preferred-sampling-params",
            type=str,
            help="json-formatted sampling settings that will be returned in /get_model_info",
        )

        # LoRA
        parser.add_argument(
            "--enable-lora",
            default=ServerArgs.enable_lora,
            action="store_true",
            help="Enable LoRA support for the model. This argument is automatically set to True if `--lora-paths` is provided for backward compatibility.",
        )
        parser.add_argument(
            "--max-lora-rank",
            default=ServerArgs.max_lora_rank,
            type=int,
            help="The maximum rank of LoRA adapters. If not specified, it will be automatically inferred from the adapters provided in --lora-paths.",
        )
        parser.add_argument(
            "--lora-target-modules",
            type=str,
            choices=SUPPORTED_LORA_TARGET_MODULES + [LORA_TARGET_ALL_MODULES],
            nargs="*",
            default=None,
            help="The union set of all target modules where LoRA should be applied. If not specified, "
            "it will be automatically inferred from the adapters provided in --lora-paths. If 'all' is specified, "
            "all supported modules will be targeted.",
        )
        parser.add_argument(
            "--lora-paths",
            type=str,
            nargs="*",
            default=None,
            action=LoRAPathAction,
            help="The list of LoRA adapters. You can provide a list of either path in str or renamed path in the format {name}={path}.",
        )
        parser.add_argument(
            "--max-loras-per-batch",
            type=int,
            default=8,
            help="Maximum number of adapters for a running batch, include base-only request.",
        )
        parser.add_argument(
            "--max-loaded-loras",
            type=int,
            default=ServerArgs.max_loaded_loras,
            help="If specified, it limits the maximum number of LoRA adapters loaded in CPU memory at a time. The value must be greater than or equal to `--max-loras-per-batch`.",
        )
        parser.add_argument(
            "--lora-backend",
            type=str,
            default="triton",
            help="Choose the kernel backend for multi-LoRA serving.",
        )

        # Kernel backend
        ATTN_BACKENDS = [
            "aiter",
            "cutlass_mla",
            "fa3",
            "flashinfer",
            "flashmla",
            "intel_amx",
            "torch_native",
            "ascend",
            "triton",
            "trtllm_mla",
            "trtllm_mha",
            "dual_chunk_flash_attn",
        ]
        parser.add_argument(
            "--attention-backend",
            type=str,
            choices=ATTN_BACKENDS,
            default=ServerArgs.attention_backend,
            help="Choose the kernels for attention layers.",
        )
        parser.add_argument(
            "--prefill-attention-backend",
            type=str,
            choices=ATTN_BACKENDS,
            default=ServerArgs.prefill_attention_backend,
            help="Choose the kernels for prefill attention layers (have priority over --attention-backend).",
        )
        parser.add_argument(
            "--decode-attention-backend",
            type=str,
            choices=ATTN_BACKENDS,
            default=ServerArgs.decode_attention_backend,
            help="Choose the kernels for decode attention layers (have priority over --attention-backend).",
        )
        parser.add_argument(
            "--sampling-backend",
            type=str,
            choices=["flashinfer", "pytorch"],
            default=ServerArgs.sampling_backend,
            help="Choose the kernels for sampling layers.",
        )
        parser.add_argument(
            "--grammar-backend",
            type=str,
            choices=["xgrammar", "outlines", "llguidance", "none"],
            default=ServerArgs.grammar_backend,
            help="Choose the backend for grammar-guided decoding.",
        )
        parser.add_argument(
            "--mm-attention-backend",
            type=str,
            choices=["sdpa", "fa3", "triton_attn"],
            default=ServerArgs.mm_attention_backend,
            help="Set multimodal attention backend.",
        )

        # Speculative decoding
        parser.add_argument(
            "--speculative-algorithm",
            type=str,
            choices=["EAGLE", "EAGLE3", "NEXTN"],
            help="Speculative algorithm.",
        )
        parser.add_argument(
            "--speculative-draft-model-path",
            type=str,
            help="The path of the draft model weights. This can be a local folder or a Hugging Face repo ID.",
        )
        parser.add_argument(
            "--speculative-num-steps",
            type=int,
            help="The number of steps sampled from draft model in Speculative Decoding.",
            default=ServerArgs.speculative_num_steps,
        )
        parser.add_argument(
            "--speculative-eagle-topk",
            type=int,
            help="The number of tokens sampled from the draft model in eagle2 each step.",
            default=ServerArgs.speculative_eagle_topk,
        )
        parser.add_argument(
            "--speculative-num-draft-tokens",
            type=int,
            help="The number of tokens sampled from the draft model in Speculative Decoding.",
            default=ServerArgs.speculative_num_draft_tokens,
        )
        parser.add_argument(
            "--speculative-accept-threshold-single",
            type=float,
            help="Accept a draft token if its probability in the target model is greater than this threshold.",
            default=ServerArgs.speculative_accept_threshold_single,
        )
        parser.add_argument(
            "--speculative-accept-threshold-acc",
            type=float,
            help="The accept probability of a draft token is raised from its target probability p to min(1, p / threshold_acc).",
            default=ServerArgs.speculative_accept_threshold_acc,
        )
        parser.add_argument(
            "--speculative-token-map",
            type=str,
            help="The path of the draft model's small vocab table.",
            default=ServerArgs.speculative_token_map,
        )

        # Expert parallelism
        parser.add_argument(
            "--expert-parallel-size",
            "--ep-size",
            "--ep",
            type=int,
            default=ServerArgs.ep_size,
            help="The expert parallelism size.",
        )
        parser.add_argument(
            "--moe-a2a-backend",
            type=str,
            choices=["deepep"],
            default=ServerArgs.moe_a2a_backend,
            help="Choose the backend for MoE A2A.",
        )
        parser.add_argument(
            "--enable-flashinfer-cutlass-moe",
            action="store_true",
            help="Enable FlashInfer CUTLASS MoE backend for modelopt_fp4 quant on Blackwell. Supports MoE-EP",
        )
        parser.add_argument(
            "--enable-flashinfer-trtllm-moe",
            action="store_true",
            help="Enable FlashInfer TRTLLM MoE backend on Blackwell. Supports BlockScale FP8 MoE-EP",
        )
        parser.add_argument(
            "--enable-flashinfer-allreduce-fusion",
            action="store_true",
            help="Enable FlashInfer allreduce fusion for Add_RMSNorm.",
        )
        parser.add_argument(
            "--deepep-mode",
            type=str,
            choices=["normal", "low_latency", "auto"],
            default="auto",
            help="Select the mode when enable DeepEP MoE, could be `normal`, `low_latency` or `auto`. Default is `auto`, which means `low_latency` for decode batch and `normal` for prefill batch.",
        )
        parser.add_argument(
            "--ep-num-redundant-experts",
            type=int,
            default=ServerArgs.ep_num_redundant_experts,
            help="Allocate this number of redundant experts in expert parallel.",
        )
        parser.add_argument(
            "--ep-dispatch-algorithm",
            type=str,
            default=ServerArgs.ep_dispatch_algorithm,
            help="The algorithm to choose ranks for redundant experts in expert parallel.",
        )
        parser.add_argument(
            "--init-expert-location",
            type=str,
            default=ServerArgs.init_expert_location,
            help="Initial location of EP experts.",
        )
        parser.add_argument(
            "--enable-eplb",
            action="store_true",
            help="Enable EPLB algorithm",
        )
        parser.add_argument(
            "--eplb-algorithm",
            type=str,
            default=ServerArgs.eplb_algorithm,
            help="Chosen EPLB algorithm",
        )
        parser.add_argument(
            "--eplb-rebalance-num-iterations",
            type=int,
            default=ServerArgs.eplb_rebalance_num_iterations,
            help="Number of iterations to automatically trigger a EPLB re-balance.",
        )
        parser.add_argument(
            "--eplb-rebalance-layers-per-chunk",
            type=int,
            default=ServerArgs.eplb_rebalance_layers_per_chunk,
            help="Number of layers to rebalance per forward pass.",
        )
        parser.add_argument(
            "--expert-distribution-recorder-mode",
            type=str,
            default=ServerArgs.expert_distribution_recorder_mode,
            help="Mode of expert distribution recorder.",
        )
        parser.add_argument(
            "--expert-distribution-recorder-buffer-size",
            type=int,
            default=ServerArgs.expert_distribution_recorder_buffer_size,
            help="Circular buffer size of expert distribution recorder. Set to -1 to denote infinite buffer.",
        )
        parser.add_argument(
            "--enable-expert-distribution-metrics",
            action="store_true",
            help="Enable logging metrics for expert balancedness",
        )
        parser.add_argument(
            "--deepep-config",
            type=str,
            default=ServerArgs.deepep_config,
            help="Tuned DeepEP config suitable for your own cluster. It can be either a string with JSON content or a file path.",
        )
        parser.add_argument(
            "--moe-dense-tp-size",
            type=int,
            default=ServerArgs.moe_dense_tp_size,
            help="TP size for MoE dense MLP layers. This flag is useful when, with large TP size, there are errors caused by weights in MLP layers having dimension smaller than the min dimension GEMM supports.",
        )

        # Hierarchical cache
        parser.add_argument(
            "--enable-hierarchical-cache",
            action="store_true",
            help="Enable hierarchical cache",
        )
        parser.add_argument(
            "--hicache-ratio",
            type=float,
            default=ServerArgs.hicache_ratio,
            help="The ratio of the size of host KV cache memory pool to the size of device pool.",
        )
        parser.add_argument(
            "--hicache-size",
            type=int,
            default=ServerArgs.hicache_size,
            help="The size of host KV cache memory pool in gigabytes, which will override the hicache_ratio if set.",
        )
        parser.add_argument(
            "--hicache-write-policy",
            type=str,
            choices=["write_back", "write_through", "write_through_selective"],
            default=ServerArgs.hicache_write_policy,
            help="The write policy of hierarchical cache.",
        )
        parser.add_argument(
            "--hicache-io-backend",
            type=str,
            choices=["direct", "kernel"],
            default=ServerArgs.hicache_io_backend,
            help="The IO backend for KV cache transfer between CPU and GPU",
        )
        parser.add_argument(
            "--hicache-mem-layout",
            type=str,
            choices=["layer_first", "page_first"],
            default=ServerArgs.hicache_mem_layout,
            help="The layout of host memory pool for hierarchical cache.",
        )
        parser.add_argument(
            "--hicache-storage-backend",
            type=str,
            choices=["file", "mooncake", "hf3fs", "nixl"],
            default=ServerArgs.hicache_storage_backend,
            help="The storage backend for hierarchical KV cache.",
        )
        parser.add_argument(
            "--hicache-storage-prefetch-policy",
            type=str,
            choices=["best_effort", "wait_complete", "timeout"],
            default=ServerArgs.hicache_storage_prefetch_policy,
            help="Control when prefetching from the storage backend should stop.",
        )

        # Double Sparsity
        parser.add_argument(
            "--enable-double-sparsity",
            action="store_true",
            help="Enable double sparsity attention",
        )
        parser.add_argument(
            "--ds-channel-config-path",
            type=str,
            default=ServerArgs.ds_channel_config_path,
            help="The path of the double sparsity channel config",
        )
        parser.add_argument(
            "--ds-heavy-channel-num",
            type=int,
            default=ServerArgs.ds_heavy_channel_num,
            help="The number of heavy channels in double sparsity attention",
        )
        parser.add_argument(
            "--ds-heavy-token-num",
            type=int,
            default=ServerArgs.ds_heavy_token_num,
            help="The number of heavy tokens in double sparsity attention",
        )
        parser.add_argument(
            "--ds-heavy-channel-type",
            type=str,
            default=ServerArgs.ds_heavy_channel_type,
            help="The type of heavy channels in double sparsity attention",
        )
        parser.add_argument(
            "--ds-sparse-decode-threshold",
            type=int,
            default=ServerArgs.ds_sparse_decode_threshold,
            help="The type of heavy channels in double sparsity attention",
        )

        # Optimization/debug options
        parser.add_argument(
            "--disable-radix-cache",
            action="store_true",
            help="Disable RadixAttention for prefix caching.",
        )
        parser.add_argument(
            "--cuda-graph-max-bs",
            type=int,
            default=ServerArgs.cuda_graph_max_bs,
            help="Set the maximum batch size for cuda graph. It will extend the cuda graph capture batch size to this value.",
        )
        parser.add_argument(
            "--cuda-graph-bs",
            type=int,
            nargs="+",
            help="Set the list of batch sizes for cuda graph.",
        )
        parser.add_argument(
            "--disable-cuda-graph",
            action="store_true",
            help="Disable cuda graph.",
        )
        parser.add_argument(
            "--disable-cuda-graph-padding",
            action="store_true",
            help="Disable cuda graph when padding is needed. Still uses cuda graph when padding is not needed.",
        )
        parser.add_argument(
            "--enable-profile-cuda-graph",
            action="store_true",
            help="Enable profiling of cuda graph capture.",
        )
        parser.add_argument(
            "--enable-cudagraph-gc",
            action="store_true",
            help="Enable garbage collection during CUDA graph capture. If disabled (default), GC is frozen during capture to speed up the process.",
        )
        parser.add_argument(
            "--enable-nccl-nvls",
            action="store_true",
            help="Enable NCCL NVLS for prefill heavy requests when available.",
        )
        parser.add_argument(
            "--enable-symm-mem",
            action="store_true",
            help="Enable NCCL symmetric memory for fast collectives.",
        )
        parser.add_argument(
            "--enable-tokenizer-batch-encode",
            action="store_true",
            help="Enable batch tokenization for improved performance when processing multiple text inputs. Do not use with image inputs, pre-tokenized input_ids, or input_embeds.",
        )
        parser.add_argument(
            "--disable-outlines-disk-cache",
            action="store_true",
            help="Disable disk cache of outlines to avoid possible crashes related to file system or high concurrency.",
        )
        parser.add_argument(
            "--disable-custom-all-reduce",
            action="store_true",
            help="Disable the custom all-reduce kernel and fall back to NCCL.",
        )
        parser.add_argument(
            "--enable-mscclpp",
            action="store_true",
            help="Enable using mscclpp for small messages for all-reduce kernel and fall back to NCCL.",
        )
        parser.add_argument(
            "--disable-overlap-schedule",
            action="store_true",
            help="Disable the overlap scheduler, which overlaps the CPU scheduler with GPU model worker.",
        )
        parser.add_argument(
            "--enable-mixed-chunk",
            action="store_true",
            help="Enabling mixing prefill and decode in a batch when using chunked prefill.",
        )
        parser.add_argument(
            "--enable-dp-attention",
            action="store_true",
            help="Enabling data parallelism for attention and tensor parallelism for FFN. The dp size should be equal to the tp size. Currently DeepSeek-V2 and Qwen 2/3 MoE models are supported.",
        )
        parser.add_argument(
            "--enable-dp-lm-head",
            action="store_true",
            help="Enable vocabulary parallel across the attention TP group to avoid all-gather across DP groups, optimizing performance under DP attention.",
        )
        parser.add_argument(
            "--enable-two-batch-overlap",
            action="store_true",
            help="Enabling two micro batches to overlap.",
        )
        parser.add_argument(
            "--tbo-token-distribution-threshold",
            type=float,
            default=ServerArgs.tbo_token_distribution_threshold,
            help="The threshold of token distribution between two batches in micro-batch-overlap, determines whether to two-batch-overlap or two-chunk-overlap. Set to 0 denote disable two-chunk-overlap.",
        )
        parser.add_argument(
            "--enable-torch-compile",
            action="store_true",
            help="Optimize the model with torch.compile. Experimental feature.",
        )
        parser.add_argument(
            "--torch-compile-max-bs",
            type=int,
            default=ServerArgs.torch_compile_max_bs,
            help="Set the maximum batch size when using torch compile.",
        )
        parser.add_argument(
            "--torchao-config",
            type=str,
            default=ServerArgs.torchao_config,
            help="Optimize the model with torchao. Experimental feature. Current choices are: int8dq, int8wo, int4wo-<group_size>, fp8wo, fp8dq-per_tensor, fp8dq-per_row",
        )
        parser.add_argument(
            "--enable-nan-detection",
            action="store_true",
            help="Enable the NaN detection for debugging purposes.",
        )
        parser.add_argument(
            "--enable-p2p-check",
            action="store_true",
            help="Enable P2P check for GPU access, otherwise the p2p access is allowed by default.",
        )
        parser.add_argument(
            "--triton-attention-reduce-in-fp32",
            action="store_true",
            help="Cast the intermediate attention results to fp32 to avoid possible crashes related to fp16."
            "This only affects Triton attention kernels.",
        )
        parser.add_argument(
            "--triton-attention-num-kv-splits",
            type=int,
            default=ServerArgs.triton_attention_num_kv_splits,
            help="The number of KV splits in flash decoding Triton kernel. Larger value is better in longer context scenarios. The default value is 8.",
        )
        parser.add_argument(
            "--num-continuous-decode-steps",
            type=int,
            default=ServerArgs.num_continuous_decode_steps,
            help="Run multiple continuous decoding steps to reduce scheduling overhead. "
            "This can potentially increase throughput but may also increase time-to-first-token latency. "
            "The default value is 1, meaning only run one decoding step at a time.",
        )
        parser.add_argument(
            "--delete-ckpt-after-loading",
            action="store_true",
            help="Delete the model checkpoint after loading the model.",
        )
        parser.add_argument(
            "--enable-memory-saver",
            action="store_true",
            help="Allow saving memory using release_memory_occupation and resume_memory_occupation",
        )
        parser.add_argument(
            "--allow-auto-truncate",
            action="store_true",
            help="Allow automatically truncating requests that exceed the maximum input length instead of returning an error.",
        )
        parser.add_argument(
            "--enable-custom-logit-processor",
            action="store_true",
            help="Enable users to pass custom logit processors to the server (disabled by default for security)",
        )
        parser.add_argument(
            "--flashinfer-mla-disable-ragged",
            action="store_true",
            help="Not using ragged prefill wrapper when running flashinfer mla",
        )
        parser.add_argument(
            "--disable-shared-experts-fusion",
            action="store_true",
            help="Disable shared experts fusion optimization for deepseek v3/r1.",
        )
        parser.add_argument(
            "--disable-chunked-prefix-cache",
            action="store_true",
            help="Disable chunked prefix cache feature for deepseek, which should save overhead for short sequences.",
        )
        parser.add_argument(
            "--disable-fast-image-processor",
            action="store_true",
            help="Adopt base image processor instead of fast image processor.",
        )
        parser.add_argument(
            "--enable-return-hidden-states",
            action="store_true",
            help="Enable returning hidden states with responses.",
        )
        parser.add_argument(
            "--enable-triton-kernel-moe",
            action="store_true",
            help="Use triton moe grouped gemm kernel.",
        )
        parser.add_argument(
            "--enable-flashinfer-mxfp4-moe",
            action="store_true",
            help="Enable FlashInfer MXFP4 MoE backend for modelopt_fp4 quant on Blackwell.",
        )
        parser.add_argument(
            "--scheduler-recv-interval",
            type=int,
            default=ServerArgs.scheduler_recv_interval,
            help="The interval to poll requests in scheduler. Can be set to >1 to reduce the overhead of this.",
        )

        # Debug tensor dumps
        parser.add_argument(
            "--debug-tensor-dump-output-folder",
            type=str,
            default=ServerArgs.debug_tensor_dump_output_folder,
            help="The output folder for dumping tensors.",
        )
        parser.add_argument(
            "--debug-tensor-dump-input-file",
            type=str,
            default=ServerArgs.debug_tensor_dump_input_file,
            help="The input filename for dumping tensors",
        )
        parser.add_argument(
            "--debug-tensor-dump-inject",
            type=str,
            default=ServerArgs.debug_tensor_dump_inject,
            help="Inject the outputs from jax as the input of every layer.",
        )
        parser.add_argument(
            "--debug-tensor-dump-prefill-only",
            action="store_true",
            help="Only dump the tensors for prefill requests (i.e. batch size > 1).",
        )

        # PD disaggregation
        parser.add_argument(
            "--disaggregation-mode",
            type=str,
            default="null",
            choices=["null", "prefill", "decode"],
            help='Only used for PD disaggregation. "prefill" for prefill-only server, and "decode" for decode-only server. If not specified, it is not PD disaggregated',
        )
        parser.add_argument(
            "--disaggregation-transfer-backend",
            type=str,
            default=ServerArgs.disaggregation_transfer_backend,
            choices=["mooncake", "nixl", "ascend"],
            help="The backend for disaggregation transfer. Default is mooncake.",
        )
        parser.add_argument(
            "--disaggregation-bootstrap-port",
            type=int,
            default=ServerArgs.disaggregation_bootstrap_port,
            help="Bootstrap server port on the prefill server. Default is 8998.",
        )
        parser.add_argument(
            "--disaggregation-decode-tp",
            type=int,
            default=ServerArgs.disaggregation_decode_tp,
            help="Decode tp size. If not set, it matches the tp size of the current engine. This is only set on the prefill server.",
        )
        parser.add_argument(
            "--disaggregation-decode-dp",
            type=int,
            default=ServerArgs.disaggregation_decode_dp,
            help="Decode dp size. If not set, it matches the dp size of the current engine. This is only set on the prefill server.",
        )
        parser.add_argument(
            "--disaggregation-prefill-pp",
            type=int,
            default=ServerArgs.disaggregation_prefill_pp,
            help="Prefill pp size. If not set, it is default to 1. This is only set on the decode server.",
        )
        parser.add_argument(
            "--disaggregation-ib-device",
            type=str,
            default=ServerArgs.disaggregation_ib_device,
            help="The InfiniBand devices for disaggregation transfer, accepts single device (e.g., --disaggregation-ib-device mlx5_0) "
            "or multiple comma-separated devices (e.g., --disaggregation-ib-device mlx5_0,mlx5_1). "
            "Default is None, which triggers automatic device detection when mooncake backend is enabled.",
        )
        parser.add_argument(
            "--num-reserved-decode-tokens",
            type=int,
            default=ServerArgs.num_reserved_decode_tokens,
            help="Number of decode tokens that will have memory reserved when adding new request to the running batch.",
        )
        parser.add_argument(
            "--pdlb-url",
            type=str,
            default=None,
            help="The URL of the PD disaggregation load balancer. If set, the prefill/decode server will register with the load balancer.",
        )

        # Custom weight loader
        parser.add_argument(
            "--custom-weight-loader",
            type=str,
            nargs="*",
            default=None,
            help="The custom dataloader which used to update the model. Should be set with a valid import path, such as my_package.weight_load_func",
        )
        parser.add_argument(
            "--enable-pdmux",
            action="store_true",
            help="Enable PD-Multiplexing, PD running on greenctx stream.",
        )

        # For PD-Multiplexing
        parser.add_argument(
            "--sm-group-num",
            type=int,
            default=ServerArgs.sm_group_num,
            help="Number of sm partition groups.",
        )
        parser.add_argument(
            "--weight-loader-disable-mmap",
            action="store_true",
            help="Disable mmap while loading weight using safetensors.",
        )

        # Deprecated arguments
        parser.add_argument(
            "--enable-ep-moe",
            action="store_true",
            help="(Deprecated) Enabling expert parallelism for moe. The ep size is equal to the tp size.",
        )
        parser.add_argument(
            "--enable-deepep-moe",
            action="store_true",
            help="(Deprecated) Enabling DeepEP MoE implementation for EP MoE.",
        )

    @classmethod
    def from_cli_args(cls, args: argparse.Namespace):
        args.tp_size = args.tensor_parallel_size
        args.pp_size = args.pipeline_parallel_size
        args.dp_size = args.data_parallel_size
        args.ep_size = args.expert_parallel_size
        attrs = [attr.name for attr in dataclasses.fields(cls)]
        return cls(**{attr: getattr(args, attr) for attr in attrs})

    def url(self):
        if is_valid_ipv6_address(self.host):
            return f"http://[{self.host}]:{self.port}"
        else:
            return f"http://{self.host}:{self.port}"

    def get_hf_config(self):
        kwargs = {}
        hf_config = get_config(
            self.model_path,
            trust_remote_code=self.trust_remote_code,
            revision=self.revision,
            model_override_args=json.loads(self.json_model_override_args),
            **kwargs,
        )
        return hf_config

    def check_server_args(self):
        # Check parallel size constraints
        assert (
            self.tp_size * self.pp_size
        ) % self.nnodes == 0, "tp_size must be divisible by number of nodes"

        if self.pp_size > 1:
            assert (
                self.disable_overlap_schedule
                and self.speculative_algorithm is None
                and not self.enable_mixed_chunk
            ), "Pipeline parallelism is not compatible with overlap schedule, speculative decoding, mixed chunked prefill."

        assert not (
            self.dp_size > 1 and self.nnodes != 1 and not self.enable_dp_attention
        ), "multi-node data parallel is not supported unless dp attention!"

        assert self.base_gpu_id >= 0, "base_gpu_id must be non-negative"
        assert self.gpu_id_step >= 1, "gpu_id_step must be positive"

        assert self.moe_dense_tp_size in {
            1,
            None,
        }, "moe_dense_tp_size only support 1 and None currently"

        # Check LoRA
        self.check_lora_server_args()

        # Check speculative decoding
        if self.speculative_algorithm is not None:
            assert (
                not self.enable_mixed_chunk
            ), "enable_mixed_chunk is required for speculative decoding"

        # Check chunked prefill
        assert (
            self.chunked_prefill_size % self.page_size == 0
        ), "chunked_prefill_size must be divisible by page_size"

    def check_lora_server_args(self):
        assert (
            self.max_loras_per_batch > 0
            # FIXME
            and (self.lora_paths is None or self.disable_radix_cache)
        ), "compatibility of lora and radix attention is in progress"

        # Enable LoRA if any LoRA paths are provided for backward compatibility.
        if self.lora_paths:
            if self.enable_lora is None:
                self.enable_lora = True
                logger.warning(
                    "--enable-lora is set to True because --lora-paths is provided."
                )
            elif self.enable_lora is False:
                logger.warning(
                    "--enable-lora is set to False, any provided lora_paths will be ignored."
                )

        if self.enable_lora:
            # Normalize lora_paths to a dictionary if it is a list.
            # TODO (lifuhuang): support specifying pinned adapters in server_args.
            if isinstance(self.lora_paths, list):
                lora_paths = self.lora_paths
                self.lora_paths = {}
                for lora_path in lora_paths:
                    if "=" in lora_path:
                        name, path = lora_path.split("=", 1)
                        self.lora_paths[name] = LoRARef(
                            lora_name=name, lora_path=path, pinned=False
                        )
                    else:
                        self.lora_paths[lora_path] = LoRARef(
                            lora_name=lora_path, lora_path=lora_path, pinned=False
                        )
            elif isinstance(self.lora_paths, dict):
                self.lora_paths = {
                    k: LoRARef(lora_name=k, lora_path=v, pinned=False)
                    for k, v in self.lora_paths.items()
                }
            elif self.lora_paths is None:
                self.lora_paths = {}
            else:
                raise ValueError(
                    f"Invalid type for --lora-paths: {type(self.lora_paths)}. "
                    "Expected a list or a dictionary."
                )

            # Expand target modules
            if self.lora_target_modules:
                self.lora_target_modules = set(self.lora_target_modules)
                if "all" in self.lora_target_modules:
                    assert (
                        len(self.lora_target_modules) == 1
                    ), "If 'all' is specified in --lora-target-modules, it should be the only module specified."
                    self.lora_target_modules = set(SUPPORTED_LORA_TARGET_MODULES)

            # Ensure sufficient information is provided for LoRA initialization.
            assert self.lora_paths or (
                self.max_lora_rank and self.lora_target_modules
            ), "When no initial --lora-paths is provided, you need to specify both --max-lora-rank and --lora-target-modules for LoRA initialization."

            # Validate max_loaded_loras
            if self.max_loaded_loras is not None:
                assert self.max_loaded_loras >= self.max_loras_per_batch, (
                    "max_loaded_loras should be greater than or equal to max_loras_per_batch. "
                    f"max_loaded_loras={self.max_loaded_loras}, max_loras_per_batch={self.max_loras_per_batch}"
                )
                assert (
                    not self.lora_paths or len(self.lora_paths) <= self.max_loaded_loras
                ), (
                    "The number of LoRA paths should not exceed max_loaded_loras. "
                    f"max_loaded_loras={self.max_loaded_loras}, lora_paths={len(self.lora_paths)}"
                )

    def validate_disagg_tp_size(self, prefill_tp: int, decode_tp: int):
        larger_tp = max(decode_tp, prefill_tp)
        smaller_tp = min(decode_tp, prefill_tp)
        assert larger_tp % smaller_tp == 0, (
            "Different tp size is supported only when one tp is multiple of the other. "
            f"decode_tp={decode_tp}, prefill_tp={prefill_tp}"
        )

    def model_specific_adjustments(self):
        hf_config = self.get_hf_config()
        model_arch = hf_config.architectures[0]
        if model_arch in ["GptOssForCausalLM"]:
            if self.attention_backend is None:
                self.attention_backend = "triton"
            assert self.attention_backend in [
                "triton",
                "trtllm_mha",
            ], f"GptOssForCausalLM requires 'triton' or 'trtllm_mha' attention backend, but got {self.attention_backend}"
            quantization_config = getattr(hf_config, "quantization_config", None)
            is_mxfp4_quant_format = (
                quantization_config is not None
                and quantization_config.get("quant_method") == "mxfp4"
            )

            if is_sm100_supported() and is_mxfp4_quant_format:
                self.enable_flashinfer_mxfp4_moe = True
                self.enable_triton_kernel_moe = False
                logger.warning(
                    "Detected SM100 and MXFP4 quantization format for GPT-OSS model, enabling FlashInfer MXFP4 MOE kernel."
                )
            else:
                if self.enable_triton_kernel_moe:
                    assert (
                        self.ep_size == 1
                    ), "Triton kernel MoE is only supported when ep_size == 1"
                if not self.enable_triton_kernel_moe and self.ep_size == 1:
                    self.enable_triton_kernel_moe = True
                    logger.warning(
                        "Detected GPT-OSS model, enabling triton_kernels MOE kernel."
                    )
            self.disable_hybrid_swa_memory = True
            if is_mxfp4_quant_format:
                # use bf16 for mxfp4 triton kernels
                self.dtype = "bfloat16"
        elif "Llama4" in model_arch:
            assert self.attention_backend == "fa3", "fa3 is required for Llama4 model"
        elif model_arch in [
            "Gemma2ForCausalLM",
            "Gemma3ForCausalLM",
            "Gemma3ForConditionalGeneration",
            "Gemma3nForCausalLM",
            "Gemma3nForConditionalGeneration",
        ]:
            # FIXME: https://github.com/sgl-project/sglang/pull/7367 is not compatible with gemma2 model.
            # It failed at this test: https://github.com/sgl-project/sglang/actions/runs/16255155597/job/45890331952#step:4:736
            logger.warning(
                f"Disable hybrid SWA memory for {model_arch} as it is not yet supported."
            )
            self.disable_hybrid_swa_memory = True

    def adjust_mem_fraction_for_vlm(self, model_config):
        vision_config = getattr(model_config.hf_config, "vision_config", None)
        if vision_config is None:
            return

        # roughly reduce the mem_fraction_static base on params of Vit
        original_server_arg_mem_fraction = self.mem_fraction_static
        # a base mem_fraction_static factor for regular Vit
        base_mem_fraction_reduction_ratio = 0.95

        vit_num_layers = getattr(vision_config, "num_hidden_layers", 24)
        vit_hidden_size = getattr(vision_config, "hidden_size", 1024)

        # baseline ViT params (ViT-L/14)
        baseline_vit_layers = 24
        baseline_vit_hidden_size = 1024

        # weight params count
        current_complexity_score = vit_num_layers * (vit_hidden_size**2)
        baseline_complexity_score = baseline_vit_layers * (baseline_vit_hidden_size**2)
        complexity_ratio = (
            current_complexity_score / baseline_complexity_score
            if baseline_complexity_score > 0
            else 1.0
        )

        # every time the complexity grows 100%, adjust final factor for 10%
        sensitivity_scale = 0.1
        dynamic_adjustment_factor = 1.0 - sensitivity_scale * (complexity_ratio - 1.0)
        dynamic_adjustment_factor = max(0.8, min(1.05, dynamic_adjustment_factor))

        final_overall_factor = (
            base_mem_fraction_reduction_ratio * dynamic_adjustment_factor
        )
        self.mem_fraction_static = (
            original_server_arg_mem_fraction * final_overall_factor
        )
        logger.warning(
            f"Multimodal model: Dynamically adjusted --mem-fraction-static "
            f"from: {original_server_arg_mem_fraction:.3f} to: {self.mem_fraction_static:.3f}."
        )


def prepare_server_args(argv: List[str]) -> ServerArgs:
    """
    Prepare the server arguments from the command line arguments.

    Args:
        args: The command line arguments. Typically, it should be `sys.argv[1:]`
            to ensure compatibility with `parse_args` when no arguments are passed.

    Returns:
        The server arguments.
    """
    parser = argparse.ArgumentParser()
    ServerArgs.add_cli_args(parser)
    raw_args = parser.parse_args(argv)
    server_args = ServerArgs.from_cli_args(raw_args)
    return server_args


ZMQ_TCP_PORT_DELTA = 233


@dataclasses.dataclass
class PortArgs:
    # The ipc filename for tokenizer to receive inputs from detokenizer (zmq)
    tokenizer_ipc_name: str
    # The ipc filename for scheduler (rank 0) to receive inputs from tokenizer (zmq)
    scheduler_input_ipc_name: str
    # The ipc filename for detokenizer to receive inputs from scheduler (zmq)
    detokenizer_ipc_name: str

    # The port for nccl initialization (torch.dist)
    nccl_port: int

    # The ipc filename for rpc call between Engine and Scheduler
    rpc_ipc_name: str

    # The ipc filename for Scheduler to send metrics
    metrics_ipc_name: str

    @staticmethod
    def init_new(server_args, dp_rank: Optional[int] = None) -> "PortArgs":
        if server_args.nccl_port is None:
            nccl_port = server_args.port + random.randint(100, 1000)
            while True:
                if is_port_available(nccl_port):
                    break
                if nccl_port < 60000:
                    nccl_port += 42
                else:
                    nccl_port -= 43
        else:
            nccl_port = server_args.nccl_port

        if not server_args.enable_dp_attention:
            # Normal case, use IPC within a single node
            return PortArgs(
                tokenizer_ipc_name=f"ipc://{tempfile.NamedTemporaryFile(delete=False).name}",
                scheduler_input_ipc_name=f"ipc://{tempfile.NamedTemporaryFile(delete=False).name}",
                detokenizer_ipc_name=f"ipc://{tempfile.NamedTemporaryFile(delete=False).name}",
                nccl_port=nccl_port,
                rpc_ipc_name=f"ipc://{tempfile.NamedTemporaryFile(delete=False).name}",
                metrics_ipc_name=f"ipc://{tempfile.NamedTemporaryFile(delete=False).name}",
            )
        else:
            # DP attention. Use TCP + port to handle both single-node and multi-node.
            if server_args.nnodes == 1 and server_args.dist_init_addr is None:
                dist_init_addr = ("127.0.0.1", server_args.port + ZMQ_TCP_PORT_DELTA)
            elif server_args.dist_init_addr.startswith("["):  # ipv6 address
                port_num, host = configure_ipv6(server_args.dist_init_addr)
                dist_init_addr = (host, str(port_num))
            else:
                dist_init_addr = server_args.dist_init_addr.split(":")

            assert (
                len(dist_init_addr) == 2
            ), "please provide --dist-init-addr as host:port of head node"

            dist_init_host, dist_init_port = dist_init_addr
            port_base = int(dist_init_port) + 1
            detokenizer_port = port_base + 1
            rpc_port = port_base + 2
            metrics_ipc_name = port_base + 3
            if dp_rank is None:
                # TokenizerManager to DataParallelController
                scheduler_input_port = port_base + 4
            else:
                scheduler_input_port = port_base + 4 + 1 + dp_rank

            return PortArgs(
                tokenizer_ipc_name=f"tcp://{dist_init_host}:{port_base}",
                scheduler_input_ipc_name=f"tcp://{dist_init_host}:{scheduler_input_port}",
                detokenizer_ipc_name=f"tcp://{dist_init_host}:{detokenizer_port}",
                nccl_port=nccl_port,
                rpc_ipc_name=f"tcp://{dist_init_host}:{rpc_port}",
                metrics_ipc_name=f"tcp://{dist_init_host}:{metrics_ipc_name}",
            )


class LoRAPathAction(argparse.Action):
    def __call__(self, parser, namespace, values, option_string=None):
        setattr(namespace, self.dest, {})
        for lora_path in values:
            if "=" in lora_path:
                name, path = lora_path.split("=", 1)
                getattr(namespace, self.dest)[name] = path
            else:
                getattr(namespace, self.dest)[lora_path] = lora_path


class DeprecatedAction(argparse.Action):
    def __init__(self, option_strings, dest, nargs=0, **kwargs):
        super(DeprecatedAction, self).__init__(
            option_strings, dest, nargs=nargs, **kwargs
        )

    def __call__(self, parser, namespace, values, option_string=None):
        raise ValueError(self.help)


def auto_choose_speculative_params(self: ServerArgs):
    """
    Automatically choose the parameters for speculative decoding.

    You can tune them on your own models and prompts with scripts/playground/bench_speculative.py
    """
    hf_config = self.get_hf_config()
    arch = hf_config.architectures[0]

    if arch in ["LlamaForCausalLM"]:
        # The default value for llama
        return (5, 4, 8)
    elif arch in ["DeepseekV3ForCausalLM", "DeepseekV2ForCausalLM", "BailingMoeForCausalLM"]:
        # The default value for deepseek
        return (3, 1, 4)
    elif arch in ["Grok1ForCausalLM", "Grok1VForCausalLM"]:
        return (5, 4, 8)
    else:
        # The default value for all other models
        return (5, 4, 8)<|MERGE_RESOLUTION|>--- conflicted
+++ resolved
@@ -107,13 +107,8 @@
     # Logging
     log_level: str = "info"
     log_level_http: Optional[str] = None
-<<<<<<< HEAD
     log_requests: bool = True
-    log_requests_level: int = 0
-=======
-    log_requests: bool = False
     log_requests_level: int = 2
->>>>>>> 48b8b4c1
     crash_dump_folder: Optional[str] = None
     show_time_cost: bool = False
     enable_metrics: bool = True
@@ -135,11 +130,8 @@
     enable_cache_report: bool = False
     reasoning_parser: Optional[str] = None
     tool_call_parser: Optional[str] = None
-<<<<<<< HEAD
+    tool_server: Optional[str] = None
     reasoning_padding: Optional[str] = None
-=======
-    tool_server: Optional[str] = None
->>>>>>> 48b8b4c1
 
     # Data parallelism
     dp_size: int = 1
@@ -1212,17 +1204,16 @@
             help="Specify the parser for handling tool-call interactions. Options include: 'qwen25', 'mistral', 'llama3', 'deepseekv3', 'pythonic', 'kimi_k2', 'qwen3_coder', 'glm45', and 'step3'.",
         )
         parser.add_argument(
-<<<<<<< HEAD
+            "--tool-server",
+            type=str,
+            default=None,
+            help="Either 'demo' or a comma-separated list of tool server urls to use for the model. If not specified, no tool server will be used.",
+        )
+        parser.add_argument(
             "--reasoning-padding",
             type=str,
             default=ServerArgs.reasoning_padding,
             help="Output padding for reasoning models before generation, e.g. '<think>\n' ",
-=======
-            "--tool-server",
-            type=str,
-            default=None,
-            help="Either 'demo' or a comma-separated list of tool server urls to use for the model. If not specified, no tool server will be used.",
->>>>>>> 48b8b4c1
         )
 
         # Data parallelism
