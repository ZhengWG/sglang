# Copyright 2023-2024 SGLang Team
# Licensed under the Apache License, Version 2.0 (the "License");
# you may not use this file except in compliance with the License.
# You may obtain a copy of the License at
#
#     http://www.apache.org/licenses/LICENSE-2.0
#
# Unless required by applicable law or agreed to in writing, software
# distributed under the License is distributed on an "AS IS" BASIS,
# WITHOUT WARRANTIES OR CONDITIONS OF ANY KIND, either express or implied.
# See the License for the specific language governing permissions and
# limitations under the License.
# ==============================================================================
"""The arguments of the server."""

import argparse
import dataclasses
import json
import logging
import os
import random
import tempfile
from typing import List, Literal, Optional

from sglang.srt.hf_transformers_utils import check_gguf_file, get_config
from sglang.srt.reasoning_parser import ReasoningParser
from sglang.srt.utils import (
    configure_ipv6,
    get_device,
    get_device_memory_capacity,
    is_cuda,
    is_flashinfer_available,
    is_hip,
    is_port_available,
    is_remote_url,
    is_valid_ipv6_address,
    nullable_str,
)

logger = logging.getLogger(__name__)


@dataclasses.dataclass
class ServerArgs:
    # Model and tokenizer
    model_path: str
    tokenizer_path: Optional[str] = None
    tokenizer_mode: str = "auto"
    skip_tokenizer_init: bool = False
    load_format: str = "auto"
    trust_remote_code: bool = False
    dtype: str = "auto"
    kv_cache_dtype: str = "auto"
    quantization: Optional[str] = None
    quantization_param_path: Optional[str] = None
    context_length: Optional[int] = None
    device: Optional[str] = None
    served_model_name: Optional[str] = None
    chat_template: Optional[str] = None
    completion_template: Optional[str] = None
    is_embedding: bool = False
    enable_multimodal: Optional[bool] = None
    revision: Optional[str] = None
    impl: str = "auto"

    # Port for the HTTP server
    host: str = "127.0.0.1"
    port: int = 30000

    # Memory and scheduling
    mem_fraction_static: Optional[float] = None
    max_running_requests: Optional[int] = None
    max_total_tokens: Optional[int] = None
    chunked_prefill_size: Optional[int] = None
    max_prefill_tokens: int = 16384
    schedule_policy: str = "fcfs"
    schedule_conservativeness: float = 1.0
    cpu_offload_gb: int = 0
    page_size: int = 1

    # Other runtime options
    tp_size: int = 1
    pp_size: int = 1
    max_micro_batch_size: Optional[int] = None
    stream_interval: int = 1
    stream_output: bool = False
    random_seed: Optional[int] = None
    constrained_json_whitespace_pattern: Optional[str] = None
    watchdog_timeout: float = 300
    dist_timeout: Optional[int] = None  # timeout for torch.distributed
    download_dir: Optional[str] = None
    base_gpu_id: int = 0
    gpu_id_step: int = 1

    # Logging
    log_level: str = "info"
    log_level_http: Optional[str] = None
    log_requests: bool = True
    log_requests_level: int = 0
    show_time_cost: bool = False
    enable_metrics: bool = True
    bucket_time_to_first_token: Optional[List[float]] = None
    bucket_e2e_request_latency: Optional[List[float]] = None
    bucket_inter_token_latency: Optional[List[float]] = None
    collect_tokens_histogram: bool = False
    decode_log_interval: int = 40
    enable_request_time_stats_logging: bool = False
    kv_events_config: Optional[str] = None

    # API related
    api_key: Optional[str] = None
    file_storage_path: str = "sglang_storage"
    enable_cache_report: bool = False
    reasoning_parser: Optional[str] = None
    reasoning_padding: Optional[str] = None

    # Data parallelism
    dp_size: int = 1
    load_balance_method: str = "round_robin"

    # Expert parallelism
    ep_size: int = 1

    # Multi-node distributed serving
    dist_init_addr: Optional[str] = None
    nnodes: int = 1
    node_rank: int = 0

    # Model override args in JSON
    json_model_override_args: str = "{}"
    preferred_sampling_params: Optional[str] = None

    # LoRA
    lora_paths: Optional[List[str]] = None
    max_loras_per_batch: int = 8
    lora_backend: str = "triton"

    # Kernel backend
    attention_backend: Optional[str] = None
    sampling_backend: Optional[str] = None
    grammar_backend: Optional[str] = None

    # Speculative decoding
    speculative_algorithm: Optional[str] = None
    speculative_draft_model_path: Optional[str] = None
    speculative_num_steps: Optional[int] = None
    speculative_eagle_topk: Optional[int] = None
    speculative_num_draft_tokens: Optional[int] = None
    speculative_accept_threshold_single: float = 1.0
    speculative_accept_threshold_acc: float = 1.0
    speculative_token_map: Optional[str] = None

    # Double Sparsity
    enable_double_sparsity: bool = False
    ds_channel_config_path: Optional[str] = None
    ds_heavy_channel_num: int = 32
    ds_heavy_token_num: int = 256
    ds_heavy_channel_type: str = "qk"
    ds_sparse_decode_threshold: int = 4096

    # Optimization/debug options
    disable_radix_cache: bool = False
    disable_cuda_graph: bool = False
    disable_cuda_graph_padding: bool = False
    enable_nccl_nvls: bool = False
    enable_tokenizer_batch_encode: bool = False
    disable_outlines_disk_cache: bool = False
    disable_custom_all_reduce: bool = False
    disable_overlap_schedule: bool = False
    enable_mixed_chunk: bool = False
    enable_dp_attention: bool = False
    enable_dp_lm_head: bool = False
    enable_two_batch_overlap: bool = False
    enable_ep_moe: bool = False
    enable_deepep_moe: bool = False
    deepep_mode: Optional[Literal["auto", "normal", "low_latency"]] = "auto"
    ep_num_redundant_experts: int = 0
    ep_dispatch_algorithm: Optional[Literal["static", "dynamic", "fake"]] = None
    init_expert_location: str = "trivial"
    enable_eplb: bool = False
    eplb_algorithm: str = "auto"
    eplb_rebalance_num_iterations: int = 1000
    expert_distribution_recorder_mode: Optional[
        Literal["stat", "per_pass", "per_token"]
    ] = None
    expert_distribution_recorder_buffer_size: Optional[int] = None
    enable_expert_distribution_metrics: bool = False
    deepep_config: Optional[str] = None
    enable_torch_compile: bool = False
    torch_compile_max_bs: int = 32
    cuda_graph_max_bs: Optional[int] = None
    cuda_graph_bs: Optional[List[int]] = None
    torchao_config: str = ""
    enable_nan_detection: bool = False
    enable_p2p_check: bool = False
    triton_attention_reduce_in_fp32: bool = False
    triton_attention_num_kv_splits: int = 8
    num_continuous_decode_steps: int = 1
    delete_ckpt_after_loading: bool = False
    enable_memory_saver: bool = False
    allow_auto_truncate: bool = False
    enable_custom_logit_processor: bool = False
    tool_call_parser: Optional[str] = None
    enable_hierarchical_cache: bool = False
    hicache_ratio: float = 2.0
    hicache_size: int = 0
    hicache_write_policy: str = "write_through_selective"
    flashinfer_mla_disable_ragged: bool = False
    warmups: Optional[str] = None
    moe_dense_tp_size: Optional[int] = None
<<<<<<< HEAD
    num_fused_shared_experts: int = 0
=======
>>>>>>> 499f5e62
    disable_shared_experts_fusion: bool = False
    disable_chunked_prefix_cache: bool = False
    disable_fast_image_processor: bool = False
    mm_attention_backend: Optional[str] = None

    # Debug tensor dumps
    debug_tensor_dump_output_folder: Optional[str] = None
    debug_tensor_dump_input_file: Optional[str] = None
    debug_tensor_dump_inject: bool = False

    # For PD disaggregation: can be "null" (not disaggregated), "prefill" (prefill-only), or "decode" (decode-only)
    disaggregation_mode: str = "null"
    disaggregation_bootstrap_port: int = 8998
    disaggregation_transfer_backend: str = "mooncake"
    disaggregation_ib_device: Optional[str] = None
    pdlb_url: Optional[str] = None

    def __post_init__(self):
        # Expert parallelism
        if self.enable_ep_moe:
            self.ep_size = self.tp_size
            logger.warning(
                f"EP MoE is enabled. The expert parallel size is adjusted to be the same as the tensor parallel size[{self.tp_size}]."
            )

        # Set missing default values
        if self.tokenizer_path is None:
            self.tokenizer_path = self.model_path

        if self.device is None:
            self.device = get_device()

        if self.served_model_name is None:
            self.served_model_name = self.model_path

        if self.random_seed is None:
            self.random_seed = random.randint(0, 1 << 30)

        gpu_mem = get_device_memory_capacity(self.device)

        if is_hip():
            self.disable_shared_experts_fusion = True

        # Set mem fraction static, which depends on the tensor parallelism size
        if self.mem_fraction_static is None:
            parallel_size = self.tp_size * self.pp_size
            if gpu_mem is not None and gpu_mem <= 81920:
                if parallel_size >= 16:
                    self.mem_fraction_static = 0.79
                elif parallel_size >= 8:
                    self.mem_fraction_static = 0.81
                elif parallel_size >= 4:
                    self.mem_fraction_static = 0.85
                elif parallel_size >= 2:
                    self.mem_fraction_static = 0.87
                else:
                    self.mem_fraction_static = 0.88
            else:
                self.mem_fraction_static = 0.88
            if gpu_mem is not None and gpu_mem > 180 * 1000 and is_cuda():
                self.mem_fraction_static = 0.79
            elif gpu_mem is not None and gpu_mem > 96 * 1024:
                mem_fraction = self.mem_fraction_static
                # 15 GB + additional 3GB for cuda graph
                reserve_mem = 1024 * 18
                # need reserve more memory for spec cuda graph
                if self.speculative_algorithm is not None:
                    reserve_mem = 1024 * 20
                self.mem_fraction_static = min(
                    mem_fraction + 48 * 1024 * (1 - mem_fraction) / gpu_mem,
                    (gpu_mem - reserve_mem) / gpu_mem,
                )
            else:
                if self.speculative_algorithm is not None:
                    self.mem_fraction_static *= 0.95

        # Set chunked prefill size, which depends on the gpu memory capacity
        if self.chunked_prefill_size is None:
            if gpu_mem is not None and gpu_mem > 180_000:
                self.chunked_prefill_size = 16384
            elif gpu_mem is not None and gpu_mem < 25_000:
                self.chunked_prefill_size = 2048
            elif self.disaggregation_mode != "null":
                self.chunked_prefill_size = 16384
            else:
                self.chunked_prefill_size = 8192
        assert self.chunked_prefill_size % self.page_size == 0

        assert self.moe_dense_tp_size in {
            1,
            None,
        }, "moe_dense_tp_size only support 1 and None currently"

        if self.attention_backend == "flashmla":
            logger.warning(
                "FlashMLA only supports a page_size of 64, change page_size to 64."
            )
            self.page_size = 64

        if self.attention_backend == "cutlass_mla":
            logger.warning(
                "Cutlass MLA only supports a page_size of 128, change page_size to 128."
            )
            self.page_size = 128

        # Set cuda graph max batch size
        if self.cuda_graph_max_bs is None:
            # Based on detailed statistics, when serving TP1/TP2 models on lower-end GPUs with HBM<25G, you can either disable cuda graph or set `cuda_graph_max_bs` to a very small value to reduce the memory overhead of creating cuda graphs, with almost no impact on performance. However, when serving models with TP4 or TP8, we need to enable cuda graph to maintain high performance. In this case, we can set `cuda_graph_max_bs` to 80 (half of the default value 160) to reduce the memory overhead of creating cuda graphs. Looking at the logs from TP4 serving of qwen2-72b, a value of 80 is sufficient and can reduce the memory overhead of creating cuda graphs on lower-end GPUs compared to the original 160, avoiding OOM issues.
            if gpu_mem is not None and gpu_mem < 25_000:
                if self.tp_size < 4:
                    self.cuda_graph_max_bs = 8
                else:
                    self.cuda_graph_max_bs = 80

        # Set kernel backends for hpu device
        if self.device == "hpu":
            self.attention_backend = "torch_native"
            self.sampling_backend = "pytorch"

        # Set kernel backends
        if self.device == "cpu":
            if self.attention_backend is None:
                self.attention_backend = "intel_amx"
            self.sampling_backend = "pytorch"

        if self.sampling_backend is None:
            self.sampling_backend = (
                "flashinfer" if is_flashinfer_available() else "pytorch"
            )

        if self.attention_backend == "torch_native":
            logger.warning(
                "Cuda graph is disabled because of using torch native attention backend"
            )
            self.disable_cuda_graph = True

        # Choose grammar backend
        if self.grammar_backend is None:
            self.grammar_backend = "xgrammar"

        # Data parallelism attention
        if self.enable_dp_attention:
            self.schedule_conservativeness = self.schedule_conservativeness * 0.3
            assert (
                self.dp_size > 1
            ), "Please set a dp-size > 1. You can use 1 < dp-size <= tp-size "
            assert self.tp_size % self.dp_size == 0
            self.chunked_prefill_size = self.chunked_prefill_size // self.dp_size
            logger.warning(
                f"DP attention is enabled. The chunked prefill size is adjusted to {self.chunked_prefill_size} to avoid MoE kernel issues. "
            )

        if self.enable_dp_lm_head:
            assert (
                self.enable_dp_attention
            ), "Please enable dp attention when setting enable_dp_attention. "

        # DeepEP MoE
        self.enable_sp_layernorm = False
        if self.enable_deepep_moe:
            if self.deepep_mode == "auto":
                assert (
                    not self.enable_dp_attention
                ), "DeepEP MoE `auto` mode is not supported with DP Attention."
            if self.deepep_mode == "normal":
                logger.warning("Cuda graph is disabled because deepep_mode=`normal`")
                self.disable_cuda_graph = True
            self.ep_size = self.tp_size
            self.enable_sp_layernorm = (
                self.dp_size < self.tp_size if self.enable_dp_attention else True
            )
            logger.warning(
                f"DeepEP MoE is enabled. The expert parallel size is adjusted to be the same as the tensor parallel size[{self.tp_size}]."
            )

        if self.pp_size > 1:
            self.disable_overlap_schedule = True
            logger.warning(
                "Pipeline parallelism is incompatible with overlap schedule."
            )

        if self.enable_eplb and (self.expert_distribution_recorder_mode is None):
            self.expert_distribution_recorder_mode = "stat"
            logger.info(
                f"EPLB is enabled. The expert_distribution_recorder_mode is automatically set."
            )

        if (self.enable_eplb or (self.init_expert_location is not None)) and (
            self.ep_dispatch_algorithm is None
        ):
            self.ep_dispatch_algorithm = "static"
            logger.info(
                f"EPLB is enabled or init_expert_location is provided. ep_dispatch_algorithm is configured."
            )

        if self.enable_expert_distribution_metrics and (
            self.expert_distribution_recorder_mode is None
        ):
            self.expert_distribution_recorder_mode = "stat"

        if self.expert_distribution_recorder_buffer_size is None:
            if (x := self.eplb_rebalance_num_iterations) is not None:
                self.expert_distribution_recorder_buffer_size = x
            elif self.expert_distribution_recorder_mode is not None:
                self.expert_distribution_recorder_buffer_size = 1000

        # Speculative Decoding
        if self.speculative_algorithm == "NEXTN":
            # NEXTN shares the same implementation of EAGLE
            self.speculative_algorithm = "EAGLE"

        if self.speculative_algorithm in ("EAGLE", "EAGLE3"):
            if self.max_running_requests is None:
                self.max_running_requests = 48
            self.disable_overlap_schedule = True
            logger.warning(
                "Overlap scheduler is disabled because of using "
                "eagle speculative decoding."
            )

            model_arch = get_model_arch(self)

            # Auto set draft_model_path DeepSeek-V3/R1
            if model_arch == "DeepseekV3ForCausalLM":
                if self.speculative_draft_model_path is None:
                    self.speculative_draft_model_path = self.model_path
                else:
                    logger.warning(
                        "DeepSeek MTP does not require setting speculative_draft_model_path."
                    )

            # Auto choose parameters
            if self.speculative_num_steps is None:
                assert (
                    self.speculative_eagle_topk is None
                    and self.speculative_num_draft_tokens is None
                )
                (
                    self.speculative_num_steps,
                    self.speculative_eagle_topk,
                    self.speculative_num_draft_tokens,
                ) = auto_choose_speculative_params(model_arch)

            if self.page_size > 1 and self.speculative_eagle_topk > 1:
                self.speculative_eagle_topk = 1
                logger.warning(
                    "speculative_eagle_topk is adjusted to 1 when page_size > 1"
                )

            if (
                self.speculative_eagle_topk == 1
                and self.speculative_num_draft_tokens != self.speculative_num_steps + 1
            ):
                logger.warning(
                    "speculative_num_draft_tokens is adjusted to speculative_num_steps + 1 when speculative_eagle_topk == 1"
                )
                self.speculative_num_draft_tokens = self.speculative_num_steps + 1

            # The token generated from the verify step is counted.
            # If sepculative_num_steps >= speculative_num_draft_tokens, the additional tokens will definitely be discarded.
            # assert self.speculative_num_steps < self.speculative_num_draft_tokens

        # GGUF
        if (
            self.load_format == "auto" or self.load_format == "gguf"
        ) and check_gguf_file(self.model_path):
            self.quantization = self.load_format = "gguf"

        if is_remote_url(self.model_path):
            self.load_format = "remote"

        # AMD-specific Triton attention KV splits default number
        if is_hip():
            self.triton_attention_num_kv_splits = 16

        # PD disaggregation
        if self.disaggregation_mode == "prefill":
            self.disable_cuda_graph = True
            logger.warning("Cuda graph is disabled for prefill server")
        elif self.disaggregation_mode == "decode":
            self.disable_radix_cache = True
            logger.warning("KV cache is forced as chunk cache for decode server")

        os.environ["SGLANG_ENABLE_TORCH_COMPILE"] = (
            "1" if self.enable_torch_compile else "0"
        )
        # Set env var before grammar backends init
        os.environ["SGLANG_DISABLE_OUTLINES_DISK_CACHE"] = (
            "1" if self.disable_outlines_disk_cache else "0"
        )

    @staticmethod
    def add_cli_args(parser: argparse.ArgumentParser):
        # Model and port args
        parser.add_argument(
            "--model-path",
            type=str,
            help="The path of the model weights. This can be a local folder or a Hugging Face repo ID.",
            required=True,
        )
        parser.add_argument(
            "--tokenizer-path",
            type=str,
            default=ServerArgs.tokenizer_path,
            help="The path of the tokenizer.",
        )
        parser.add_argument(
            "--host", type=str, default=ServerArgs.host, help="The host of the server."
        )
        parser.add_argument(
            "--port", type=int, default=ServerArgs.port, help="The port of the server."
        )
        parser.add_argument(
            "--tokenizer-mode",
            type=str,
            default=ServerArgs.tokenizer_mode,
            choices=["auto", "slow"],
            help="Tokenizer mode. 'auto' will use the fast "
            "tokenizer if available, and 'slow' will "
            "always use the slow tokenizer.",
        )
        parser.add_argument(
            "--skip-tokenizer-init",
            action="store_true",
            help="If set, skip init tokenizer and pass input_ids in generate request.",
        )
        parser.add_argument(
            "--load-format",
            type=str,
            default=ServerArgs.load_format,
            choices=[
                "auto",
                "pt",
                "safetensors",
                "npcache",
                "dummy",
                "sharded_state",
                "gguf",
                "bitsandbytes",
                "layered",
                "remote",
            ],
            help="The format of the model weights to load. "
            '"auto" will try to load the weights in the safetensors format '
            "and fall back to the pytorch bin format if safetensors format "
            "is not available. "
            '"pt" will load the weights in the pytorch bin format. '
            '"safetensors" will load the weights in the safetensors format. '
            '"npcache" will load the weights in pytorch format and store '
            "a numpy cache to speed up the loading. "
            '"dummy" will initialize the weights with random values, '
            "which is mainly for profiling."
            '"gguf" will load the weights in the gguf format. '
            '"bitsandbytes" will load the weights using bitsandbytes '
            "quantization."
            '"layered" loads weights layer by layer so that one can quantize a '
            "layer before loading another to make the peak memory envelope "
            "smaller.",
        )
        parser.add_argument(
            "--trust-remote-code",
            action="store_true",
            help="Whether or not to allow for custom models defined on the Hub in their own modeling files.",
        )
        parser.add_argument(
            "--dtype",
            type=str,
            default=ServerArgs.dtype,
            choices=["auto", "half", "float16", "bfloat16", "float", "float32"],
            help="Data type for model weights and activations.\n\n"
            '* "auto" will use FP16 precision for FP32 and FP16 models, and '
            "BF16 precision for BF16 models.\n"
            '* "half" for FP16. Recommended for AWQ quantization.\n'
            '* "float16" is the same as "half".\n'
            '* "bfloat16" for a balance between precision and range.\n'
            '* "float" is shorthand for FP32 precision.\n'
            '* "float32" for FP32 precision.',
        )
        parser.add_argument(
            "--kv-cache-dtype",
            type=str,
            default=ServerArgs.kv_cache_dtype,
            choices=["auto", "fp8_e5m2", "fp8_e4m3"],
            help='Data type for kv cache storage. "auto" will use model data type. "fp8_e5m2" and "fp8_e4m3" is supported for CUDA 11.8+.',
        )
        parser.add_argument(
            "--quantization",
            type=str,
            default=ServerArgs.quantization,
            choices=[
                "awq",
                "fp8",
                "gptq",
                "marlin",
                "gptq_marlin",
                "awq_marlin",
                "bitsandbytes",
                "gguf",
                "modelopt",
                "modelopt_fp4",
                "w8a8_int8",
                "w8a8_fp8",
                "moe_wna16",
                "qoq",
            ],
            help="The quantization method.",
        )
        parser.add_argument(
            "--quantization-param-path",
            type=nullable_str,
            default=None,
            help="Path to the JSON file containing the KV cache "
            "scaling factors. This should generally be supplied, when "
            "KV cache dtype is FP8. Otherwise, KV cache scaling factors "
            "default to 1.0, which may cause accuracy issues. ",
        )
        parser.add_argument(
            "--context-length",
            type=int,
            default=ServerArgs.context_length,
            help="The model's maximum context length. Defaults to None (will use the value from the model's config.json instead).",
        )
        parser.add_argument(
            "--device",
            type=str,
            default=ServerArgs.device,
            help="The device to use ('cuda', 'xpu', 'hpu', 'npu', 'cpu'). Defaults to auto-detection if not specified.",
        )
        parser.add_argument(
            "--served-model-name",
            type=str,
            default=ServerArgs.served_model_name,
            help="Override the model name returned by the v1/models endpoint in OpenAI API server.",
        )
        parser.add_argument(
            "--chat-template",
            type=str,
            default=ServerArgs.chat_template,
            help="The buliltin chat template name or the path of the chat template file. This is only used for OpenAI-compatible API server.",
        )
        parser.add_argument(
            "--completion-template",
            type=str,
            default=ServerArgs.completion_template,
            help="The buliltin completion template name or the path of the completion template file. This is only used for OpenAI-compatible API server. only for code completion currently.",
        )
        parser.add_argument(
            "--is-embedding",
            action="store_true",
            help="Whether to use a CausalLM as an embedding model.",
        )
        parser.add_argument(
            "--enable-multimodal",
            default=ServerArgs.enable_multimodal,
            action="store_true",
            help="Enable the multimodal functionality for the served model. If the model being served is not multimodal, nothing will happen",
        )
        parser.add_argument(
            "--revision",
            type=str,
            default=None,
            help="The specific model version to use. It can be a branch "
            "name, a tag name, or a commit id. If unspecified, will use "
            "the default version.",
        )

        # Memory and scheduling
        parser.add_argument(
            "--mem-fraction-static",
            type=float,
            default=ServerArgs.mem_fraction_static,
            help="The fraction of the memory used for static allocation (model weights and KV cache memory pool). Use a smaller value if you see out-of-memory errors.",
        )
        parser.add_argument(
            "--max-running-requests",
            type=int,
            default=ServerArgs.max_running_requests,
            help="The maximum number of running requests.",
        )
        parser.add_argument(
            "--max-total-tokens",
            type=int,
            default=ServerArgs.max_total_tokens,
            help="The maximum number of tokens in the memory pool. If not specified, it will be automatically calculated based on the memory usage fraction. "
            "This option is typically used for development and debugging purposes.",
        )
        parser.add_argument(
            "--chunked-prefill-size",
            type=int,
            default=ServerArgs.chunked_prefill_size,
            help="The maximum number of tokens in a chunk for the chunked prefill. Setting this to -1 means disabling chunked prefill.",
        )
        parser.add_argument(
            "--max-prefill-tokens",
            type=int,
            default=ServerArgs.max_prefill_tokens,
            help="The maximum number of tokens in a prefill batch. The real bound will be the maximum of this value and the model's maximum context length.",
        )
        parser.add_argument(
            "--schedule-policy",
            type=str,
            default=ServerArgs.schedule_policy,
            choices=["lpm", "random", "fcfs", "dfs-weight"],
            help="The scheduling policy of the requests.",
        )
        parser.add_argument(
            "--schedule-conservativeness",
            type=float,
            default=ServerArgs.schedule_conservativeness,
            help="How conservative the schedule policy is. A larger value means more conservative scheduling. Use a larger value if you see requests being retracted frequently.",
        )
        parser.add_argument(
            "--cpu-offload-gb",
            type=int,
            default=ServerArgs.cpu_offload_gb,
            help="How many GBs of RAM to reserve for CPU offloading.",
        )
        parser.add_argument(
            "--page-size",
            type=int,
            default=ServerArgs.page_size,
            help="The number of tokens in a page.",
        )
        parser.add_argument(
            "--impl",
            type=str,
            default=ServerArgs.impl,
            help="Which implementation of the model to use.\n\n"
            '* "auto" will try to use the SGLang implementation if it exists '
            "and fall back to the Transformers implementation if no SGLang "
            "implementation is available.\n"
            '* "sglang" will use the SGLang model implementation.\n'
            '* "transformers" will use the Transformers model '
            "implementation.\n",
        )

        # Other runtime options
        parser.add_argument(
            "--tensor-parallel-size",
            "--tp-size",
            type=int,
            default=ServerArgs.tp_size,
            help="The tensor parallelism size.",
        )
        parser.add_argument(
            "--pipeline-parallel-size",
            "--pp-size",
            type=int,
            default=ServerArgs.pp_size,
            help="The pipeline parallelism size.",
        )
        parser.add_argument(
            "--max-micro-batch-size",
            type=int,
            default=ServerArgs.max_micro_batch_size,
            help="The maximum micro batch size in pipeline parallelism.",
        )
        parser.add_argument(
            "--stream-interval",
            type=int,
            default=ServerArgs.stream_interval,
            help="The interval (or buffer size) for streaming in terms of the token length. A smaller value makes streaming smoother, while a larger value makes the throughput higher",
        )
        parser.add_argument(
            "--stream-output",
            action="store_true",
            help="Whether to output as a sequence of disjoint segments.",
        )
        parser.add_argument(
            "--random-seed",
            type=int,
            default=ServerArgs.random_seed,
            help="The random seed.",
        )
        parser.add_argument(
            "--constrained-json-whitespace-pattern",
            type=str,
            default=ServerArgs.constrained_json_whitespace_pattern,
            help=r"Regex pattern for syntactic whitespaces allowed in JSON constrained output. For example, to allow the model generate consecutive whitespaces, set the pattern to [\n\t ]*",
        )
        parser.add_argument(
            "--watchdog-timeout",
            type=float,
            default=ServerArgs.watchdog_timeout,
            help="Set watchdog timeout in seconds. If a forward batch takes longer than this, the server will crash to prevent hanging.",
        )
        parser.add_argument(
            "--dist-timeout",
            type=int,
            default=ServerArgs.dist_timeout,
            help="Set timeout for torch.distributed initialization.",
        )
        parser.add_argument(
            "--download-dir",
            type=str,
            default=ServerArgs.download_dir,
            help="Model download directory for huggingface.",
        )
        parser.add_argument(
            "--base-gpu-id",
            type=int,
            default=ServerArgs.base_gpu_id,
            help="The base GPU ID to start allocating GPUs from. Useful when running multiple instances on the same machine.",
        )
        parser.add_argument(
            "--gpu-id-step",
            type=int,
            default=ServerArgs.gpu_id_step,
            help="The delta between consecutive GPU IDs that are used. For example, setting it to 2 will use GPU 0,2,4,...",
        )

        # Logging
        parser.add_argument(
            "--log-level",
            type=str,
            default=ServerArgs.log_level,
            help="The logging level of all loggers.",
        )
        parser.add_argument(
            "--log-level-http",
            type=str,
            default=ServerArgs.log_level_http,
            help="The logging level of HTTP server. If not set, reuse --log-level by default.",
        )
        parser.add_argument(
            "--log-requests",
            action="store_true",
            default=ServerArgs.log_requests,
            help="Log metadata, inputs, outputs of all requests. The verbosity is decided by --log-requests-level",
        )
        parser.add_argument(
            "--log-requests-level",
            type=int,
            default=0,
            help="0: Log metadata. 1. Log metadata and partial input/output. 2. Log every input/output.",
            choices=[0, 1, 2],
        )
        parser.add_argument(
            "--show-time-cost",
            action="store_true",
            help="Show time cost of custom marks.",
        )
        parser.add_argument(
            "--enable-metrics",
            action="store_true",
            default=ServerArgs.enable_metrics,
            help="Enable log prometheus metrics.",
        )
        parser.add_argument(
            "--bucket-time-to-first-token",
            type=float,
            nargs="+",
            default=ServerArgs.bucket_time_to_first_token,
            help="The buckets of time to first token, specified as a list of floats.",
        )
        parser.add_argument(
            "--bucket-inter-token-latency",
            type=float,
            nargs="+",
            default=ServerArgs.bucket_inter_token_latency,
            help="The buckets of inter-token latency, specified as a list of floats.",
        )
        parser.add_argument(
            "--bucket-e2e-request-latency",
            type=float,
            nargs="+",
            default=ServerArgs.bucket_e2e_request_latency,
            help="The buckets of end-to-end request latency, specified as a list of floats.",
        )
        parser.add_argument(
            "--collect-tokens-histogram",
            action="store_true",
            default=ServerArgs.collect_tokens_histogram,
            help="Collect prompt/generation tokens histogram.",
        )
        parser.add_argument(
            "--kv-events-config",
            type=str,
            default=None,
            help="Config in json format for NVIDIA dynamo KV event publishing. Publishing will be enabled if this flag is used.",
        )
        parser.add_argument(
            "--decode-log-interval",
            type=int,
            default=ServerArgs.decode_log_interval,
            help="The log interval of decode batch.",
        )
        parser.add_argument(
            "--enable-request-time-stats-logging",
            action="store_true",
            default=ServerArgs.enable_request_time_stats_logging,
            help="Enable per request time stats logging",
        )

        # API related
        parser.add_argument(
            "--api-key",
            type=str,
            default=ServerArgs.api_key,
            help="Set API key of the server. It is also used in the OpenAI API compatible server.",
        )
        parser.add_argument(
            "--file-storage-path",
            type=str,
            default=ServerArgs.file_storage_path,
            help="The path of the file storage in backend.",
        )
        parser.add_argument(
            "--enable-cache-report",
            action="store_true",
            help="Return number of cached tokens in usage.prompt_tokens_details for each openai request.",
        )
        parser.add_argument(
            "--reasoning-parser",
            type=str,
            choices=list(ReasoningParser.DetectorMap.keys()),
            default=ServerArgs.reasoning_parser,
            help=f"Specify the parser for reasoning models, supported parsers are: {list(ReasoningParser.DetectorMap.keys())}.",
        )
        parser.add_argument(
            "--reasoning-padding",
            type=str,
            default=ServerArgs.reasoning_padding,
            help="Output padding for reasoning models before generation, e.g. '<think>\n' ",
        )

        # Data parallelism
        parser.add_argument(
            "--data-parallel-size",
            "--dp-size",
            type=int,
            default=ServerArgs.dp_size,
            help="The data parallelism size.",
        )
        parser.add_argument(
            "--load-balance-method",
            type=str,
            default=ServerArgs.load_balance_method,
            help="The load balancing strategy for data parallelism.",
            choices=[
                "round_robin",
                "shortest_queue",
            ],
        )

        # Expert parallelism
        parser.add_argument(
            "--expert-parallel-size",
            "--ep-size",
            type=int,
            default=ServerArgs.ep_size,
            help="The expert parallelism size.",
        )

        # Multi-node distributed serving
        parser.add_argument(
            "--dist-init-addr",
            "--nccl-init-addr",  # For backward compatibility. This will be removed in the future.
            type=str,
            help="The host address for initializing distributed backend (e.g., `192.168.0.2:25000`).",
        )
        parser.add_argument(
            "--nnodes", type=int, default=ServerArgs.nnodes, help="The number of nodes."
        )
        parser.add_argument(
            "--node-rank", type=int, default=ServerArgs.node_rank, help="The node rank."
        )

        # Model override args
        parser.add_argument(
            "--json-model-override-args",
            type=str,
            help="A dictionary in JSON string format used to override default model configurations.",
            default=ServerArgs.json_model_override_args,
        )
        parser.add_argument(
            "--preferred-sampling-params",
            type=str,
            help="json-formatted sampling settings that will be returned in /get_model_info",
        )

        # LoRA
        parser.add_argument(
            "--lora-paths",
            type=str,
            nargs="*",
            default=None,
            action=LoRAPathAction,
            help="The list of LoRA adapters. You can provide a list of either path in str or renamed path in the format {name}={path}.",
        )
        parser.add_argument(
            "--max-loras-per-batch",
            type=int,
            default=8,
            help="Maximum number of adapters for a running batch, include base-only request.",
        )
        parser.add_argument(
            "--lora-backend",
            type=str,
            default="triton",
            help="Choose the kernel backend for multi-LoRA serving.",
        )

        # Kernel backend
        parser.add_argument(
            "--attention-backend",
            type=str,
            choices=[
                "aiter",
                "flashinfer",
                "triton",
                "torch_native",
                "fa3",
                "flashmla",
                "cutlass_mla",
                "intel_amx",
            ],
            default=ServerArgs.attention_backend,
            help="Choose the kernels for attention layers.",
        )
        parser.add_argument(
            "--sampling-backend",
            type=str,
            choices=["flashinfer", "pytorch"],
            default=ServerArgs.sampling_backend,
            help="Choose the kernels for sampling layers.",
        )
        parser.add_argument(
            "--grammar-backend",
            type=str,
            choices=["xgrammar", "outlines", "llguidance", "none"],
            default=ServerArgs.grammar_backend,
            help="Choose the backend for grammar-guided decoding.",
        )
        parser.add_argument(
            "--enable-flashinfer-mla",
            action=DeprecatedAction,
            help="--enable-flashinfer-mla is deprecated. Please use '--attention-backend flashinfer' instead.",
        )
        parser.add_argument(
            "--enable-flashmla",
            action=DeprecatedAction,
            help="--enable-flashmla is deprecated. Please use '--attention-backend flashmla' instead.",
        )
        parser.add_argument(
            "--flashinfer-mla-disable-ragged",
            action="store_true",
            help="Not using ragged prefill wrapper when running flashinfer mla",
        )

        # Speculative decoding
        parser.add_argument(
            "--speculative-algorithm",
            type=str,
            choices=["EAGLE", "EAGLE3", "NEXTN"],
            help="Speculative algorithm.",
        )
        parser.add_argument(
            "--speculative-draft-model-path",
            type=str,
            help="The path of the draft model weights. This can be a local folder or a Hugging Face repo ID.",
        )
        parser.add_argument(
            "--speculative-num-steps",
            type=int,
            help="The number of steps sampled from draft model in Speculative Decoding.",
            default=ServerArgs.speculative_num_steps,
        )
        parser.add_argument(
            "--speculative-eagle-topk",
            type=int,
            help="The number of tokens sampled from the draft model in eagle2 each step.",
            default=ServerArgs.speculative_eagle_topk,
        )
        parser.add_argument(
            "--speculative-num-draft-tokens",
            type=int,
            help="The number of tokens sampled from the draft model in Speculative Decoding.",
            default=ServerArgs.speculative_num_draft_tokens,
        )
        parser.add_argument(
            "--speculative-accept-threshold-single",
            type=float,
            help="Accept a draft token if its probability in the target model is greater than this threshold.",
            default=ServerArgs.speculative_accept_threshold_single,
        )
        parser.add_argument(
            "--speculative-accept-threshold-acc",
            type=float,
            help="The accept probability of a draft token is raised from its target probability p to min(1, p / threshold_acc).",
            default=ServerArgs.speculative_accept_threshold_acc,
        )
        parser.add_argument(
            "--speculative-token-map",
            type=str,
            help="The path of the draft model's small vocab table.",
            default=ServerArgs.speculative_token_map,
        )

        # Double Sparsity
        parser.add_argument(
            "--enable-double-sparsity",
            action="store_true",
            help="Enable double sparsity attention",
        )
        parser.add_argument(
            "--ds-channel-config-path",
            type=str,
            default=ServerArgs.ds_channel_config_path,
            help="The path of the double sparsity channel config",
        )
        parser.add_argument(
            "--ds-heavy-channel-num",
            type=int,
            default=ServerArgs.ds_heavy_channel_num,
            help="The number of heavy channels in double sparsity attention",
        )
        parser.add_argument(
            "--ds-heavy-token-num",
            type=int,
            default=ServerArgs.ds_heavy_token_num,
            help="The number of heavy tokens in double sparsity attention",
        )
        parser.add_argument(
            "--ds-heavy-channel-type",
            type=str,
            default=ServerArgs.ds_heavy_channel_type,
            help="The type of heavy channels in double sparsity attention",
        )
        parser.add_argument(
            "--ds-sparse-decode-threshold",
            type=int,
            default=ServerArgs.ds_sparse_decode_threshold,
            help="The type of heavy channels in double sparsity attention",
        )

        # Optimization/debug options
        parser.add_argument(
            "--disable-radix-cache",
            action="store_true",
            help="Disable RadixAttention for prefix caching.",
        )
        parser.add_argument(
            "--disable-cuda-graph",
            action="store_true",
            help="Disable cuda graph.",
        )
        parser.add_argument(
            "--disable-cuda-graph-padding",
            action="store_true",
            help="Disable cuda graph when padding is needed. Still uses cuda graph when padding is not needed.",
        )
        parser.add_argument(
            "--enable-nccl-nvls",
            action="store_true",
            help="Enable NCCL NVLS for prefill heavy requests when available.",
        )
        parser.add_argument(
            "--enable-tokenizer-batch-encode",
            action="store_true",
            help="Enable batch tokenization for improved performance when processing multiple text inputs. Do not use with image inputs, pre-tokenized input_ids, or input_embeds.",
        )
        parser.add_argument(
            "--disable-outlines-disk-cache",
            action="store_true",
            help="Disable disk cache of outlines to avoid possible crashes related to file system or high concurrency.",
        )
        parser.add_argument(
            "--disable-custom-all-reduce",
            action="store_true",
            help="Disable the custom all-reduce kernel and fall back to NCCL.",
        )
        parser.add_argument(
            "--disable-overlap-schedule",
            action="store_true",
            help="Disable the overlap scheduler, which overlaps the CPU scheduler with GPU model worker.",
        )
        parser.add_argument(
            "--enable-mixed-chunk",
            action="store_true",
            help="Enabling mixing prefill and decode in a batch when using chunked prefill.",
        )
        parser.add_argument(
            "--enable-dp-attention",
            action="store_true",
            help="Enabling data parallelism for attention and tensor parallelism for FFN. The dp size should be equal to the tp size. Currently DeepSeek-V2 and Qwen 2/3 MoE models are supported.",
        )
        parser.add_argument(
            "--enable-dp-lm-head",
            action="store_true",
            help="Enable vocabulary parallel across the attention TP group to avoid all-gather across DP groups, optimizing performance under DP attention.",
        )
        parser.add_argument(
            "--enable-ep-moe",
            action="store_true",
            help="Enabling expert parallelism for moe. The ep size is equal to the tp size.",
        )
        parser.add_argument(
            "--enable-two-batch-overlap",
            action="store_true",
            help="Enabling two micro batches to overlap.",
        )
        parser.add_argument(
            "--enable-torch-compile",
            action="store_true",
            help="Optimize the model with torch.compile. Experimental feature.",
        )
        parser.add_argument(
            "--torch-compile-max-bs",
            type=int,
            default=ServerArgs.torch_compile_max_bs,
            help="Set the maximum batch size when using torch compile.",
        )
        parser.add_argument(
            "--cuda-graph-max-bs",
            type=int,
            default=ServerArgs.cuda_graph_max_bs,
            help="Set the maximum batch size for cuda graph. It will extend the cuda graph capture batch size to this value.",
        )
        parser.add_argument(
            "--cuda-graph-bs",
            type=int,
            nargs="+",
            help="Set the list of batch sizes for cuda graph.",
        )
        parser.add_argument(
            "--torchao-config",
            type=str,
            default=ServerArgs.torchao_config,
            help="Optimize the model with torchao. Experimental feature. Current choices are: int8dq, int8wo, int4wo-<group_size>, fp8wo, fp8dq-per_tensor, fp8dq-per_row",
        )
        parser.add_argument(
            "--enable-nan-detection",
            action="store_true",
            help="Enable the NaN detection for debugging purposes.",
        )
        parser.add_argument(
            "--enable-p2p-check",
            action="store_true",
            help="Enable P2P check for GPU access, otherwise the p2p access is allowed by default.",
        )
        parser.add_argument(
            "--triton-attention-reduce-in-fp32",
            action="store_true",
            help="Cast the intermediate attention results to fp32 to avoid possible crashes related to fp16."
            "This only affects Triton attention kernels.",
        )
        parser.add_argument(
            "--triton-attention-num-kv-splits",
            type=int,
            default=ServerArgs.triton_attention_num_kv_splits,
            help="The number of KV splits in flash decoding Triton kernel. Larger value is better in longer context scenarios. The default value is 8.",
        )
        parser.add_argument(
            "--num-continuous-decode-steps",
            type=int,
            default=ServerArgs.num_continuous_decode_steps,
            help="Run multiple continuous decoding steps to reduce scheduling overhead. "
            "This can potentially increase throughput but may also increase time-to-first-token latency. "
            "The default value is 1, meaning only run one decoding step at a time.",
        )
        parser.add_argument(
            "--delete-ckpt-after-loading",
            action="store_true",
            help="Delete the model checkpoint after loading the model.",
        )
        parser.add_argument(
            "--enable-memory-saver",
            action="store_true",
            help="Allow saving memory using release_memory_occupation and resume_memory_occupation",
        )
        parser.add_argument(
            "--allow-auto-truncate",
            action="store_true",
            help="Allow automatically truncating requests that exceed the maximum input length instead of returning an error.",
        )
        parser.add_argument(
            "--enable-custom-logit-processor",
            action="store_true",
            help="Enable users to pass custom logit processors to the server (disabled by default for security)",
        )
        parser.add_argument(
            "--tool-call-parser",
            type=str,
            choices=["qwen25", "mistral", "llama3", "deepseekv3", "pythonic"],
            default=ServerArgs.tool_call_parser,
            help="Specify the parser for handling tool-call interactions. Options include: 'qwen25', 'mistral', 'llama3', 'deepseekv3', and 'pythonic'.",
        )
        parser.add_argument(
            "--enable-hierarchical-cache",
            action="store_true",
            help="Enable hierarchical cache",
        )
        parser.add_argument(
            "--hicache-ratio",
            type=float,
            default=ServerArgs.hicache_ratio,
            help="The ratio of the size of host KV cache memory pool to the size of device pool.",
        )
        parser.add_argument(
            "--hicache-size",
            type=int,
            default=ServerArgs.hicache_size,
            help="The size of host KV cache memory pool in gigabytes, which will override the hicache_ratio if set.",
        )
        parser.add_argument(
            "--hicache-write-policy",
            type=str,
            choices=["write_back", "write_through", "write_through_selective"],
            default=ServerArgs.hicache_write_policy,
            help="The write policy of hierarchical cache.",
        )
        parser.add_argument(
            "--enable-deepep-moe",
            action="store_true",
            help="Enabling DeepEP MoE implementation for EP MoE.",
        )
        parser.add_argument(
            "--moe-dense-tp-size",
            type=int,
            default=ServerArgs.moe_dense_tp_size,
            help="TP size for MoE dense MLP layers. This flag is useful when, with large TP size, there are errors caused by weights in MLP layers having dimension smaller than the min dimension GEMM supports.",
        )
        parser.add_argument(
            "--deepep-mode",
            type=str,
            choices=["normal", "low_latency", "auto"],
            default="auto",
            help="Select the mode when enable DeepEP MoE, could be `normal`, `low_latency` or `auto`. Default is `auto`, which means `low_latency` for decode batch and `normal` for prefill batch.",
        )
        parser.add_argument(
            "--ep-num-redundant-experts",
            type=int,
            default=ServerArgs.ep_num_redundant_experts,
            help="Allocate this number of redundant experts in expert parallel.",
        )
        parser.add_argument(
            "--ep-dispatch-algorithm",
            type=str,
            default=ServerArgs.ep_dispatch_algorithm,
            help="The algorithm to choose ranks for redundant experts in expert parallel.",
        )
        parser.add_argument(
            "--init-expert-location",
            type=str,
            default=ServerArgs.init_expert_location,
            help="Initial location of EP experts.",
        )
        parser.add_argument(
            "--enable-eplb",
            action="store_true",
            help="Enable EPLB algorithm",
        )
        parser.add_argument(
            "--eplb-algorithm",
            type=str,
            default=ServerArgs.eplb_algorithm,
            help="Chosen EPLB algorithm",
        )
        parser.add_argument(
            "--eplb-rebalance-num-iterations",
            type=int,
            default=ServerArgs.eplb_rebalance_num_iterations,
            help="Number of iterations to automatically trigger a EPLB re-balance.",
        )
        parser.add_argument(
            "--expert-distribution-recorder-mode",
            type=str,
            default=ServerArgs.expert_distribution_recorder_mode,
            help="Mode of expert distribution recorder.",
        )
        parser.add_argument(
            "--expert-distribution-recorder-buffer-size",
            type=int,
            default=ServerArgs.expert_distribution_recorder_buffer_size,
            help="Circular buffer size of expert distribution recorder. Set to -1 to denote infinite buffer.",
        )
        parser.add_argument(
            "--enable-expert-distribution-metrics",
            action="store_true",
            help="Enable logging metrics for expert balancedness",
        )
        parser.add_argument(
            "--deepep-config",
            type=str,
            default=ServerArgs.deepep_config,
            help="Tuned DeepEP config suitable for your own cluster. It can be either a string with JSON content or a file path.",
        )
        parser.add_argument(
            "--disable-shared-experts-fusion",
            action="store_true",
            help="Disable shared experts fusion optimization for deepseek v3/r1.",
        )
        parser.add_argument(
            "--disable-shared-experts-fusion",
            action="store_true",
            help="Disable shared experts fusion by setting n_share_experts_fusion to 0.",
        )
        parser.add_argument(
            "--disable-chunked-prefix-cache",
            action="store_true",
            help="Disable chunked prefix cache feature for deepseek, which should save overhead for short sequences.",
        )
        parser.add_argument(
            "--disable-fast-image-processor",
            action="store_true",
            help="Adopt base image processor instead of fast image processor.",
        )

        # Server warmups
        parser.add_argument(
            "--warmups",
            type=str,
            required=False,
            help="Specify custom warmup functions (csv) to run before server starts eg. --warmups=warmup_name1,warmup_name2 "
            "will run the functions `warmup_name1` and `warmup_name2` specified in warmup.py before the server starts listening for requests",
        )

        # Debug tensor dumps
        parser.add_argument(
            "--debug-tensor-dump-output-folder",
            type=str,
            default=ServerArgs.debug_tensor_dump_output_folder,
            help="The output folder for dumping tensors.",
        )
        parser.add_argument(
            "--debug-tensor-dump-input-file",
            type=str,
            default=ServerArgs.debug_tensor_dump_input_file,
            help="The input filename for dumping tensors",
        )
        parser.add_argument(
            "--debug-tensor-dump-inject",
            type=str,
            default=ServerArgs.debug_tensor_dump_inject,
            help="Inject the outputs from jax as the input of every layer.",
        )

        # Disaggregation
        parser.add_argument(
            "--disaggregation-mode",
            type=str,
            default="null",
            choices=["null", "prefill", "decode"],
            help='Only used for PD disaggregation. "prefill" for prefill-only server, and "decode" for decode-only server. If not specified, it is not PD disaggregated',
        )
        parser.add_argument(
            "--disaggregation-bootstrap-port",
            type=int,
            default=ServerArgs.disaggregation_bootstrap_port,
            help="Bootstrap server port on the prefill server. Default is 8998.",
        )
        parser.add_argument(
            "--disaggregation-transfer-backend",
            type=str,
            default=ServerArgs.disaggregation_transfer_backend,
            choices=["mooncake", "nixl"],
            help="The backend for disaggregation transfer. Default is mooncake.",
        )
        parser.add_argument(
            "--disaggregation-ib-device",
            type=str,
            default=ServerArgs.disaggregation_ib_device,
            help="The InfiniBand devices for disaggregation transfer, accepts single device (e.g., --disaggregation-ib-device mlx5_0) "
            "or multiple comma-separated devices (e.g., --disaggregation-ib-device mlx5_0,mlx5_1). "
            "Default is None, which triggers automatic device detection when mooncake backend is enabled.",
        )
        parser.add_argument(
            "--pdlb-url",
            type=str,
            default=None,
            help="The URL of the PD disaggregation load balancer. If set, the prefill/decode server will register with the load balancer.",
        )

        parser.add_argument(
            "--mm-attention-backend",
            type=str,
            choices=["sdpa", "fa3", "triton_attn"],
            default=ServerArgs.mm_attention_backend,
            help="Set multimodal attention backend.",
        )

    @classmethod
    def from_cli_args(cls, args: argparse.Namespace):
        args.tp_size = args.tensor_parallel_size
        args.pp_size = args.pipeline_parallel_size
        args.dp_size = args.data_parallel_size
        args.ep_size = args.expert_parallel_size
        attrs = [attr.name for attr in dataclasses.fields(cls)]
        return cls(**{attr: getattr(args, attr) for attr in attrs})

    def url(self):
        if is_valid_ipv6_address(self.host):
            return f"http://[{self.host}]:{self.port}"
        else:
            return f"http://{self.host}:{self.port}"

    def check_server_args(self):
        assert (
            self.tp_size * self.pp_size
        ) % self.nnodes == 0, "tp_size must be divisible by number of nodes"

        # FIXME pp constraints
        if self.pp_size > 1:
            assert (
                self.disable_overlap_schedule
                and self.speculative_algorithm is None
                and not self.enable_mixed_chunk
            ), "Pipeline parallelism is not compatible with overlap schedule, speculative decoding, mixed chunked prefill."

        assert not (
            self.dp_size > 1 and self.nnodes != 1 and not self.enable_dp_attention
        ), "multi-node data parallel is not supported unless dp attention!"
        assert (
            self.max_loras_per_batch > 0
            # FIXME
            and (self.lora_paths is None or self.disable_radix_cache)
        ), "compatibility of lora and radix attention is in progress"
        assert self.base_gpu_id >= 0, "base_gpu_id must be non-negative"
        assert self.gpu_id_step >= 1, "gpu_id_step must be positive"

        if isinstance(self.lora_paths, list):
            lora_paths = self.lora_paths
            self.lora_paths = {}
            for lora_path in lora_paths:
                if "=" in lora_path:
                    name, path = lora_path.split("=", 1)
                    self.lora_paths[name] = path
                else:
                    self.lora_paths[lora_path] = lora_path


def prepare_server_args(argv: List[str]) -> ServerArgs:
    """
    Prepare the server arguments from the command line arguments.

    Args:
        args: The command line arguments. Typically, it should be `sys.argv[1:]`
            to ensure compatibility with `parse_args` when no arguments are passed.

    Returns:
        The server arguments.
    """
    parser = argparse.ArgumentParser()
    ServerArgs.add_cli_args(parser)
    raw_args = parser.parse_args(argv)
    server_args = ServerArgs.from_cli_args(raw_args)
    return server_args


ZMQ_TCP_PORT_DELTA = 233


@dataclasses.dataclass
class PortArgs:
    # The ipc filename for tokenizer to receive inputs from detokenizer (zmq)
    tokenizer_ipc_name: str
    # The ipc filename for scheduler (rank 0) to receive inputs from tokenizer (zmq)
    scheduler_input_ipc_name: str
    # The ipc filename for detokenizer to receive inputs from scheduler (zmq)
    detokenizer_ipc_name: str

    # The port for nccl initialization (torch.dist)
    nccl_port: int

    # The ipc filename for rpc call between Engine and Scheduler
    rpc_ipc_name: str

    @staticmethod
    def init_new(server_args, dp_rank: Optional[int] = None) -> "PortArgs":
        port = server_args.port + random.randint(100, 1000)
        while True:
            if is_port_available(port):
                break
            if port < 60000:
                port += 42
            else:
                port -= 43

        if not server_args.enable_dp_attention:
            # Normal case, use IPC within a single node
            return PortArgs(
                tokenizer_ipc_name=f"ipc://{tempfile.NamedTemporaryFile(delete=False).name}",
                scheduler_input_ipc_name=f"ipc://{tempfile.NamedTemporaryFile(delete=False).name}",
                detokenizer_ipc_name=f"ipc://{tempfile.NamedTemporaryFile(delete=False).name}",
                nccl_port=port,
                rpc_ipc_name=f"ipc://{tempfile.NamedTemporaryFile(delete=False).name}",
            )
        else:
            # DP attention. Use TCP + port to handle both single-node and multi-node.
            if server_args.nnodes == 1 and server_args.dist_init_addr is None:
                dist_init_addr = ("127.0.0.1", server_args.port + ZMQ_TCP_PORT_DELTA)
            elif server_args.dist_init_addr.startswith("["):  # ipv6 address
                port_num, host = configure_ipv6(server_args.dist_init_addr)
                dist_init_addr = (host, str(port_num))
            else:
                dist_init_addr = server_args.dist_init_addr.split(":")

            assert (
                len(dist_init_addr) == 2
            ), "please provide --dist-init-addr as host:port of head node"

            dist_init_host, dist_init_port = dist_init_addr
            port_base = int(dist_init_port) + 1
            if dp_rank is None:
                scheduler_input_port = (
                    port_base + 3
                )  # TokenizerManager to DataParallelController
            else:
                scheduler_input_port = port_base + 3 + 1 + dp_rank

            return PortArgs(
                tokenizer_ipc_name=f"tcp://{dist_init_host}:{port_base}",
                scheduler_input_ipc_name=f"tcp://{dist_init_host}:{scheduler_input_port}",
                detokenizer_ipc_name=f"tcp://{dist_init_host}:{port_base + 1}",
                nccl_port=port,
                rpc_ipc_name=f"tcp://{dist_init_host}:{port_base + 2}",
            )


class LoRAPathAction(argparse.Action):
    def __call__(self, parser, namespace, values, option_string=None):
        setattr(namespace, self.dest, {})
        for lora_path in values:
            if "=" in lora_path:
                name, path = lora_path.split("=", 1)
                getattr(namespace, self.dest)[name] = path
            else:
                getattr(namespace, self.dest)[lora_path] = lora_path


class DeprecatedAction(argparse.Action):
    def __init__(self, option_strings, dest, nargs=0, **kwargs):
        super(DeprecatedAction, self).__init__(
            option_strings, dest, nargs=nargs, **kwargs
        )

    def __call__(self, parser, namespace, values, option_string=None):
        raise ValueError(self.help)


def get_model_arch(args: ServerArgs):
    hf_config = get_config(
        args.model_path,
        trust_remote_code=args.trust_remote_code,
        revision=args.revision,
        model_override_args=json.loads(args.json_model_override_args),
    )
    return hf_config.architectures[0]


def auto_choose_speculative_params(arch: str):
    """
    Automatically choose the parameters for speculative decoding.

    You can tune them on your own models and prompts with scripts/playground/bench_speculative.py
    """
    if arch in ["LlamaForCausalLM"]:
        # The default value for llama
        return (5, 4, 8)
    elif arch in ["DeepseekV3ForCausalLM", "DeepseekV2ForCausalLM"]:
        # The default value for deepseek
        return (3, 1, 4)
    elif arch in ["Grok1ForCausalLM", "Grok1VForCausalLM"]:
        return (5, 4, 8)
    else:
        # The default value for all other models
        return (5, 4, 8)<|MERGE_RESOLUTION|>--- conflicted
+++ resolved
@@ -208,10 +208,7 @@
     flashinfer_mla_disable_ragged: bool = False
     warmups: Optional[str] = None
     moe_dense_tp_size: Optional[int] = None
-<<<<<<< HEAD
     num_fused_shared_experts: int = 0
-=======
->>>>>>> 499f5e62
     disable_shared_experts_fusion: bool = False
     disable_chunked_prefix_cache: bool = False
     disable_fast_image_processor: bool = False
