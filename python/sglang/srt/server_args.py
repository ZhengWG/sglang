# Copyright 2023-2024 SGLang Team
# Licensed under the Apache License, Version 2.0 (the "License");
# you may not use this file except in compliance with the License.
# You may obtain a copy of the License at
#
#     http://www.apache.org/licenses/LICENSE-2.0
#
# Unless required by applicable law or agreed to in writing, software
# distributed under the License is distributed on an "AS IS" BASIS,
# WITHOUT WARRANTIES OR CONDITIONS OF ANY KIND, either express or implied.
# See the License for the specific language governing permissions and
# limitations under the License.
# ==============================================================================
"""The arguments of the server."""

import argparse
import dataclasses
import json
import logging
import os
import random
import sys
import tempfile
from typing import List, Literal, Optional, Union

from sglang.srt.function_call.function_call_parser import FunctionCallParser
from sglang.srt.hf_transformers_utils import check_gguf_file, get_config
from sglang.srt.lora.lora_registry import LoRARef
from sglang.srt.reasoning_parser import ReasoningParser
from sglang.srt.utils import (
    LORA_TARGET_ALL_MODULES,
    SUPPORTED_LORA_TARGET_MODULES,
    configure_ipv6,
    get_device,
    get_device_memory_capacity,
    is_cuda,
    is_flashinfer_available,
    is_hip,
    is_port_available,
    is_remote_url,
    is_sm90_supported,
    is_sm100_supported,
    is_triton_kernels_available,
    is_valid_ipv6_address,
    nullable_str,
)

logger = logging.getLogger(__name__)


# Define constants
LOAD_FORMAT_CHOICES = [
    "auto",
    "pt",
    "safetensors",
    "npcache",
    "dummy",
    "sharded_state",
    "gguf",
    "bitsandbytes",
    "layered",
    "remote",
]

QUANTIZATION_CHOICES = [
    "awq",
    "fp8",
    "gptq",
    "marlin",
    "gptq_marlin",
    "awq_marlin",
    "bitsandbytes",
    "gguf",
    "modelopt",
    "modelopt_fp4",
    "petit_nvfp4",
    "w8a8_int8",
    "w8a8_fp8",
    "moe_wna16",
    "qoq",
    "w4afp8",
    "mxfp4",
]

ATTENTION_BACKEND_CHOICES = [
    # Common
    "triton",
    "torch_native",
    # NVIDIA specific
    "cutlass_mla",
    "fa3",
    "flashinfer",
    "flashmla",
    "trtllm_mla",
    "trtllm_mha",
    "dual_chunk_flash_attn",
    # AMD specific
    "aiter",
    "wave",
    # Other platforms
    "intel_amx",
    "ascend",
]

DISAGG_TRANSFER_BACKEND_CHOICES = ["mooncake", "nixl", "ascend", "fake"]


# Allow external code to add more choices
def add_load_format_choices(choices):
    LOAD_FORMAT_CHOICES.extend(choices)


def add_quantization_method_choices(choices):
    QUANTIZATION_CHOICES.extend(choices)


def add_attention_backend_choices(choices):
    ATTENTION_BACKEND_CHOICES.extend(choices)


def add_disagg_transfer_backend_choices(choices):
    DISAGG_TRANSFER_BACKEND_CHOICES.extend(choices)


@dataclasses.dataclass
class ServerArgs:
    # Model and tokenizer
    model_path: str
    tokenizer_path: Optional[str] = None
    tokenizer_mode: str = "auto"
    skip_tokenizer_init: bool = False
    load_format: str = "auto"
    model_loader_extra_config: str = "{}"
    trust_remote_code: bool = False
    context_length: Optional[int] = None
    is_embedding: bool = False
    enable_multimodal: Optional[bool] = None
    revision: Optional[str] = None
    model_impl: str = "auto"

    # HTTP server
    host: str = "127.0.0.1"
    port: int = 30000
    skip_server_warmup: bool = False
    warmups: Optional[str] = None
    nccl_port: Optional[int] = None

    # Quantization and data type
    dtype: str = "auto"
    quantization: Optional[str] = None
    quantization_param_path: Optional[str] = None
    kv_cache_dtype: str = "auto"

    # Memory and scheduling
    mem_fraction_static: Optional[float] = None
    max_running_requests: Optional[int] = None
    max_queued_requests: Optional[int] = sys.maxsize
    max_total_tokens: Optional[int] = None
    chunked_prefill_size: Optional[int] = None
    max_prefill_tokens: int = 16384
    schedule_policy: str = "fcfs"
    schedule_conservativeness: float = 1.0
    page_size: Optional[int] = None
    hybrid_kvcache_ratio: Optional[float] = None
    swa_full_tokens_ratio: float = 0.8
    disable_hybrid_swa_memory: bool = False

    # Runtime options
    device: Optional[str] = None
    tp_size: int = 1
    pp_size: int = 1
    max_micro_batch_size: Optional[int] = None
    stream_interval: int = 1
    stream_output: bool = False
    random_seed: Optional[int] = None
    constrained_json_whitespace_pattern: Optional[str] = None
    watchdog_timeout: float = 300
    dist_timeout: Optional[int] = None  # timeout for torch.distributed
    download_dir: Optional[str] = None
    base_gpu_id: int = 0
    gpu_id_step: int = 1
    sleep_on_idle: bool = False

    # Logging
    log_level: str = "info"
    log_level_http: Optional[str] = None
    log_requests: bool = True
    log_requests_level: int = 0
    crash_dump_folder: Optional[str] = None
    show_time_cost: bool = False
    enable_metrics: bool = True
    enable_metrics_for_all_schedulers: bool = False
    bucket_time_to_first_token: Optional[List[float]] = None
    bucket_inter_token_latency: Optional[List[float]] = None
    bucket_e2e_request_latency: Optional[List[float]] = None
    collect_tokens_histogram: bool = False
    decode_log_interval: int = 40
    enable_request_time_stats_logging: bool = False
    kv_events_config: Optional[str] = None
    gc_warning_threshold_secs: float = 0.0

    # API related
    api_key: Optional[str] = None
    served_model_name: Optional[str] = None
    weight_version: str = "default"
    chat_template: Optional[str] = None
    completion_template: Optional[str] = None
    file_storage_path: str = "sglang_storage"
    enable_cache_report: bool = False
    reasoning_parser: Optional[str] = None
    tool_call_parser: Optional[str] = None
    tool_server: Optional[str] = None

    reasoning_padding: Optional[str] = None
    thinking_trigger: Optional[str] = None

    # Data parallelism
    dp_size: int = 1
    load_balance_method: str = "round_robin"

    # Multi-node distributed serving
    dist_init_addr: Optional[str] = None
    nnodes: int = 1
    node_rank: int = 0

    # Model override args in JSON
    json_model_override_args: str = "{}"
    preferred_sampling_params: Optional[str] = None

    # LoRA
    enable_lora: Optional[bool] = None
    max_lora_rank: Optional[int] = None
    lora_target_modules: Optional[Union[set[str], List[str]]] = None
    lora_paths: Optional[
        Union[dict[str, str], List[dict[str, str]], List[str], List[LoRARef]]
    ] = None
    max_loaded_loras: Optional[int] = None
    max_loras_per_batch: int = 8
    lora_backend: str = "triton"

    # Kernel backend
    attention_backend: Optional[str] = None
    decode_attention_backend: Optional[str] = None
    prefill_attention_backend: Optional[str] = None
    sampling_backend: Optional[str] = None
    grammar_backend: Optional[str] = None
    mm_attention_backend: Optional[str] = None

    # Speculative decoding
    speculative_algorithm: Optional[str] = None
    speculative_draft_model_path: Optional[str] = None
    speculative_num_steps: Optional[int] = None
    speculative_eagle_topk: Optional[int] = None
    speculative_num_draft_tokens: Optional[int] = None
    speculative_accept_threshold_single: float = 1.0
    speculative_accept_threshold_acc: float = 1.0
    speculative_token_map: Optional[str] = None

    # Expert parallelism
    ep_size: int = 1
    moe_a2a_backend: Literal["none", "deepep"] = "none"
    moe_runner_backend: Literal[
        "auto",
        "triton",
        "triton_kernel",
        "flashinfer_trtllm",
        "flashinfer_cutlass",
        "flashinfer_mxfp4",
    ] = "auto"
    flashinfer_mxfp4_moe_precision: Literal["default", "bf16"] = "default"
    enable_flashinfer_allreduce_fusion: bool = False
    deepep_mode: Literal["auto", "normal", "low_latency"] = "auto"
    ep_num_redundant_experts: int = 0
    ep_dispatch_algorithm: Optional[Literal["static", "dynamic", "fake"]] = None
    init_expert_location: str = "trivial"
    enable_eplb: bool = False
    eplb_algorithm: str = "auto"
    eplb_rebalance_num_iterations: int = 1000
    eplb_rebalance_layers_per_chunk: Optional[int] = None
    expert_distribution_recorder_mode: Optional[
        Literal["stat", "stat_approx", "per_pass", "per_token"]
    ] = None
    expert_distribution_recorder_buffer_size: Optional[int] = None
    enable_expert_distribution_metrics: bool = False
    deepep_config: Optional[str] = None
    moe_dense_tp_size: Optional[int] = None

    # Hierarchical cache
    enable_hierarchical_cache: bool = False
    hicache_ratio: float = 2.0
    hicache_size: int = 0
    hicache_write_policy: str = "write_through_selective"
    hicache_io_backend: str = "kernel"
    hicache_mem_layout: str = "layer_first"
    hicache_storage_backend: Optional[str] = None
    hicache_storage_prefetch_policy: str = "best_effort"
    hicache_storage_backend_extra_config: Optional[str] = None

    # Double Sparsity
    enable_double_sparsity: bool = False
    ds_channel_config_path: Optional[str] = None
    ds_heavy_channel_num: int = 32
    ds_heavy_token_num: int = 256
    ds_heavy_channel_type: str = "qk"
    ds_sparse_decode_threshold: int = 4096

    # Offloading
    cpu_offload_gb: int = 0
    offload_group_size: int = -1
    offload_num_in_group: int = 1
    offload_prefetch_step: int = 1
    offload_mode: str = "cpu"

    # Optimization/debug options
    disable_radix_cache: bool = False
    cuda_graph_max_bs: Optional[int] = None
    cuda_graph_bs: Optional[List[int]] = None
    disable_cuda_graph: bool = False
    disable_cuda_graph_padding: bool = False
    enable_profile_cuda_graph: bool = False
    enable_cudagraph_gc: bool = False
    enable_nccl_nvls: bool = False
    enable_symm_mem: bool = False
    disable_flashinfer_cutlass_moe_fp4_allgather: bool = False
    enable_tokenizer_batch_encode: bool = False
    disable_outlines_disk_cache: bool = False
    disable_custom_all_reduce: bool = False
    enable_mscclpp: bool = False
    disable_overlap_schedule: bool = False
    enable_mixed_chunk: bool = False
    enable_dp_attention: bool = False
    enable_dp_lm_head: bool = False
    enable_two_batch_overlap: bool = False
    tbo_token_distribution_threshold: float = 0.48
    enable_torch_compile: bool = False
    torch_compile_max_bs: int = 32
    torchao_config: str = ""
    enable_nan_detection: bool = False
    enable_p2p_check: bool = False
    triton_attention_reduce_in_fp32: bool = False
    triton_attention_num_kv_splits: int = 8
    num_continuous_decode_steps: int = 1
    delete_ckpt_after_loading: bool = False
    enable_memory_saver: bool = False
    allow_auto_truncate: bool = False
    enable_custom_logit_processor: bool = False
    flashinfer_mla_disable_ragged: bool = False
    disable_shared_experts_fusion: bool = False
    disable_chunked_prefix_cache: bool = False
    disable_fast_image_processor: bool = False
    enable_return_hidden_states: bool = False
    scheduler_recv_interval: int = 1

    # Debug tensor dumps
    debug_tensor_dump_output_folder: Optional[str] = None
    debug_tensor_dump_input_file: Optional[str] = None
    debug_tensor_dump_inject: bool = False
    debug_tensor_dump_prefill_only: bool = False

    # PD disaggregation: can be "null" (not disaggregated), "prefill" (prefill-only), or "decode" (decode-only)
    disaggregation_mode: str = "null"
    disaggregation_transfer_backend: str = "mooncake"
    disaggregation_bootstrap_port: int = 8998
    disaggregation_decode_tp: Optional[int] = None
    disaggregation_decode_dp: Optional[int] = None
    disaggregation_prefill_pp: Optional[int] = 1
    disaggregation_ib_device: Optional[str] = None
    num_reserved_decode_tokens: int = 512  # used for decode kv cache offload in PD
    pdlb_url: Optional[str] = None

    # For model weight update
    custom_weight_loader: Optional[List[str]] = None
    weight_loader_disable_mmap: bool = False

    # For PD-Multiplexing
    enable_pdmux: bool = False
    sm_group_num: int = 3

    # Deprecated arguments
    enable_ep_moe: bool = False
    enable_deepep_moe: bool = False
    enable_flashinfer_cutlass_moe: bool = False
    enable_flashinfer_trtllm_moe: bool = False
    enable_triton_kernel_moe: bool = False
    enable_flashinfer_mxfp4_moe: bool = False

    def __post_init__(self):
        # Check deprecated arguments
        if self.enable_ep_moe:
            self.ep_size = self.tp_size
            print_deprecated_warning(
                "NOTE: --enable-ep-moe is deprecated. Please set `--ep-size` to the same value as `--tp-size` instead."
            )
        if self.enable_deepep_moe:
            self.moe_a2a_backend = "deepep"
            print_deprecated_warning(
                "NOTE: --enable-deepep-moe is deprecated. Please set `--moe-a2a-backend` to 'deepep' instead."
            )
        if self.enable_triton_kernel_moe:
            self.moe_runner_backend = "triton_kernel"
            print_deprecated_warning(
                "NOTE: --enable-triton-kernel-moe is deprecated. Please set `--moe-runner-backend` to 'triton_kernel' instead."
            )
        if self.enable_flashinfer_cutlass_moe:
            self.moe_runner_backend = "flashinfer_cutlass"
            print_deprecated_warning(
                "NOTE: --enable-flashinfer-cutlass-moe is deprecated. Please set `--moe-runner-backend` to 'flashinfer_cutlass' instead."
            )
        if self.enable_flashinfer_trtllm_moe:
            self.moe_runner_backend = "flashinfer_trtllm"
            print_deprecated_warning(
                "NOTE: --enable-flashinfer-trtllm-moe is deprecated. Please set `--moe-runner-backend` to 'flashinfer_trtllm' instead."
            )
        if self.enable_flashinfer_mxfp4_moe:
            self.moe_runner_backend = "flashinfer_mxfp4"
            print_deprecated_warning(
                "NOTE: --enable-flashinfer-mxfp4-moe is deprecated. Please set `--moe-runner-backend` to 'flashinfer_mxfp4' instead."
            )

        # Set missing default values
        if self.tokenizer_path is None:
            self.tokenizer_path = self.model_path
        if self.served_model_name is None:
            self.served_model_name = self.model_path
        if self.device is None:
            self.device = get_device()
        if self.random_seed is None:
            self.random_seed = random.randint(0, 1 << 30)

        gpu_mem = get_device_memory_capacity(self.device)

        # Set mem fraction static
        if self.mem_fraction_static is None:
            if gpu_mem is not None:
                # GPU memory capacity = model weights + KV cache pool + activations + cuda graph buffers
                # mem_fraction_static = (model weights + KV cache pool) / GPU memory capacity.

                # We want mem_fraction_static to be as large as possible but still has enough room
                # for activations and cuda graph buffers. We use the following heuristic to
                # compute the needed size for activations and cuda graph buffers:
                # - The size of the activation depends on the chunked_prefill_size and model size.
                # - The size of cuda graph buffers depends on the cuda graph capture range and model size.
                # For GPUs with more memory, we use a larger chunked_prefill_size and
                # capture more cuda graphs, so they need to reserve more memory.
                parallel_size = self.tp_size * self.pp_size

                if gpu_mem < 20 * 1024:
                    # T4, 4080. (chunked_prefill_size 2k, cuda_graph_max_bs 8)
                    reserved_mem = (2.8 + parallel_size / 10) * 1024
                elif gpu_mem < 35 * 1024:
                    # A10, L40, 4090, 5090. (chunked_prefill_size 2k, cuda_graph_max_bs 8)
                    reserved_mem = (2.8 + parallel_size / 10) * 1024
                elif gpu_mem < 90 * 1024:
                    # H100, A100. (chunked_prefill_size 8k, cuda_graph_max_bs 160)
                    reserved_mem = (9.5 + parallel_size / 2) * 1024
                elif gpu_mem < 100 * 1024:
                    # H20. (chunked_prefill_size 8k, cuda_graph_max_bs 256)
                    reserved_mem = (12 + parallel_size / 2) * 1024
                elif gpu_mem < 160 * 1024:
                    # H200. (chunked_prefill_size 8k, cuda_graph_max_bs 256)
                    reserved_mem = (12 + parallel_size / 2) * 1024
                else:
                    # B200, MI300. (chunked_prefill_size 16k, cuda_graph_max_bs 512)
                    reserved_mem = 32 * 1024

                if self.speculative_algorithm is not None:
                    # draft model and larger cuda graph buffers
                    reserved_mem += 2 * 1024
                if self.enable_dp_attention:
                    reserved_mem += 4 * 1024

                self.mem_fraction_static = round((gpu_mem - reserved_mem) / gpu_mem, 3)
            else:
                self.mem_fraction_static = 0.88

            # Lazy init to avoid circular import
            # Multimodal models need more memory for the image processor
            from sglang.srt.configs.model_config import ModelConfig

            model_config = ModelConfig.from_server_args(self)
            if model_config.is_multimodal:
                self.adjust_mem_fraction_for_vlm(model_config)

        # Set chunked prefill size, which depends on the gpu memory capacity
        if self.chunked_prefill_size is None:
            if gpu_mem is not None:
                if gpu_mem < 35 * 1024:  # A10, L40, 4090
                    self.chunked_prefill_size = 2048
                elif gpu_mem < 160 * 1024:  # H100, H200, A100, H20
                    self.chunked_prefill_size = 8192
                else:  # B200, MI300
                    self.chunked_prefill_size = 16384
            else:
                self.chunked_prefill_size = 4096

        # Set cuda graph max batch size
        if self.cuda_graph_max_bs is None:
            # Based on detailed statistics, when serving TP1/TP2 models on lower-end GPUs with HBM<25G, you can either disable cuda graph or set `cuda_graph_max_bs` to a very small value to reduce the memory overhead of creating cuda graphs, with almost no impact on performance. However, when serving models with TP4 or TP8, we need to enable cuda graph to maintain high performance. In this case, we can set `cuda_graph_max_bs` to 80 (half of the default value 160) to reduce the memory overhead of creating cuda graphs. Looking at the logs from TP4 serving of qwen2-72b, a value of 80 is sufficient and can reduce the memory overhead of creating cuda graphs on lower-end GPUs compared to the original 160, avoiding OOM issues.
            if gpu_mem is not None and gpu_mem < 35 * 1024:
                if self.tp_size < 4:
                    self.cuda_graph_max_bs = 8
                else:
                    self.cuda_graph_max_bs = 80

        # Set kernel backends for hpu device
        if self.device == "hpu":
            self.attention_backend = "torch_native"
            self.sampling_backend = "pytorch"

        # Model-specific adjustments
        self.model_specific_adjustments()

        # Set kernel backends
        if self.device == "cpu":
            if self.attention_backend is None:
                self.attention_backend = "intel_amx"
            self.sampling_backend = "pytorch"

        if self.sampling_backend is None:
            self.sampling_backend = (
                "flashinfer" if is_flashinfer_available() else "pytorch"
            )

        if self.attention_backend == "torch_native":
            logger.warning(
                "Cuda graph is disabled because of using torch native attention backend"
            )
            self.disable_cuda_graph = True

        if self.attention_backend == "ascend":
            logger.warning(
                "At this moment Ascend attention backend only supports a page_size of 128, change page_size to 128."
            )
            self.page_size = 128

        if (
            self.attention_backend == "flashmla"
            or self.decode_attention_backend == "flashmla"
        ):
            logger.warning(
                "FlashMLA only supports a page_size of 64, change page_size to 64."
            )
            self.page_size = 64

        if (
            self.attention_backend == "cutlass_mla"
            or self.decode_attention_backend == "cutlass_mla"
        ):
            logger.warning(
                "Cutlass MLA only supports a page_size of 128, change page_size to 128."
            )
            self.page_size = 128

        if (
            self.attention_backend == "trtllm_mla"
            or self.decode_attention_backend == "trtllm_mla"
        ):
            if not is_sm100_supported():
                raise ValueError(
                    "TRTLLM MLA backend is only supported on Blackwell GPUs (SM100). Please use a different backend."
                )

            if self.page_size not in [32, 64]:
                logger.warning(
                    f"TensorRT-LLM MLA only supports page_size of 32 or 64, changing page_size from {self.page_size} to 64."
                )
                self.page_size = 64

            if self.kv_cache_dtype not in ["fp8_e4m3", "auto"]:
                raise ValueError(
                    "TensorRT-LLM MLA backend only supports kv-cache-dtype of fp8_e4m3 or auto."
                )

        if (
            self.attention_backend == "trtllm_mha"
            or self.decode_attention_backend == "trtllm_mha"
            or self.prefill_attention_backend == "trtllm_mha"
        ):
            if not is_sm100_supported():
                raise ValueError(
                    "TRTLLM MHA backend is only supported on Blackwell GPUs (SM100). Please use a different backend."
                )

            if self.page_size not in [16, 32, 64]:
                logger.warning(
                    f"TensorRT-LLM MHA only supports page_size of 16, 32 or 64, changing page_size from {self.page_size} to 64."
                )
                self.page_size = 64

        if self.attention_backend == "dual_chunk_flash_attn":
            logger.warning(
                "Mixed chunk, radix cache, and cuda graphs are disabled because of using dual chunk flash attention backend"
            )
            self.enable_mixed_chunk = False
            self.disable_cuda_graph = True
            self.disable_radix_cache = True

        # Set page size
        if self.page_size is None:
            self.page_size = 1

        # AMD-specific Triton attention KV splits default number
        if is_hip():
            self.triton_attention_num_kv_splits = 16

        # Choose grammar backend
        if self.grammar_backend is None:
            self.grammar_backend = "xgrammar"

        # Data parallelism attention
        if self.enable_dp_attention:
            self.schedule_conservativeness = self.schedule_conservativeness * 0.3
            assert (
                self.dp_size > 1
            ), "Please set a dp-size > 1. You can use 1 < dp-size <= tp-size "
            assert self.tp_size % self.dp_size == 0
            self.chunked_prefill_size = self.chunked_prefill_size // self.dp_size
            logger.warning(
                f"DP attention is enabled. The chunked prefill size is adjusted to {self.chunked_prefill_size} to avoid MoE kernel issues. "
            )

        if self.enable_dp_lm_head:
            assert (
                self.enable_dp_attention
            ), "Please enable dp attention when setting enable_dp_lm_head. "

        # MoE kernel
        if self.moe_runner_backend == "flashinfer_cutlass":
            assert (
                self.quantization == "modelopt_fp4"
            ), "modelopt_fp4 quantization is required for Flashinfer MOE"
            assert self.ep_size in [
                1,
                self.tp_size,
            ], "The expert parallel size must be 1 or the same as the tensor parallel size"

        if self.moe_runner_backend == "flashinfer_trtllm":
            if not self.disable_shared_experts_fusion:
                self.disable_shared_experts_fusion = True
                logger.warning(
                    "FlashInfer TRTLLM MoE is enabled. --disable-shared-experts-fusion is automatically set."
                )

        # DeepEP MoE
        if self.moe_a2a_backend == "deepep":
            if self.deepep_mode == "normal":
                logger.warning("Cuda graph is disabled because deepep_mode=`normal`")
                self.disable_cuda_graph = True
            self.ep_size = self.tp_size
            logger.warning(
                f"DeepEP MoE is enabled. The expert parallel size is adjusted to be the same as the tensor parallel size[{self.tp_size}]."
            )

        if self.enable_eplb and (self.expert_distribution_recorder_mode is None):
            self.expert_distribution_recorder_mode = "stat"
            logger.warning(
                "EPLB is enabled. The expert_distribution_recorder_mode is automatically set."
            )

        if (self.enable_eplb or (self.init_expert_location is not None)) and (
            self.ep_dispatch_algorithm is None
        ):
            self.ep_dispatch_algorithm = "static"

        if self.enable_eplb:
            assert self.ep_size > 1

        if self.enable_expert_distribution_metrics and (
            self.expert_distribution_recorder_mode is None
        ):
            self.expert_distribution_recorder_mode = "stat"

        if self.expert_distribution_recorder_buffer_size is None:
            if (x := self.eplb_rebalance_num_iterations) is not None:
                self.expert_distribution_recorder_buffer_size = x
            elif self.expert_distribution_recorder_mode is not None:
                self.expert_distribution_recorder_buffer_size = 1000

        # Pipeline parallelism
        if self.pp_size > 1:
            self.disable_overlap_schedule = True
            logger.warning(
                "Pipeline parallelism is incompatible with overlap schedule."
            )

        # Hicache
        if self.hicache_storage_backend == "mooncake":
            # to use mooncake storage backend, the following conditions must be met:
            self.hicache_io_backend = "kernel"
            self.hicache_mem_layout = "page_first"

        # Speculative Decoding
        if self.speculative_algorithm == "NEXTN":
            # NEXTN shares the same implementation of EAGLE
            self.speculative_algorithm = "EAGLE"

        if self.speculative_algorithm in ("EAGLE", "EAGLE3"):
            if self.max_running_requests is None:
                self.max_running_requests = 48
            self.disable_overlap_schedule = True
            logger.warning(
                "Overlap scheduler is disabled because of using "
                "eagle speculative decoding."
            )
            if self.enable_mixed_chunk:
                self.enable_mixed_chunk = False
                logger.warning(
                    "Mixed chunked prefill is disabled because of using "
                    "eagle speculative decoding."
                )

            model_arch = self.get_hf_config().architectures[0]
            if model_arch in ["DeepseekV3ForCausalLM", "Glm4MoeForCausalLM", "BailingMoeForCausalLM"]:
                # Auto set draft_model_path DeepSeek-V3/R1
                if self.speculative_draft_model_path is None:
                    self.speculative_draft_model_path = self.model_path
                else:
                    logger.warning(
                        "DeepSeek MTP does not require setting speculative_draft_model_path."
                    )

            # Auto choose parameters
            if self.speculative_num_steps is None:
                assert (
                    self.speculative_eagle_topk is None
                    and self.speculative_num_draft_tokens is None
                )
                (
                    self.speculative_num_steps,
                    self.speculative_eagle_topk,
                    self.speculative_num_draft_tokens,
                ) = auto_choose_speculative_params(self)

            if (
                self.attention_backend == "trtllm_mha"
                or self.decode_attention_backend == "trtllm_mha"
                or self.prefill_attention_backend == "trtllm_mha"
            ):
                if self.speculative_eagle_topk > 1:
                    raise ValueError(
                        "trtllm_mha backend only supports topk = 1 for speculative decoding."
                    )

            if (
                self.speculative_eagle_topk == 1
                and self.speculative_num_draft_tokens != self.speculative_num_steps + 1
            ):
                logger.warning(
                    "speculative_num_draft_tokens is adjusted to speculative_num_steps + 1 when speculative_eagle_topk == 1"
                )
                self.speculative_num_draft_tokens = self.speculative_num_steps + 1

            # The token generated from the verify step is counted.
            # If sepculative_num_steps >= speculative_num_draft_tokens, the additional tokens will definitely be discarded.
            # assert self.speculative_num_steps < self.speculative_num_draft_tokens

        # GGUF
        if (
            self.load_format == "auto" or self.load_format == "gguf"
        ) and check_gguf_file(self.model_path):
            self.quantization = self.load_format = "gguf"

        # Model loading
        if is_remote_url(self.model_path):
            self.load_format = "remote"
        if self.custom_weight_loader is None:
            self.custom_weight_loader = []

        # PD disaggregation
        if self.disaggregation_mode == "decode":
            assert (
                self.disaggregation_decode_tp is None
            ), "Cannot set --disaggregation-decode-tp for the decode engine."
            assert (
                self.disaggregation_decode_dp is None
            ), "Cannot set --disaggregation-decode-dp for the decode engine."

            self.disable_radix_cache = True
            logger.warning("KV cache is forced as chunk cache for decode server")
        elif self.disaggregation_mode == "prefill":
            if self.disaggregation_decode_tp is None:
                self.disaggregation_decode_tp = self.tp_size
            if self.disaggregation_decode_dp is None:
                self.disaggregation_decode_dp = self.dp_size

            self.disaggregation_prefill_pp = self.pp_size
            self.validate_disagg_tp_size(self.tp_size, self.disaggregation_decode_tp)

            self.disable_cuda_graph = True
            logger.warning("Cuda graph is disabled for prefill server")

        # Propagate env vars
        os.environ["SGLANG_ENABLE_TORCH_COMPILE"] = (
            "1" if self.enable_torch_compile else "0"
        )
        # Set env var before grammar backends init
        os.environ["SGLANG_DISABLE_OUTLINES_DISK_CACHE"] = (
            "1" if self.disable_outlines_disk_cache else "0"
        )

        if self.enable_hierarchical_cache and self.disable_radix_cache:
            raise ValueError(
                "The arguments enable-hierarchical-cache and disable-radix-cache are mutually exclusive "
                "and cannot be used at the same time. Please use only one of them."
            )

    @staticmethod
    def add_cli_args(parser: argparse.ArgumentParser):
        # Model and tokenizer
        parser.add_argument(
            "--model-path",
            "--model",
            type=str,
            help="The path of the model weights. This can be a local folder or a Hugging Face repo ID.",
            required=True,
        )
        parser.add_argument(
            "--tokenizer-path",
            type=str,
            default=ServerArgs.tokenizer_path,
            help="The path of the tokenizer.",
        )
        parser.add_argument(
            "--tokenizer-mode",
            type=str,
            default=ServerArgs.tokenizer_mode,
            choices=["auto", "slow"],
            help="Tokenizer mode. 'auto' will use the fast "
            "tokenizer if available, and 'slow' will "
            "always use the slow tokenizer.",
        )
        parser.add_argument(
            "--skip-tokenizer-init",
            action="store_true",
            help="If set, skip init tokenizer and pass input_ids in generate request.",
        )
        parser.add_argument(
            "--load-format",
            type=str,
            default=ServerArgs.load_format,
<<<<<<< HEAD
            choices=[
                "auto",
                "prefetch_auto",
                "pt",
                "safetensors",
                "npcache",
                "dummy",
                "sharded_state",
                "gguf",
                "bitsandbytes",
                "layered",
                "remote",
            ],
=======
            choices=LOAD_FORMAT_CHOICES,
>>>>>>> 5ad296bd
            help="The format of the model weights to load. "
            '"auto" will try to load the weights in the safetensors format '
            "and fall back to the pytorch bin format if safetensors format "
            "is not available. "
            '"prefetch_auto" like "auto" but performs concurrent mmap with '
            "MAP_POPULATE to prefetch weight files into the page cache. "
            "This helps maximize storage bandwidth and improve model loading "
            "performance, especially on systems with high disk I/O capacity. "
            '"pt" will load the weights in the pytorch bin format. '
            '"safetensors" will load the weights in the safetensors format. '
            '"npcache" will load the weights in pytorch format and store '
            "a numpy cache to speed up the loading. "
            '"dummy" will initialize the weights with random values, '
            "which is mainly for profiling."
            '"gguf" will load the weights in the gguf format. '
            '"bitsandbytes" will load the weights using bitsandbytes '
            "quantization."
            '"layered" loads weights layer by layer so that one can quantize a '
            "layer before loading another to make the peak memory envelope "
            "smaller.",
        )
        parser.add_argument(
            "--model-loader-extra-config",
            type=str,
            help="Extra config for model loader. "
            "This will be passed to the model loader corresponding to the chosen load_format.",
            default=ServerArgs.model_loader_extra_config,
        )
        parser.add_argument(
            "--trust-remote-code",
            action="store_true",
            help="Whether or not to allow for custom models defined on the Hub in their own modeling files.",
        )
        parser.add_argument(
            "--context-length",
            type=int,
            default=ServerArgs.context_length,
            help="The model's maximum context length. Defaults to None (will use the value from the model's config.json instead).",
        )
        parser.add_argument(
            "--is-embedding",
            action="store_true",
            help="Whether to use a CausalLM as an embedding model.",
        )
        parser.add_argument(
            "--enable-multimodal",
            default=ServerArgs.enable_multimodal,
            action="store_true",
            help="Enable the multimodal functionality for the served model. If the model being served is not multimodal, nothing will happen",
        )
        parser.add_argument(
            "--revision",
            type=str,
            default=None,
            help="The specific model version to use. It can be a branch "
            "name, a tag name, or a commit id. If unspecified, will use "
            "the default version.",
        )
        parser.add_argument(
            "--model-impl",
            type=str,
            default=ServerArgs.model_impl,
            help="Which implementation of the model to use.\n\n"
            '* "auto" will try to use the SGLang implementation if it exists '
            "and fall back to the Transformers implementation if no SGLang "
            "implementation is available.\n"
            '* "sglang" will use the SGLang model implementation.\n'
            '* "transformers" will use the Transformers model '
            "implementation.\n",
        )

        # HTTP server
        parser.add_argument(
            "--host",
            type=str,
            default=ServerArgs.host,
            help="The host of the HTTP server.",
        )
        parser.add_argument(
            "--port",
            type=int,
            default=ServerArgs.port,
            help="The port of the HTTP server.",
        )
        parser.add_argument(
            "--skip-server-warmup",
            action="store_true",
            help="If set, skip warmup.",
        )
        parser.add_argument(
            "--warmups",
            type=str,
            required=False,
            help="Specify custom warmup functions (csv) to run before server starts eg. --warmups=warmup_name1,warmup_name2 "
            "will run the functions `warmup_name1` and `warmup_name2` specified in warmup.py before the server starts listening for requests",
        )
        parser.add_argument(
            "--nccl-port",
            type=int,
            default=ServerArgs.nccl_port,
            help="The port for NCCL distributed environment setup. Defaults to a random port.",
        )

        # Quantization and data type
        parser.add_argument(
            "--dtype",
            type=str,
            default=ServerArgs.dtype,
            choices=["auto", "half", "float16", "bfloat16", "float", "float32"],
            help="Data type for model weights and activations.\n\n"
            '* "auto" will use FP16 precision for FP32 and FP16 models, and '
            "BF16 precision for BF16 models.\n"
            '* "half" for FP16. Recommended for AWQ quantization.\n'
            '* "float16" is the same as "half".\n'
            '* "bfloat16" for a balance between precision and range.\n'
            '* "float" is shorthand for FP32 precision.\n'
            '* "float32" for FP32 precision.',
        )
        parser.add_argument(
            "--quantization",
            type=str,
            default=ServerArgs.quantization,
            choices=QUANTIZATION_CHOICES,
            help="The quantization method.",
        )
        parser.add_argument(
            "--quantization-param-path",
            type=nullable_str,
            default=None,
            help="Path to the JSON file containing the KV cache "
            "scaling factors. This should generally be supplied, when "
            "KV cache dtype is FP8. Otherwise, KV cache scaling factors "
            "default to 1.0, which may cause accuracy issues. ",
        )
        parser.add_argument(
            "--kv-cache-dtype",
            type=str,
            default=ServerArgs.kv_cache_dtype,
            choices=["auto", "fp8_e5m2", "fp8_e4m3"],
            help='Data type for kv cache storage. "auto" will use model data type. "fp8_e5m2" and "fp8_e4m3" is supported for CUDA 11.8+.',
        )

        # Memory and scheduling
        parser.add_argument(
            "--mem-fraction-static",
            type=float,
            default=ServerArgs.mem_fraction_static,
            help="The fraction of the memory used for static allocation (model weights and KV cache memory pool). Use a smaller value if you see out-of-memory errors.",
        )
        parser.add_argument(
            "--max-running-requests",
            type=int,
            default=ServerArgs.max_running_requests,
            help="The maximum number of running requests.",
        )
        parser.add_argument(
            "--max-queued-requests",
            type=int,
            default=ServerArgs.max_queued_requests,
            help="The maximum number of queued requests. This option is ignored when using disaggregation-mode.",
        )
        parser.add_argument(
            "--max-total-tokens",
            type=int,
            default=ServerArgs.max_total_tokens,
            help="The maximum number of tokens in the memory pool. If not specified, it will be automatically calculated based on the memory usage fraction. "
            "This option is typically used for development and debugging purposes.",
        )
        parser.add_argument(
            "--chunked-prefill-size",
            type=int,
            default=ServerArgs.chunked_prefill_size,
            help="The maximum number of tokens in a chunk for the chunked prefill. Setting this to -1 means disabling chunked prefill.",
        )
        parser.add_argument(
            "--max-prefill-tokens",
            type=int,
            default=ServerArgs.max_prefill_tokens,
            help="The maximum number of tokens in a prefill batch. The real bound will be the maximum of this value and the model's maximum context length.",
        )
        parser.add_argument(
            "--schedule-policy",
            type=str,
            default=ServerArgs.schedule_policy,
            choices=["lpm", "random", "fcfs", "dfs-weight", "lof"],
            help="The scheduling policy of the requests.",
        )
        parser.add_argument(
            "--schedule-conservativeness",
            type=float,
            default=ServerArgs.schedule_conservativeness,
            help="How conservative the schedule policy is. A larger value means more conservative scheduling. Use a larger value if you see requests being retracted frequently.",
        )
        parser.add_argument(
            "--page-size",
            type=int,
            default=ServerArgs.page_size,
            help="The number of tokens in a page.",
        )
        parser.add_argument(
            "--hybrid-kvcache-ratio",
            nargs="?",
            const=0.5,
            type=float,
            default=ServerArgs.hybrid_kvcache_ratio,
            help=(
                "Mix ratio in [0,1] between uniform and hybrid kv buffers "
                "(0.0 = pure uniform: swa_size / full_size = 1)"
                "(1.0 = pure hybrid: swa_size / full_size = local_attention_size / context_length)"
            ),
        )
        parser.add_argument(
            "--swa-full-tokens-ratio",
            type=float,
            default=ServerArgs.swa_full_tokens_ratio,
            help="The ratio of SWA layer KV tokens / full layer KV tokens, regardless of the number of swa:full layers. It should be between 0 and 1. "
            "E.g. 0.5 means if each swa layer has 50 tokens, then each full layer has 100 tokens.",
        )
        parser.add_argument(
            "--disable-hybrid-swa-memory",
            action="store_true",
            help="Disable the hybrid SWA memory.",
        )

        # Runtime options
        parser.add_argument(
            "--device",
            type=str,
            default=ServerArgs.device,
            help="The device to use ('cuda', 'xpu', 'hpu', 'npu', 'cpu'). Defaults to auto-detection if not specified.",
        )
        parser.add_argument(
            "--tensor-parallel-size",
            "--tp-size",
            type=int,
            default=ServerArgs.tp_size,
            help="The tensor parallelism size.",
        )
        parser.add_argument(
            "--pipeline-parallel-size",
            "--pp-size",
            type=int,
            default=ServerArgs.pp_size,
            help="The pipeline parallelism size.",
        )
        parser.add_argument(
            "--max-micro-batch-size",
            type=int,
            default=ServerArgs.max_micro_batch_size,
            help="The maximum micro batch size in pipeline parallelism.",
        )
        parser.add_argument(
            "--stream-interval",
            type=int,
            default=ServerArgs.stream_interval,
            help="The interval (or buffer size) for streaming in terms of the token length. A smaller value makes streaming smoother, while a larger value makes the throughput higher",
        )
        parser.add_argument(
            "--stream-output",
            action="store_true",
            help="Whether to output as a sequence of disjoint segments.",
        )
        parser.add_argument(
            "--random-seed",
            type=int,
            default=ServerArgs.random_seed,
            help="The random seed.",
        )
        parser.add_argument(
            "--constrained-json-whitespace-pattern",
            type=str,
            default=ServerArgs.constrained_json_whitespace_pattern,
            help="(outlines backend only) Regex pattern for syntactic whitespaces allowed in JSON constrained output. For example, to allow the model generate consecutive whitespaces, set the pattern to [\n\t ]*",
        )
        parser.add_argument(
            "--watchdog-timeout",
            type=float,
            default=ServerArgs.watchdog_timeout,
            help="Set watchdog timeout in seconds. If a forward batch takes longer than this, the server will crash to prevent hanging.",
        )
        parser.add_argument(
            "--dist-timeout",
            type=int,
            default=ServerArgs.dist_timeout,
            help="Set timeout for torch.distributed initialization.",
        )
        parser.add_argument(
            "--download-dir",
            type=str,
            default=ServerArgs.download_dir,
            help="Model download directory for huggingface.",
        )
        parser.add_argument(
            "--base-gpu-id",
            type=int,
            default=ServerArgs.base_gpu_id,
            help="The base GPU ID to start allocating GPUs from. Useful when running multiple instances on the same machine.",
        )
        parser.add_argument(
            "--gpu-id-step",
            type=int,
            default=ServerArgs.gpu_id_step,
            help="The delta between consecutive GPU IDs that are used. For example, setting it to 2 will use GPU 0,2,4,...",
        )
        parser.add_argument(
            "--sleep-on-idle",
            action="store_true",
            help="Reduce CPU usage when sglang is idle.",
        )

        # Logging
        parser.add_argument(
            "--log-level",
            type=str,
            default=ServerArgs.log_level,
            help="The logging level of all loggers.",
        )
        parser.add_argument(
            "--log-level-http",
            type=str,
            default=ServerArgs.log_level_http,
            help="The logging level of HTTP server. If not set, reuse --log-level by default.",
        )
        parser.add_argument(
            "--log-requests",
            action="store_true",
            default=ServerArgs.log_requests,
            help="Log metadata, inputs, outputs of all requests. The verbosity is decided by --log-requests-level",
        )
        parser.add_argument(
            "--log-requests-level",
            type=int,
            default=ServerArgs.log_requests_level,
            help="0: Log metadata (no sampling parameters). 1: Log metadata and sampling parameters. 2: Log metadata, sampling parameters and partial input/output. 3: Log every input/output.",
            choices=[0, 1, 2, 3],
        )
        parser.add_argument(
            "--crash-dump-folder",
            type=str,
            default=ServerArgs.crash_dump_folder,
            help="Folder path to dump requests from the last 5 min before a crash (if any). If not specified, crash dumping is disabled.",
        )
        parser.add_argument(
            "--show-time-cost",
            action="store_true",
            help="Show time cost of custom marks.",
        )
        parser.add_argument(
            "--enable-metrics",
            action="store_true",
            default=ServerArgs.enable_metrics,
            help="Enable log prometheus metrics.",
        )
        parser.add_argument(
            "--enable-metrics-for-all-schedulers",
            action="store_true",
            help="Enable --enable-metrics-for-all-schedulers when you want schedulers on all TP ranks (not just TP 0) "
            "to record request metrics separately. This is especially useful when dp_attention is enabled, as "
            "otherwise all metrics appear to come from TP 0.",
        )
        parser.add_argument(
            "--bucket-time-to-first-token",
            type=float,
            nargs="+",
            default=ServerArgs.bucket_time_to_first_token,
            help="The buckets of time to first token, specified as a list of floats.",
        )
        parser.add_argument(
            "--bucket-inter-token-latency",
            type=float,
            nargs="+",
            default=ServerArgs.bucket_inter_token_latency,
            help="The buckets of inter-token latency, specified as a list of floats.",
        )
        parser.add_argument(
            "--bucket-e2e-request-latency",
            type=float,
            nargs="+",
            default=ServerArgs.bucket_e2e_request_latency,
            help="The buckets of end-to-end request latency, specified as a list of floats.",
        )
        parser.add_argument(
            "--collect-tokens-histogram",
            action="store_true",
            default=ServerArgs.collect_tokens_histogram,
            help="Collect prompt/generation tokens histogram.",
        )
        parser.add_argument(
            "--gc-warning-threshold-secs",
            type=float,
            default=ServerArgs.gc_warning_threshold_secs,
            help="The threshold for long GC warning. If a GC takes longer than this, a warning will be logged. Set to 0 to disable.",
        )
        parser.add_argument(
            "--decode-log-interval",
            type=int,
            default=ServerArgs.decode_log_interval,
            help="The log interval of decode batch.",
        )
        parser.add_argument(
            "--enable-request-time-stats-logging",
            action="store_true",
            default=ServerArgs.enable_request_time_stats_logging,
            help="Enable per request time stats logging",
        )
        parser.add_argument(
            "--kv-events-config",
            type=str,
            default=None,
            help="Config in json format for NVIDIA dynamo KV event publishing. Publishing will be enabled if this flag is used.",
        )

        # API related
        parser.add_argument(
            "--api-key",
            type=str,
            default=ServerArgs.api_key,
            help="Set API key of the server. It is also used in the OpenAI API compatible server.",
        )
        parser.add_argument(
            "--served-model-name",
            type=str,
            default=ServerArgs.served_model_name,
            help="Override the model name returned by the v1/models endpoint in OpenAI API server.",
        )
        parser.add_argument(
            "--weight-version",
            type=str,
            default=ServerArgs.weight_version,
            help="Version identifier for the model weights. Defaults to 'default' if not specified.",
        )
        parser.add_argument(
            "--chat-template",
            type=str,
            default=ServerArgs.chat_template,
            help="The buliltin chat template name or the path of the chat template file. This is only used for OpenAI-compatible API server.",
        )
        parser.add_argument(
            "--completion-template",
            type=str,
            default=ServerArgs.completion_template,
            help="The buliltin completion template name or the path of the completion template file. This is only used for OpenAI-compatible API server. only for code completion currently.",
        )
        parser.add_argument(
            "--file-storage-path",
            type=str,
            default=ServerArgs.file_storage_path,
            help="The path of the file storage in backend.",
        )
        parser.add_argument(
            "--enable-cache-report",
            action="store_true",
            help="Return number of cached tokens in usage.prompt_tokens_details for each openai request.",
        )
        parser.add_argument(
            "--reasoning-parser",
            type=str,
            choices=list(ReasoningParser.DetectorMap.keys()),
            default=ServerArgs.reasoning_parser,
            help=f"Specify the parser for reasoning models, supported parsers are: {list(ReasoningParser.DetectorMap.keys())}.",
        )
        tool_call_parser_choices = list(FunctionCallParser.ToolCallParserEnum.keys())
        parser.add_argument(
            "--tool-call-parser",
            type=str,
            choices=tool_call_parser_choices,
            default=ServerArgs.tool_call_parser,
            help=f"Specify the parser for handling tool-call interactions. Options include: {tool_call_parser_choices}.",
        )
        parser.add_argument(
            "--tool-server",
            type=str,
            default=None,
            help="Either 'demo' or a comma-separated list of tool server urls to use for the model. If not specified, no tool server will be used.",
        )
        parser.add_argument(
            "--reasoning-padding",
            type=str,
            default=ServerArgs.reasoning_padding,
            help="Output padding for reasoning models before generation, e.g. '<think>\n' ",
        )
        parser.add_argument(
            "--thinking-trigger",
            type=str,
            default=ServerArgs.thinking_trigger,
            help="Thinking mode trigger for hybrid model.",
        )

        # Data parallelism
        parser.add_argument(
            "--data-parallel-size",
            "--dp-size",
            type=int,
            default=ServerArgs.dp_size,
            help="The data parallelism size.",
        )
        parser.add_argument(
            "--load-balance-method",
            type=str,
            default=ServerArgs.load_balance_method,
            help="The load balancing strategy for data parallelism.",
            choices=[
                "round_robin",
                "shortest_queue",
                "minimum_tokens",
            ],
        )

        # Multi-node distributed serving
        parser.add_argument(
            "--dist-init-addr",
            "--nccl-init-addr",  # For backward compatibility. This will be removed in the future.
            type=str,
            help="The host address for initializing distributed backend (e.g., `192.168.0.2:25000`).",
        )
        parser.add_argument(
            "--nnodes", type=int, default=ServerArgs.nnodes, help="The number of nodes."
        )
        parser.add_argument(
            "--node-rank", type=int, default=ServerArgs.node_rank, help="The node rank."
        )

        # Model override args
        parser.add_argument(
            "--json-model-override-args",
            type=str,
            help="A dictionary in JSON string format used to override default model configurations.",
            default=ServerArgs.json_model_override_args,
        )
        parser.add_argument(
            "--preferred-sampling-params",
            type=str,
            help="json-formatted sampling settings that will be returned in /get_model_info",
        )

        # LoRA
        parser.add_argument(
            "--enable-lora",
            default=ServerArgs.enable_lora,
            action="store_true",
            help="Enable LoRA support for the model. This argument is automatically set to True if `--lora-paths` is provided for backward compatibility.",
        )
        parser.add_argument(
            "--max-lora-rank",
            default=ServerArgs.max_lora_rank,
            type=int,
            help="The maximum rank of LoRA adapters. If not specified, it will be automatically inferred from the adapters provided in --lora-paths.",
        )
        parser.add_argument(
            "--lora-target-modules",
            type=str,
            choices=SUPPORTED_LORA_TARGET_MODULES + [LORA_TARGET_ALL_MODULES],
            nargs="*",
            default=None,
            help="The union set of all target modules where LoRA should be applied. If not specified, "
            "it will be automatically inferred from the adapters provided in --lora-paths. If 'all' is specified, "
            "all supported modules will be targeted.",
        )
        parser.add_argument(
            "--lora-paths",
            type=str,
            nargs="*",
            default=None,
            action=LoRAPathAction,
            help='The list of LoRA adapters to load. Each adapter must be specified in one of the following formats: <PATH> | <NAME>=<PATH> | JSON with schema {"lora_name":str,"lora_path":str,"pinned":bool}',
        )
        parser.add_argument(
            "--max-loras-per-batch",
            type=int,
            default=8,
            help="Maximum number of adapters for a running batch, include base-only request.",
        )
        parser.add_argument(
            "--max-loaded-loras",
            type=int,
            default=ServerArgs.max_loaded_loras,
            help="If specified, it limits the maximum number of LoRA adapters loaded in CPU memory at a time. The value must be greater than or equal to `--max-loras-per-batch`.",
        )
        parser.add_argument(
            "--lora-backend",
            type=str,
            default="triton",
            help="Choose the kernel backend for multi-LoRA serving.",
        )

        # Kernel backend
        parser.add_argument(
            "--attention-backend",
            type=str,
            choices=ATTENTION_BACKEND_CHOICES,
            default=ServerArgs.attention_backend,
            help="Choose the kernels for attention layers.",
        )
        parser.add_argument(
            "--prefill-attention-backend",
            type=str,
            choices=ATTENTION_BACKEND_CHOICES,
            default=ServerArgs.prefill_attention_backend,
            help="Choose the kernels for prefill attention layers (have priority over --attention-backend).",
        )
        parser.add_argument(
            "--decode-attention-backend",
            type=str,
            choices=ATTENTION_BACKEND_CHOICES,
            default=ServerArgs.decode_attention_backend,
            help="Choose the kernels for decode attention layers (have priority over --attention-backend).",
        )
        parser.add_argument(
            "--sampling-backend",
            type=str,
            choices=["flashinfer", "pytorch"],
            default=ServerArgs.sampling_backend,
            help="Choose the kernels for sampling layers.",
        )
        parser.add_argument(
            "--grammar-backend",
            type=str,
            choices=["xgrammar", "outlines", "llguidance", "none"],
            default=ServerArgs.grammar_backend,
            help="Choose the backend for grammar-guided decoding.",
        )
        parser.add_argument(
            "--mm-attention-backend",
            type=str,
            choices=["sdpa", "fa3", "triton_attn"],
            default=ServerArgs.mm_attention_backend,
            help="Set multimodal attention backend.",
        )

        # Speculative decoding
        parser.add_argument(
            "--speculative-algorithm",
            type=str,
            choices=["EAGLE", "EAGLE3", "NEXTN"],
            help="Speculative algorithm.",
        )
        parser.add_argument(
            "--speculative-draft-model-path",
            type=str,
            help="The path of the draft model weights. This can be a local folder or a Hugging Face repo ID.",
        )
        parser.add_argument(
            "--speculative-num-steps",
            type=int,
            help="The number of steps sampled from draft model in Speculative Decoding.",
            default=ServerArgs.speculative_num_steps,
        )
        parser.add_argument(
            "--speculative-eagle-topk",
            type=int,
            help="The number of tokens sampled from the draft model in eagle2 each step.",
            default=ServerArgs.speculative_eagle_topk,
        )
        parser.add_argument(
            "--speculative-num-draft-tokens",
            type=int,
            help="The number of tokens sampled from the draft model in Speculative Decoding.",
            default=ServerArgs.speculative_num_draft_tokens,
        )
        parser.add_argument(
            "--speculative-accept-threshold-single",
            type=float,
            help="Accept a draft token if its probability in the target model is greater than this threshold.",
            default=ServerArgs.speculative_accept_threshold_single,
        )
        parser.add_argument(
            "--speculative-accept-threshold-acc",
            type=float,
            help="The accept probability of a draft token is raised from its target probability p to min(1, p / threshold_acc).",
            default=ServerArgs.speculative_accept_threshold_acc,
        )
        parser.add_argument(
            "--speculative-token-map",
            type=str,
            help="The path of the draft model's small vocab table.",
            default=ServerArgs.speculative_token_map,
        )

        # Expert parallelism
        parser.add_argument(
            "--expert-parallel-size",
            "--ep-size",
            "--ep",
            type=int,
            default=ServerArgs.ep_size,
            help="The expert parallelism size.",
        )
        parser.add_argument(
            "--moe-a2a-backend",
            type=str,
            choices=["none", "deepep"],
            default=ServerArgs.moe_a2a_backend,
            help="Choose the backend for MoE A2A.",
        )
        parser.add_argument(
            "--moe-runner-backend",
            type=str,
            choices=[
                "auto",
                "triton",
                "triton_kernel",
                "flashinfer_trtllm",
                "flashinfer_cutlass",
                "flashinfer_mxfp4",
            ],
            default=ServerArgs.moe_runner_backend,
            help="Choose the runner backend for MoE.",
        )
        parser.add_argument(
            "--flashinfer-mxfp4-moe-precision",
            type=str,
            choices=["mxfp4", "bf16"],
            default=ServerArgs.flashinfer_mxfp4_moe_precision,
            help="Choose the computation precision of flashinfer mxfp4 moe",
        )
        parser.add_argument(
            "--enable-flashinfer-allreduce-fusion",
            action="store_true",
            help="Enable FlashInfer allreduce fusion with Residual RMSNorm.",
        )
        parser.add_argument(
            "--deepep-mode",
            type=str,
            choices=["normal", "low_latency", "auto"],
            default="auto",
            help="Select the mode when enable DeepEP MoE, could be `normal`, `low_latency` or `auto`. Default is `auto`, which means `low_latency` for decode batch and `normal` for prefill batch.",
        )
        parser.add_argument(
            "--ep-num-redundant-experts",
            type=int,
            default=ServerArgs.ep_num_redundant_experts,
            help="Allocate this number of redundant experts in expert parallel.",
        )
        parser.add_argument(
            "--ep-dispatch-algorithm",
            type=str,
            default=ServerArgs.ep_dispatch_algorithm,
            help="The algorithm to choose ranks for redundant experts in expert parallel.",
        )
        parser.add_argument(
            "--init-expert-location",
            type=str,
            default=ServerArgs.init_expert_location,
            help="Initial location of EP experts.",
        )
        parser.add_argument(
            "--enable-eplb",
            action="store_true",
            help="Enable EPLB algorithm",
        )
        parser.add_argument(
            "--eplb-algorithm",
            type=str,
            default=ServerArgs.eplb_algorithm,
            help="Chosen EPLB algorithm",
        )
        parser.add_argument(
            "--eplb-rebalance-num-iterations",
            type=int,
            default=ServerArgs.eplb_rebalance_num_iterations,
            help="Number of iterations to automatically trigger a EPLB re-balance.",
        )
        parser.add_argument(
            "--eplb-rebalance-layers-per-chunk",
            type=int,
            default=ServerArgs.eplb_rebalance_layers_per_chunk,
            help="Number of layers to rebalance per forward pass.",
        )
        parser.add_argument(
            "--expert-distribution-recorder-mode",
            type=str,
            default=ServerArgs.expert_distribution_recorder_mode,
            help="Mode of expert distribution recorder.",
        )
        parser.add_argument(
            "--expert-distribution-recorder-buffer-size",
            type=int,
            default=ServerArgs.expert_distribution_recorder_buffer_size,
            help="Circular buffer size of expert distribution recorder. Set to -1 to denote infinite buffer.",
        )
        parser.add_argument(
            "--enable-expert-distribution-metrics",
            action="store_true",
            help="Enable logging metrics for expert balancedness",
        )
        parser.add_argument(
            "--deepep-config",
            type=str,
            default=ServerArgs.deepep_config,
            help="Tuned DeepEP config suitable for your own cluster. It can be either a string with JSON content or a file path.",
        )
        parser.add_argument(
            "--moe-dense-tp-size",
            type=int,
            default=ServerArgs.moe_dense_tp_size,
            help="TP size for MoE dense MLP layers. This flag is useful when, with large TP size, there are errors caused by weights in MLP layers having dimension smaller than the min dimension GEMM supports.",
        )

        # Hierarchical cache
        parser.add_argument(
            "--enable-hierarchical-cache",
            action="store_true",
            help="Enable hierarchical cache",
        )
        parser.add_argument(
            "--hicache-ratio",
            type=float,
            default=ServerArgs.hicache_ratio,
            help="The ratio of the size of host KV cache memory pool to the size of device pool.",
        )
        parser.add_argument(
            "--hicache-size",
            type=int,
            default=ServerArgs.hicache_size,
            help="The size of host KV cache memory pool in gigabytes, which will override the hicache_ratio if set.",
        )
        parser.add_argument(
            "--hicache-write-policy",
            type=str,
            choices=["write_back", "write_through", "write_through_selective"],
            default=ServerArgs.hicache_write_policy,
            help="The write policy of hierarchical cache.",
        )
        parser.add_argument(
            "--hicache-io-backend",
            type=str,
            choices=["direct", "kernel"],
            default=ServerArgs.hicache_io_backend,
            help="The IO backend for KV cache transfer between CPU and GPU",
        )
        parser.add_argument(
            "--hicache-mem-layout",
            type=str,
            choices=["layer_first", "page_first"],
            default=ServerArgs.hicache_mem_layout,
            help="The layout of host memory pool for hierarchical cache.",
        )
        parser.add_argument(
            "--hicache-storage-backend",
            type=str,
            choices=["file", "mooncake", "hf3fs", "nixl"],
            default=ServerArgs.hicache_storage_backend,
            help="The storage backend for hierarchical KV cache.",
        )
        parser.add_argument(
            "--hicache-storage-prefetch-policy",
            type=str,
            choices=["best_effort", "wait_complete", "timeout"],
            default=ServerArgs.hicache_storage_prefetch_policy,
            help="Control when prefetching from the storage backend should stop.",
        )
        parser.add_argument(
            "--hicache-storage-backend-extra-config",
            type=str,
            default=ServerArgs.hicache_storage_backend_extra_config,
            help="A dictionary in JSON string format containing extra configuration for the storage backend.",
        )

        # Double Sparsity
        parser.add_argument(
            "--enable-double-sparsity",
            action="store_true",
            help="Enable double sparsity attention",
        )
        parser.add_argument(
            "--ds-channel-config-path",
            type=str,
            default=ServerArgs.ds_channel_config_path,
            help="The path of the double sparsity channel config",
        )
        parser.add_argument(
            "--ds-heavy-channel-num",
            type=int,
            default=ServerArgs.ds_heavy_channel_num,
            help="The number of heavy channels in double sparsity attention",
        )
        parser.add_argument(
            "--ds-heavy-token-num",
            type=int,
            default=ServerArgs.ds_heavy_token_num,
            help="The number of heavy tokens in double sparsity attention",
        )
        parser.add_argument(
            "--ds-heavy-channel-type",
            type=str,
            default=ServerArgs.ds_heavy_channel_type,
            help="The type of heavy channels in double sparsity attention",
        )
        parser.add_argument(
            "--ds-sparse-decode-threshold",
            type=int,
            default=ServerArgs.ds_sparse_decode_threshold,
            help="The type of heavy channels in double sparsity attention",
        )

        # Offloading
        parser.add_argument(
            "--cpu-offload-gb",
            type=int,
            default=ServerArgs.cpu_offload_gb,
            help="How many GBs of RAM to reserve for CPU offloading.",
        )
        parser.add_argument(
            "--offload-group-size",
            type=int,
            default=ServerArgs.offload_group_size,
            help="Number of layers per group in offloading.",
        )
        parser.add_argument(
            "--offload-num-in-group",
            type=int,
            default=ServerArgs.offload_num_in_group,
            help="Number of layers to be offloaded within a group.",
        )
        parser.add_argument(
            "--offload-prefetch-step",
            type=int,
            default=ServerArgs.offload_prefetch_step,
            help="Steps to prefetch in offloading.",
        )
        parser.add_argument(
            "--offload-mode",
            type=str,
            default=ServerArgs.offload_mode,
            help="Mode of offloading.",
        )

        # Optimization/debug options
        parser.add_argument(
            "--disable-radix-cache",
            action="store_true",
            help="Disable RadixAttention for prefix caching.",
        )
        parser.add_argument(
            "--cuda-graph-max-bs",
            type=int,
            default=ServerArgs.cuda_graph_max_bs,
            help="Set the maximum batch size for cuda graph. It will extend the cuda graph capture batch size to this value.",
        )
        parser.add_argument(
            "--cuda-graph-bs",
            type=int,
            nargs="+",
            help="Set the list of batch sizes for cuda graph.",
        )
        parser.add_argument(
            "--disable-cuda-graph",
            action="store_true",
            help="Disable cuda graph.",
        )
        parser.add_argument(
            "--disable-cuda-graph-padding",
            action="store_true",
            help="Disable cuda graph when padding is needed. Still uses cuda graph when padding is not needed.",
        )
        parser.add_argument(
            "--enable-profile-cuda-graph",
            action="store_true",
            help="Enable profiling of cuda graph capture.",
        )
        parser.add_argument(
            "--enable-cudagraph-gc",
            action="store_true",
            help="Enable garbage collection during CUDA graph capture. If disabled (default), GC is frozen during capture to speed up the process.",
        )
        parser.add_argument(
            "--enable-nccl-nvls",
            action="store_true",
            help="Enable NCCL NVLS for prefill heavy requests when available.",
        )
        parser.add_argument(
            "--enable-symm-mem",
            action="store_true",
            help="Enable NCCL symmetric memory for fast collectives.",
        )
        parser.add_argument(
            "--disable-flashinfer-cutlass-moe-fp4-allgather",
            action="store_true",
            help="Disables quantize before all-gather for flashinfer cutlass moe.",
        )
        parser.add_argument(
            "--enable-tokenizer-batch-encode",
            action="store_true",
            help="Enable batch tokenization for improved performance when processing multiple text inputs. Do not use with image inputs, pre-tokenized input_ids, or input_embeds.",
        )
        parser.add_argument(
            "--disable-outlines-disk-cache",
            action="store_true",
            help="Disable disk cache of outlines to avoid possible crashes related to file system or high concurrency.",
        )
        parser.add_argument(
            "--disable-custom-all-reduce",
            action="store_true",
            help="Disable the custom all-reduce kernel and fall back to NCCL.",
        )
        parser.add_argument(
            "--enable-mscclpp",
            action="store_true",
            help="Enable using mscclpp for small messages for all-reduce kernel and fall back to NCCL.",
        )
        parser.add_argument(
            "--disable-overlap-schedule",
            action="store_true",
            help="Disable the overlap scheduler, which overlaps the CPU scheduler with GPU model worker.",
        )
        parser.add_argument(
            "--enable-mixed-chunk",
            action="store_true",
            help="Enabling mixing prefill and decode in a batch when using chunked prefill.",
        )
        parser.add_argument(
            "--enable-dp-attention",
            action="store_true",
            help="Enabling data parallelism for attention and tensor parallelism for FFN. The dp size should be equal to the tp size. Currently DeepSeek-V2 and Qwen 2/3 MoE models are supported.",
        )
        parser.add_argument(
            "--enable-dp-lm-head",
            action="store_true",
            help="Enable vocabulary parallel across the attention TP group to avoid all-gather across DP groups, optimizing performance under DP attention.",
        )
        parser.add_argument(
            "--enable-two-batch-overlap",
            action="store_true",
            help="Enabling two micro batches to overlap.",
        )
        parser.add_argument(
            "--tbo-token-distribution-threshold",
            type=float,
            default=ServerArgs.tbo_token_distribution_threshold,
            help="The threshold of token distribution between two batches in micro-batch-overlap, determines whether to two-batch-overlap or two-chunk-overlap. Set to 0 denote disable two-chunk-overlap.",
        )
        parser.add_argument(
            "--enable-torch-compile",
            action="store_true",
            help="Optimize the model with torch.compile. Experimental feature.",
        )
        parser.add_argument(
            "--torch-compile-max-bs",
            type=int,
            default=ServerArgs.torch_compile_max_bs,
            help="Set the maximum batch size when using torch compile.",
        )
        parser.add_argument(
            "--torchao-config",
            type=str,
            default=ServerArgs.torchao_config,
            help="Optimize the model with torchao. Experimental feature. Current choices are: int8dq, int8wo, int4wo-<group_size>, fp8wo, fp8dq-per_tensor, fp8dq-per_row",
        )
        parser.add_argument(
            "--enable-nan-detection",
            action="store_true",
            help="Enable the NaN detection for debugging purposes.",
        )
        parser.add_argument(
            "--enable-p2p-check",
            action="store_true",
            help="Enable P2P check for GPU access, otherwise the p2p access is allowed by default.",
        )
        parser.add_argument(
            "--triton-attention-reduce-in-fp32",
            action="store_true",
            help="Cast the intermediate attention results to fp32 to avoid possible crashes related to fp16."
            "This only affects Triton attention kernels.",
        )
        parser.add_argument(
            "--triton-attention-num-kv-splits",
            type=int,
            default=ServerArgs.triton_attention_num_kv_splits,
            help="The number of KV splits in flash decoding Triton kernel. Larger value is better in longer context scenarios. The default value is 8.",
        )
        parser.add_argument(
            "--num-continuous-decode-steps",
            type=int,
            default=ServerArgs.num_continuous_decode_steps,
            help="Run multiple continuous decoding steps to reduce scheduling overhead. "
            "This can potentially increase throughput but may also increase time-to-first-token latency. "
            "The default value is 1, meaning only run one decoding step at a time.",
        )
        parser.add_argument(
            "--delete-ckpt-after-loading",
            action="store_true",
            help="Delete the model checkpoint after loading the model.",
        )
        parser.add_argument(
            "--enable-memory-saver",
            action="store_true",
            help="Allow saving memory using release_memory_occupation and resume_memory_occupation",
        )
        parser.add_argument(
            "--allow-auto-truncate",
            action="store_true",
            help="Allow automatically truncating requests that exceed the maximum input length instead of returning an error.",
        )
        parser.add_argument(
            "--enable-custom-logit-processor",
            action="store_true",
            help="Enable users to pass custom logit processors to the server (disabled by default for security)",
        )
        parser.add_argument(
            "--flashinfer-mla-disable-ragged",
            action="store_true",
            help="Not using ragged prefill wrapper when running flashinfer mla",
        )
        parser.add_argument(
            "--disable-shared-experts-fusion",
            action="store_true",
            help="Disable shared experts fusion optimization for deepseek v3/r1.",
        )
        parser.add_argument(
            "--disable-chunked-prefix-cache",
            action="store_true",
            help="Disable chunked prefix cache feature for deepseek, which should save overhead for short sequences.",
        )
        parser.add_argument(
            "--disable-fast-image-processor",
            action="store_true",
            help="Adopt base image processor instead of fast image processor.",
        )
        parser.add_argument(
            "--enable-return-hidden-states",
            action="store_true",
            help="Enable returning hidden states with responses.",
        )
        parser.add_argument(
            "--scheduler-recv-interval",
            type=int,
            default=ServerArgs.scheduler_recv_interval,
            help="The interval to poll requests in scheduler. Can be set to >1 to reduce the overhead of this.",
        )

        # Debug tensor dumps
        parser.add_argument(
            "--debug-tensor-dump-output-folder",
            type=str,
            default=ServerArgs.debug_tensor_dump_output_folder,
            help="The output folder for dumping tensors.",
        )
        parser.add_argument(
            "--debug-tensor-dump-input-file",
            type=str,
            default=ServerArgs.debug_tensor_dump_input_file,
            help="The input filename for dumping tensors",
        )
        parser.add_argument(
            "--debug-tensor-dump-inject",
            type=str,
            default=ServerArgs.debug_tensor_dump_inject,
            help="Inject the outputs from jax as the input of every layer.",
        )
        parser.add_argument(
            "--debug-tensor-dump-prefill-only",
            action="store_true",
            help="Only dump the tensors for prefill requests (i.e. batch size > 1).",
        )

        # PD disaggregation
        parser.add_argument(
            "--disaggregation-mode",
            type=str,
            default="null",
            choices=["null", "prefill", "decode"],
            help='Only used for PD disaggregation. "prefill" for prefill-only server, and "decode" for decode-only server. If not specified, it is not PD disaggregated',
        )
        parser.add_argument(
            "--disaggregation-transfer-backend",
            type=str,
            default=ServerArgs.disaggregation_transfer_backend,
            choices=DISAGG_TRANSFER_BACKEND_CHOICES,
            help="The backend for disaggregation transfer. Default is mooncake.",
        )
        parser.add_argument(
            "--disaggregation-bootstrap-port",
            type=int,
            default=ServerArgs.disaggregation_bootstrap_port,
            help="Bootstrap server port on the prefill server. Default is 8998.",
        )
        parser.add_argument(
            "--disaggregation-decode-tp",
            type=int,
            default=ServerArgs.disaggregation_decode_tp,
            help="Decode tp size. If not set, it matches the tp size of the current engine. This is only set on the prefill server.",
        )
        parser.add_argument(
            "--disaggregation-decode-dp",
            type=int,
            default=ServerArgs.disaggregation_decode_dp,
            help="Decode dp size. If not set, it matches the dp size of the current engine. This is only set on the prefill server.",
        )
        parser.add_argument(
            "--disaggregation-prefill-pp",
            type=int,
            default=ServerArgs.disaggregation_prefill_pp,
            help="Prefill pp size. If not set, it is default to 1. This is only set on the decode server.",
        )
        parser.add_argument(
            "--disaggregation-ib-device",
            type=str,
            default=ServerArgs.disaggregation_ib_device,
            help="The InfiniBand devices for disaggregation transfer, accepts single device (e.g., --disaggregation-ib-device mlx5_0) "
            "or multiple comma-separated devices (e.g., --disaggregation-ib-device mlx5_0,mlx5_1). "
            "Default is None, which triggers automatic device detection when mooncake backend is enabled.",
        )
        parser.add_argument(
            "--num-reserved-decode-tokens",
            type=int,
            default=ServerArgs.num_reserved_decode_tokens,
            help="Number of decode tokens that will have memory reserved when adding new request to the running batch.",
        )
        parser.add_argument(
            "--pdlb-url",
            type=str,
            default=None,
            help="The URL of the PD disaggregation load balancer. If set, the prefill/decode server will register with the load balancer.",
        )

        # Custom weight loader
        parser.add_argument(
            "--custom-weight-loader",
            type=str,
            nargs="*",
            default=None,
            help="The custom dataloader which used to update the model. Should be set with a valid import path, such as my_package.weight_load_func",
        )
        parser.add_argument(
            "--weight-loader-disable-mmap",
            action="store_true",
            help="Disable mmap while loading weight using safetensors.",
        )

        # For PD-Multiplexing
        parser.add_argument(
            "--enable-pdmux",
            action="store_true",
            help="Enable PD-Multiplexing, PD running on greenctx stream.",
        )

        parser.add_argument(
            "--sm-group-num",
            type=int,
            default=ServerArgs.sm_group_num,
            help="Number of sm partition groups.",
        )

        # Deprecated arguments
        parser.add_argument(
            "--enable-ep-moe",
            action="store_true",
            help="(Deprecated) Enabling expert parallelism for moe. The ep size is equal to the tp size.",
        )
        parser.add_argument(
            "--enable-deepep-moe",
            action="store_true",
            help="(Deprecated) Enabling DeepEP MoE implementation for EP MoE.",
        )
        parser.add_argument(
            "--enable-flashinfer-cutlass-moe",
            action="store_true",
            help="(Deprecated) Enable FlashInfer CUTLASS MoE backend for modelopt_fp4 quant on Blackwell. Supports MoE-EP",
        )
        parser.add_argument(
            "--enable-flashinfer-trtllm-moe",
            action="store_true",
            help="(Deprecated) Enable FlashInfer TRTLLM MoE backend on Blackwell. Supports BlockScale FP8 MoE-EP",
        )
        parser.add_argument(
            "--enable-triton-kernel-moe",
            action="store_true",
            help="(Deprecated) Use triton moe grouped gemm kernel.",
        )
        parser.add_argument(
            "--enable-flashinfer-mxfp4-moe",
            action="store_true",
            help="(Deprecated) Enable FlashInfer MXFP4 MoE backend for modelopt_fp4 quant on Blackwell.",
        )

    @classmethod
    def from_cli_args(cls, args: argparse.Namespace):
        args.tp_size = args.tensor_parallel_size
        args.pp_size = args.pipeline_parallel_size
        args.dp_size = args.data_parallel_size
        args.ep_size = args.expert_parallel_size
        attrs = [attr.name for attr in dataclasses.fields(cls)]
        return cls(**{attr: getattr(args, attr) for attr in attrs})

    def url(self):
        if is_valid_ipv6_address(self.host):
            return f"http://[{self.host}]:{self.port}"
        else:
            return f"http://{self.host}:{self.port}"

    def get_hf_config(self):
        kwargs = {}
        hf_config = get_config(
            self.model_path,
            trust_remote_code=self.trust_remote_code,
            revision=self.revision,
            model_override_args=json.loads(self.json_model_override_args),
            **kwargs,
        )
        return hf_config

    def check_server_args(self):
        # Check parallel size constraints
        assert (
            self.tp_size * self.pp_size
        ) % self.nnodes == 0, "tp_size must be divisible by number of nodes"

        if self.pp_size > 1:
            assert (
                self.disable_overlap_schedule
                and self.speculative_algorithm is None
                and not self.enable_mixed_chunk
            ), "Pipeline parallelism is not compatible with overlap schedule, speculative decoding, mixed chunked prefill."

        assert not (
            self.dp_size > 1 and self.nnodes != 1 and not self.enable_dp_attention
        ), "multi-node data parallel is not supported unless dp attention!"

        assert self.base_gpu_id >= 0, "base_gpu_id must be non-negative"
        assert self.gpu_id_step >= 1, "gpu_id_step must be positive"

        assert self.moe_dense_tp_size in {
            1,
            None,
        }, "moe_dense_tp_size only support 1 and None currently"

        # Check LoRA
        self.check_lora_server_args()

        # Check speculative decoding
        if self.speculative_algorithm is not None:
            assert (
                not self.enable_mixed_chunk
            ), "enable_mixed_chunk is required for speculative decoding"

        # Check chunked prefill
        # Skip validation if chunked prefill is disabled (i.e., size <= 0).
        if self.chunked_prefill_size > 0:
            assert (
                self.chunked_prefill_size % self.page_size == 0
            ), "chunked_prefill_size must be divisible by page_size"

    def check_lora_server_args(self):
        assert self.max_loras_per_batch > 0, "max_loras_per_batch must be positive"

        # Enable LoRA if any LoRA paths are provided for backward compatibility.
        if self.lora_paths:
            if self.enable_lora is None:
                self.enable_lora = True
                logger.warning(
                    "--enable-lora is set to True because --lora-paths is provided."
                )
            elif self.enable_lora is False:
                logger.warning(
                    "--enable-lora is set to False, any provided lora_paths will be ignored."
                )

        if self.enable_lora:
            if isinstance(self.lora_paths, list):
                lora_paths = self.lora_paths
                self.lora_paths = []
                for lora_path in lora_paths:
                    if isinstance(lora_path, str):
                        if "=" in lora_path:
                            name, path = lora_path.split("=", 1)
                            lora_ref = LoRARef(
                                lora_name=name, lora_path=path, pinned=False
                            )
                        else:
                            lora_ref = LoRARef(
                                lora_name=lora_path, lora_path=lora_path, pinned=False
                            )
                    elif isinstance(lora_path, dict):
                        assert (
                            "lora_name" in lora_path and "lora_path" in lora_path
                        ), f"When providing LoRA paths as a list of dict, each dict should contain 'lora_name' and 'lora_path' keys. Got: {lora_path}"
                        lora_ref = LoRARef(
                            lora_name=lora_path["lora_name"],
                            lora_path=lora_path["lora_path"],
                            pinned=lora_path.get("pinned", False),
                        )
                    else:
                        raise ValueError(
                            f"Invalid type for item in --lora-paths list: {type(lora_path)}. "
                            "Expected a string or a dictionary."
                        )
                    self.lora_paths.append(lora_ref)
            elif isinstance(self.lora_paths, dict):
                self.lora_paths = [
                    LoRARef(lora_name=k, lora_path=v, pinned=False)
                    for k, v in self.lora_paths.items()
                ]
            elif self.lora_paths is None:
                self.lora_paths = []
            else:
                raise ValueError(
                    f"Invalid type for --lora-paths: {type(self.lora_paths)}. "
                    "Expected a list or a dictionary."
                )

            # Expand target modules
            if self.lora_target_modules:
                self.lora_target_modules = set(self.lora_target_modules)
                if "all" in self.lora_target_modules:
                    assert (
                        len(self.lora_target_modules) == 1
                    ), "If 'all' is specified in --lora-target-modules, it should be the only module specified."
                    self.lora_target_modules = set(SUPPORTED_LORA_TARGET_MODULES)

            # Ensure sufficient information is provided for LoRA initialization.
            assert self.lora_paths or (
                self.max_lora_rank and self.lora_target_modules
            ), "When no initial --lora-paths is provided, you need to specify both --max-lora-rank and --lora-target-modules for LoRA initialization."

            # Validate max_loaded_loras
            if self.max_loaded_loras is not None:
                assert self.max_loaded_loras >= self.max_loras_per_batch, (
                    "max_loaded_loras should be greater than or equal to max_loras_per_batch. "
                    f"max_loaded_loras={self.max_loaded_loras}, max_loras_per_batch={self.max_loras_per_batch}"
                )
                assert len(self.lora_paths) <= self.max_loaded_loras, (
                    "The number of LoRA paths should not exceed max_loaded_loras. "
                    f"max_loaded_loras={self.max_loaded_loras}, lora_paths={len(self.lora_paths)}"
                )

    def validate_disagg_tp_size(self, prefill_tp: int, decode_tp: int):
        larger_tp = max(decode_tp, prefill_tp)
        smaller_tp = min(decode_tp, prefill_tp)
        assert larger_tp % smaller_tp == 0, (
            "Different tp size is supported only when one tp is multiple of the other. "
            f"decode_tp={decode_tp}, prefill_tp={prefill_tp}"
        )

    def model_specific_adjustments(self):
        hf_config = self.get_hf_config()
        model_arch = hf_config.architectures[0]
        if model_arch in ["GptOssForCausalLM"]:
            if self.attention_backend is None:
                if is_cuda() and is_sm100_supported():
                    self.attention_backend = "trtllm_mha"
                elif is_cuda() and is_sm90_supported():
                    self.attention_backend = "fa3"
                else:
                    self.attention_backend = "triton"
            supported_backends = ["triton", "trtllm_mha", "fa3"]
            logger.info(
                f"Use {self.attention_backend} as attention backend for GptOssForCausalLM"
            )
            assert (
                self.attention_backend in supported_backends
            ), f"GptOssForCausalLM requires one of {supported_backends} attention backend, but got '{self.attention_backend}'"

            if is_sm100_supported():
                if not self.enable_dp_attention:
                    self.enable_flashinfer_allreduce_fusion = True
                    logger.info(
                        "Enable FlashInfer AllReduce Fusion on sm100 for GptOssForCausalLM"
                    )
            quantization_config = getattr(hf_config, "quantization_config", None)
            is_mxfp4_quant_format = (
                quantization_config is not None
                and quantization_config.get("quant_method") == "mxfp4"
            )

            if is_sm100_supported() and is_mxfp4_quant_format:
                self.moe_runner_backend = "flashinfer_mxfp4"
                logger.warning(
                    "Detected SM100 and MXFP4 quantization format for GPT-OSS model, enabling FlashInfer MXFP4 MOE kernel."
                )
            else:
                if self.moe_runner_backend == "triton_kernel":
                    assert (
                        self.ep_size == 1
                    ), "Triton kernel MoE is only supported when ep_size == 1"
                if (
                    self.moe_runner_backend == "auto"
                    and self.ep_size == 1
                    and is_triton_kernels_available()
                ):
                    self.moe_runner_backend = "triton_kernel"
                    logger.warning(
                        "Detected GPT-OSS model, enabling triton_kernels MOE kernel."
                    )
            self.disable_hybrid_swa_memory = True
            if is_mxfp4_quant_format:
                # use bf16 for mxfp4 triton kernels
                self.dtype = "bfloat16"

        elif "Llama4" in model_arch:
            assert self.attention_backend in {
                "fa3",
                "aiter",
            }, "fa3 or aiter is required for Llama4 model"
        elif model_arch in [
            "Gemma2ForCausalLM",
            "Gemma3ForCausalLM",
            "Gemma3ForConditionalGeneration",
            "Gemma3nForCausalLM",
            "Gemma3nForConditionalGeneration",
        ]:
            # FIXME: https://github.com/sgl-project/sglang/pull/7367 is not compatible with gemma2 model.
            # It failed at this test: https://github.com/sgl-project/sglang/actions/runs/16255155597/job/45890331952#step:4:736
            logger.warning(
                f"Disable hybrid SWA memory for {model_arch} as it is not yet supported."
            )
            self.disable_hybrid_swa_memory = True

    def adjust_mem_fraction_for_vlm(self, model_config):
        vision_config = getattr(model_config.hf_config, "vision_config", None)
        if vision_config is None:
            return

        # roughly reduce the mem_fraction_static base on params of Vit
        original_server_arg_mem_fraction = self.mem_fraction_static
        # a base mem_fraction_static factor for regular Vit
        base_mem_fraction_reduction_ratio = 0.95

        vit_num_layers = getattr(vision_config, "num_hidden_layers", 24)
        vit_hidden_size = getattr(vision_config, "hidden_size", 1024)

        # baseline ViT params (ViT-L/14)
        baseline_vit_layers = 24
        baseline_vit_hidden_size = 1024

        # weight params count
        current_complexity_score = vit_num_layers * (vit_hidden_size**2)
        baseline_complexity_score = baseline_vit_layers * (baseline_vit_hidden_size**2)
        complexity_ratio = (
            current_complexity_score / baseline_complexity_score
            if baseline_complexity_score > 0
            else 1.0
        )

        # every time the complexity grows 100%, adjust final factor for 10%
        sensitivity_scale = 0.1
        dynamic_adjustment_factor = 1.0 - sensitivity_scale * (complexity_ratio - 1.0)
        dynamic_adjustment_factor = max(0.8, min(1.05, dynamic_adjustment_factor))

        final_overall_factor = (
            base_mem_fraction_reduction_ratio * dynamic_adjustment_factor
        )
        self.mem_fraction_static = (
            original_server_arg_mem_fraction * final_overall_factor
        )


def prepare_server_args(argv: List[str]) -> ServerArgs:
    """
    Prepare the server arguments from the command line arguments.

    Args:
        args: The command line arguments. Typically, it should be `sys.argv[1:]`
            to ensure compatibility with `parse_args` when no arguments are passed.

    Returns:
        The server arguments.
    """
    parser = argparse.ArgumentParser()
    ServerArgs.add_cli_args(parser)
    raw_args = parser.parse_args(argv)
    server_args = ServerArgs.from_cli_args(raw_args)
    return server_args


ZMQ_TCP_PORT_DELTA = 233


@dataclasses.dataclass
class PortArgs:
    # The ipc filename for tokenizer to receive inputs from detokenizer (zmq)
    tokenizer_ipc_name: str
    # The ipc filename for scheduler (rank 0) to receive inputs from tokenizer (zmq)
    scheduler_input_ipc_name: str
    # The ipc filename for detokenizer to receive inputs from scheduler (zmq)
    detokenizer_ipc_name: str

    # The port for nccl initialization (torch.dist)
    nccl_port: int

    # The ipc filename for rpc call between Engine and Scheduler
    rpc_ipc_name: str

    # The ipc filename for Scheduler to send metrics
    metrics_ipc_name: str

    @staticmethod
    def init_new(server_args, dp_rank: Optional[int] = None) -> "PortArgs":
        if server_args.nccl_port is None:
            nccl_port = server_args.port + random.randint(100, 1000)
            while True:
                if is_port_available(nccl_port):
                    break
                if nccl_port < 60000:
                    nccl_port += 42
                else:
                    nccl_port -= 43
        else:
            nccl_port = server_args.nccl_port

        if not server_args.enable_dp_attention:
            # Normal case, use IPC within a single node
            return PortArgs(
                tokenizer_ipc_name=f"ipc://{tempfile.NamedTemporaryFile(delete=False).name}",
                scheduler_input_ipc_name=f"ipc://{tempfile.NamedTemporaryFile(delete=False).name}",
                detokenizer_ipc_name=f"ipc://{tempfile.NamedTemporaryFile(delete=False).name}",
                nccl_port=nccl_port,
                rpc_ipc_name=f"ipc://{tempfile.NamedTemporaryFile(delete=False).name}",
                metrics_ipc_name=f"ipc://{tempfile.NamedTemporaryFile(delete=False).name}",
            )
        else:
            # DP attention. Use TCP + port to handle both single-node and multi-node.
            if server_args.nnodes == 1 and server_args.dist_init_addr is None:
                dist_init_addr = ("127.0.0.1", server_args.port + ZMQ_TCP_PORT_DELTA)
            elif server_args.dist_init_addr.startswith("["):  # ipv6 address
                port_num, host = configure_ipv6(server_args.dist_init_addr)
                dist_init_addr = (host, str(port_num))
            else:
                dist_init_addr = server_args.dist_init_addr.split(":")

            assert (
                len(dist_init_addr) == 2
            ), "please provide --dist-init-addr as host:port of head node"

            dist_init_host, dist_init_port = dist_init_addr
            port_base = int(dist_init_port) + 1
            detokenizer_port = port_base + 1
            rpc_port = port_base + 2
            metrics_ipc_name = port_base + 3
            if dp_rank is None:
                # TokenizerManager to DataParallelController
                scheduler_input_port = port_base + 4
            else:
                scheduler_input_port = port_base + 4 + 1 + dp_rank

            return PortArgs(
                tokenizer_ipc_name=f"tcp://{dist_init_host}:{port_base}",
                scheduler_input_ipc_name=f"tcp://{dist_init_host}:{scheduler_input_port}",
                detokenizer_ipc_name=f"tcp://{dist_init_host}:{detokenizer_port}",
                nccl_port=nccl_port,
                rpc_ipc_name=f"tcp://{dist_init_host}:{rpc_port}",
                metrics_ipc_name=f"tcp://{dist_init_host}:{metrics_ipc_name}",
            )


class LoRAPathAction(argparse.Action):
    def __call__(self, parser, namespace, values, option_string=None):
        lora_paths = []
        if values:
            assert isinstance(values, list), "Expected a list of LoRA paths."
            for lora_path in values:
                lora_path = lora_path.strip()
                if lora_path.startswith("{") and lora_path.endswith("}"):
                    obj = json.loads(lora_path)
                    assert "lora_path" in obj and "lora_name" in obj, (
                        f"{repr(lora_path)} looks like a JSON str, "
                        "but it does not contain 'lora_name' and 'lora_path' keys."
                    )
                    lora_paths.append(obj)
                else:
                    lora_paths.append(lora_path)

        setattr(namespace, self.dest, lora_paths)


class DeprecatedAction(argparse.Action):
    def __init__(self, option_strings, dest, nargs=0, **kwargs):
        super(DeprecatedAction, self).__init__(
            option_strings, dest, nargs=nargs, **kwargs
        )

    def __call__(self, parser, namespace, values, option_string=None):
        raise ValueError(self.help)


def print_deprecated_warning(message: str):
    logger.warning(f"\033[33m{message}\033[0m")


def auto_choose_speculative_params(self: ServerArgs):
    """
    Automatically choose the parameters for speculative decoding.

    You can tune them on your own models and prompts with scripts/playground/bench_speculative.py
    """
    hf_config = self.get_hf_config()
    arch = hf_config.architectures[0]

    if arch in ["LlamaForCausalLM"]:
        # The default value for llama
        return (5, 4, 8)
    elif arch in [
        "DeepseekV3ForCausalLM",
        "DeepseekV2ForCausalLM",
        "GptOssForCausalLM",
        "BailingMoeForCausalLM",
    ]:
        # The default value for deepseek and gpt-oss
        return (3, 1, 4)
    elif arch in ["Grok1ForCausalLM", "Grok1VForCausalLM"]:
        return (5, 4, 8)
    else:
        # The default value for all other models
        return (5, 4, 8)<|MERGE_RESOLUTION|>--- conflicted
+++ resolved
@@ -51,6 +51,7 @@
 # Define constants
 LOAD_FORMAT_CHOICES = [
     "auto",
+    "prefetch_auto",
     "pt",
     "safetensors",
     "npcache",
@@ -838,23 +839,7 @@
             "--load-format",
             type=str,
             default=ServerArgs.load_format,
-<<<<<<< HEAD
-            choices=[
-                "auto",
-                "prefetch_auto",
-                "pt",
-                "safetensors",
-                "npcache",
-                "dummy",
-                "sharded_state",
-                "gguf",
-                "bitsandbytes",
-                "layered",
-                "remote",
-            ],
-=======
             choices=LOAD_FORMAT_CHOICES,
->>>>>>> 5ad296bd
             help="The format of the model weights to load. "
             '"auto" will try to load the weights in the safetensors format '
             "and fall back to the pytorch bin format if safetensors format "
