# Copyright 2023-2024 SGLang Team
# Licensed under the Apache License, Version 2.0 (the "License");
# you may not use this file except in compliance with the License.
# You may obtain a copy of the License at
#
#     http://www.apache.org/licenses/LICENSE-2.0
#
# Unless required by applicable law or agreed to in writing, software
# distributed under the License is distributed on an "AS IS" BASIS,
# WITHOUT WARRANTIES OR CONDITIONS OF ANY KIND, either express or implied.
# See the License for the specific language governing permissions and
# limitations under the License.
# ==============================================================================
"""The arguments of the server."""

import argparse
import dataclasses
import json
import logging
import os
import random
import sys
import tempfile
from typing import List, Literal, Optional, Union

from sglang.srt.function_call.function_call_parser import FunctionCallParser
from sglang.srt.hf_transformers_utils import check_gguf_file, get_config
from sglang.srt.layers.utils import is_sm90_supported, is_sm100_supported
from sglang.srt.lora.lora_registry import LoRARef
from sglang.srt.reasoning_parser import ReasoningParser
from sglang.srt.utils import (
    LORA_TARGET_ALL_MODULES,
    SUPPORTED_LORA_TARGET_MODULES,
    configure_ipv6,
    get_device,
    get_device_memory_capacity,
    is_cuda,
    is_flashinfer_available,
    is_hip,
    is_port_available,
    is_remote_url,
    is_triton_kernels_available,
    is_valid_ipv6_address,
    nullable_str,
)

logger = logging.getLogger(__name__)


@dataclasses.dataclass
class ServerArgs:
    # Model and tokenizer
    model_path: str
    tokenizer_path: Optional[str] = None
    tokenizer_mode: str = "auto"
    skip_tokenizer_init: bool = False
    load_format: str = "auto"
    model_loader_extra_config: str = '{"enable_multithread_load": true}'
    trust_remote_code: bool = False
    context_length: Optional[int] = None
    is_embedding: bool = False
    enable_multimodal: Optional[bool] = None
    revision: Optional[str] = None
    model_impl: str = "auto"

    # HTTP server
    host: str = "127.0.0.1"
    port: int = 30000
    skip_server_warmup: bool = False
    warmups: Optional[str] = None
    nccl_port: Optional[int] = None

    # Quantization and data type
    dtype: str = "auto"
    quantization: Optional[str] = None
    quantization_param_path: Optional[str] = None
    kv_cache_dtype: str = "auto"

    # Memory and scheduling
    mem_fraction_static: Optional[float] = None
    max_running_requests: Optional[int] = None
    max_queued_requests: Optional[int] = sys.maxsize
    max_total_tokens: Optional[int] = None
    chunked_prefill_size: Optional[int] = None
    max_prefill_tokens: int = 16384
    schedule_policy: str = "fcfs"
    schedule_conservativeness: float = 1.0
    cpu_offload_gb: int = 0
    page_size: Optional[int] = None
    hybrid_kvcache_ratio: Optional[float] = None
    swa_full_tokens_ratio: float = 0.8
    disable_hybrid_swa_memory: bool = False

    # Runtime options
    device: Optional[str] = None
    tp_size: int = 1
    pp_size: int = 1
    max_micro_batch_size: Optional[int] = None
    stream_interval: int = 1
    stream_output: bool = False
    random_seed: Optional[int] = None
    constrained_json_whitespace_pattern: Optional[str] = None
    watchdog_timeout: float = 300
    dist_timeout: Optional[int] = None  # timeout for torch.distributed
    download_dir: Optional[str] = None
    base_gpu_id: int = 0
    gpu_id_step: int = 1
    sleep_on_idle: bool = False

    # Logging
    log_level: str = "info"
    log_level_http: Optional[str] = None
    log_requests: bool = True
    log_requests_level: int = 2
    crash_dump_folder: Optional[str] = None
    show_time_cost: bool = False
    enable_metrics: bool = True
    enable_metrics_for_all_schedulers: bool = False
    bucket_time_to_first_token: Optional[List[float]] = None
    bucket_inter_token_latency: Optional[List[float]] = None
    bucket_e2e_request_latency: Optional[List[float]] = None
    collect_tokens_histogram: bool = False
    decode_log_interval: int = 40
    enable_request_time_stats_logging: bool = False
    kv_events_config: Optional[str] = None

    # API related
    api_key: Optional[str] = None
    served_model_name: Optional[str] = None
    weight_version: str = "default"
    chat_template: Optional[str] = None
    completion_template: Optional[str] = None
    file_storage_path: str = "sglang_storage"
    enable_cache_report: bool = False
    reasoning_parser: Optional[str] = None
    tool_call_parser: Optional[str] = None
    tool_server: Optional[str] = None

    reasoning_padding: Optional[str] = None
    thinking_trigger: Optional[str] = None

    # Data parallelism
    dp_size: int = 1
    load_balance_method: str = "round_robin"

    # Multi-node distributed serving
    dist_init_addr: Optional[str] = None
    nnodes: int = 1
    node_rank: int = 0

    # Model override args in JSON
    json_model_override_args: str = "{}"
    preferred_sampling_params: Optional[str] = None

    # LoRA
    enable_lora: Optional[bool] = None
    max_lora_rank: Optional[int] = None
    lora_target_modules: Optional[Union[set[str], List[str]]] = None
    lora_paths: Optional[
        Union[dict[str, str], List[dict[str, str]], List[str], List[LoRARef]]
    ] = None
    max_loaded_loras: Optional[int] = None
    max_loras_per_batch: int = 8
    lora_backend: str = "triton"

    # Kernel backend
    attention_backend: Optional[str] = None
    decode_attention_backend: Optional[str] = None
    prefill_attention_backend: Optional[str] = None
    sampling_backend: Optional[str] = None
    grammar_backend: Optional[str] = None
    mm_attention_backend: Optional[str] = None

    # Speculative decoding
    speculative_algorithm: Optional[str] = None
    speculative_draft_model_path: Optional[str] = None
    speculative_num_steps: Optional[int] = None
    speculative_eagle_topk: Optional[int] = None
    speculative_num_draft_tokens: Optional[int] = None
    speculative_accept_threshold_single: float = 1.0
    speculative_accept_threshold_acc: float = 1.0
    speculative_token_map: Optional[str] = None

    # Expert parallelism
    ep_size: int = 1
    moe_a2a_backend: Literal["none", "deepep"] = "none"
    moe_runner_backend: Literal[
        "auto",
        "triton",
        "triton_kernel",
        "flashinfer_trtllm",
        "flashinfer_cutlass",
        "flashinfer_mxfp4",
    ] = "auto"
    enable_flashinfer_allreduce_fusion: bool = False
    deepep_mode: Literal["auto", "normal", "low_latency"] = "auto"
    ep_num_redundant_experts: int = 0
    ep_dispatch_algorithm: Optional[Literal["static", "dynamic", "fake"]] = None
    init_expert_location: str = "trivial"
    enable_eplb: bool = False
    eplb_algorithm: str = "auto"
    eplb_rebalance_num_iterations: int = 1000
    eplb_rebalance_layers_per_chunk: Optional[int] = None
    expert_distribution_recorder_mode: Optional[
        Literal["stat", "stat_approx", "per_pass", "per_token"]
    ] = None
    expert_distribution_recorder_buffer_size: Optional[int] = None
    enable_expert_distribution_metrics: bool = False
    deepep_config: Optional[str] = None
    moe_dense_tp_size: Optional[int] = None

    # Hierarchical cache
    enable_hierarchical_cache: bool = False
    hicache_ratio: float = 2.0
    hicache_size: int = 0
    hicache_write_policy: str = "write_through_selective"
    hicache_io_backend: str = "kernel"
    hicache_mem_layout: str = "layer_first"
    hicache_storage_backend: Optional[str] = None
    hicache_storage_prefetch_policy: str = "best_effort"

    # Double Sparsity
    enable_double_sparsity: bool = False
    ds_channel_config_path: Optional[str] = None
    ds_heavy_channel_num: int = 32
    ds_heavy_token_num: int = 256
    ds_heavy_channel_type: str = "qk"
    ds_sparse_decode_threshold: int = 4096

    # Optimization/debug options
    disable_radix_cache: bool = False
    cuda_graph_max_bs: Optional[int] = None
    cuda_graph_bs: Optional[List[int]] = None
    disable_cuda_graph: bool = False
    disable_cuda_graph_padding: bool = False
    enable_profile_cuda_graph: bool = False
    enable_cudagraph_gc: bool = False
    enable_nccl_nvls: bool = False
    enable_symm_mem: bool = False
    disable_flashinfer_cutlass_moe_fp4_allgather: bool = False
    enable_tokenizer_batch_encode: bool = False
    disable_outlines_disk_cache: bool = False
    disable_custom_all_reduce: bool = False
    enable_mscclpp: bool = False
    disable_overlap_schedule: bool = False
    enable_mixed_chunk: bool = False
    enable_dp_attention: bool = False
    enable_dp_lm_head: bool = False
    enable_two_batch_overlap: bool = False
    tbo_token_distribution_threshold: float = 0.48
    enable_torch_compile: bool = False
    torch_compile_max_bs: int = 32
    torchao_config: str = ""
    enable_nan_detection: bool = False
    enable_p2p_check: bool = False
    triton_attention_reduce_in_fp32: bool = False
    triton_attention_num_kv_splits: int = 8
    num_continuous_decode_steps: int = 1
    delete_ckpt_after_loading: bool = False
    enable_memory_saver: bool = False
    allow_auto_truncate: bool = False
    enable_custom_logit_processor: bool = False
    flashinfer_mla_disable_ragged: bool = False
    disable_shared_experts_fusion: bool = False
    disable_chunked_prefix_cache: bool = False
    disable_fast_image_processor: bool = False
    enable_return_hidden_states: bool = False
    scheduler_recv_interval: int = 1

    # Debug tensor dumps
    debug_tensor_dump_output_folder: Optional[str] = None
    debug_tensor_dump_input_file: Optional[str] = None
    debug_tensor_dump_inject: bool = False
    debug_tensor_dump_prefill_only: bool = False

    # PD disaggregation: can be "null" (not disaggregated), "prefill" (prefill-only), or "decode" (decode-only)
    disaggregation_mode: str = "null"
    disaggregation_transfer_backend: str = "mooncake"
    disaggregation_bootstrap_port: int = 8998
    disaggregation_decode_tp: Optional[int] = None
    disaggregation_decode_dp: Optional[int] = None
    disaggregation_prefill_pp: Optional[int] = 1
    disaggregation_ib_device: Optional[str] = None
    num_reserved_decode_tokens: int = 512  # used for decode kv cache offload in PD
    pdlb_url: Optional[str] = None

    # For model weight update
    custom_weight_loader: Optional[List[str]] = None
    weight_loader_disable_mmap: bool = False

    # For PD-Multiplexing
    enable_pdmux: bool = False
    sm_group_num: int = 3

    # Deprecated arguments
    enable_ep_moe: bool = False
    enable_deepep_moe: bool = False
    enable_flashinfer_cutlass_moe: bool = False
    enable_flashinfer_trtllm_moe: bool = False
    enable_triton_kernel_moe: bool = False
    enable_flashinfer_mxfp4_moe: bool = False

    def __post_init__(self):
        # Check deprecated arguments
        if self.enable_ep_moe:
            self.ep_size = self.tp_size
            print_deprecated_warning(
                "NOTE: --enable-ep-moe is deprecated. Please set `--ep-size` to the same value as `--tp-size` instead."
            )
        if self.enable_deepep_moe:
            self.moe_a2a_backend = "deepep"
            print_deprecated_warning(
                "NOTE: --enable-deepep-moe is deprecated. Please set `--moe-a2a-backend` to 'deepep' instead."
            )
        if self.enable_triton_kernel_moe:
            self.moe_runner_backend = "triton_kernel"
            print_deprecated_warning(
                "NOTE: --enable-triton-kernel-moe is deprecated. Please set `--moe-runner-backend` to 'triton_kernel' instead."
            )
        if self.enable_flashinfer_cutlass_moe:
            self.moe_runner_backend = "flashinfer_cutlass"
            print_deprecated_warning(
                "NOTE: --enable-flashinfer-cutlass-moe is deprecated. Please set `--moe-runner-backend` to 'flashinfer_cutlass' instead."
            )
        if self.enable_flashinfer_trtllm_moe:
            self.moe_runner_backend = "flashinfer_trtllm"
            print_deprecated_warning(
                "NOTE: --enable-flashinfer-trtllm-moe is deprecated. Please set `--moe-runner-backend` to 'flashinfer_trtllm' instead."
            )
        if self.enable_flashinfer_mxfp4_moe:
            self.moe_runner_backend = "flashinfer_mxfp4"
            print_deprecated_warning(
                "NOTE: --enable-flashinfer-mxfp4-moe is deprecated. Please set `--moe-runner-backend` to 'flashinfer_mxfp4' instead."
            )

        # Set missing default values
        if self.tokenizer_path is None:
            self.tokenizer_path = self.model_path
        if self.served_model_name is None:
            self.served_model_name = self.model_path
        if self.device is None:
            self.device = get_device()
        if self.random_seed is None:
            self.random_seed = random.randint(0, 1 << 30)

        gpu_mem = get_device_memory_capacity(self.device)

        # Set mem fraction static
        if self.mem_fraction_static is None:
            if gpu_mem is not None:
                # GPU memory capacity = model weights + KV cache pool + activations + cuda graph buffers
                # mem_fraction_static = (model weights + KV cache pool) / GPU memory capacity.

                # We want mem_fraction_static to be as large as possible but still has enough room
                # for activations and cuda graph buffers. We use the following heuristic to
                # compute the needed size for activations and cuda graph buffers:
                # - The size of the activation depends on the chunked_prefill_size and model size.
                # - The size of cuda graph buffers depends on the cuda graph capture range and model size.
                # For GPUs with more memory, we use a larger chunked_prefill_size and
                # capture more cuda graphs, so they need to reserve more memory.
                parallel_size = self.tp_size * self.pp_size

                if gpu_mem < 20 * 1024:
                    # T4, 4080. (chunked_prefill_size 2k, cuda_graph_max_bs 8)
                    reserved_mem = (2.8 + parallel_size / 10) * 1024
                elif gpu_mem < 35 * 1024:
                    # A10, L40, 4090, 5090. (chunked_prefill_size 2k, cuda_graph_max_bs 8)
                    reserved_mem = (2.8 + parallel_size / 10) * 1024
                elif gpu_mem < 90 * 1024:
                    # H100, A100. (chunked_prefill_size 8k, cuda_graph_max_bs 160)
                    reserved_mem = (9.5 + parallel_size / 2) * 1024
                elif gpu_mem < 100 * 1024:
                    # H20. (chunked_prefill_size 8k, cuda_graph_max_bs 256)
                    reserved_mem = (12 + parallel_size / 2) * 1024
                elif gpu_mem < 160 * 1024:
                    # H200. (chunked_prefill_size 8k, cuda_graph_max_bs 256)
                    reserved_mem = (12 + parallel_size / 2) * 1024
                else:
                    # B200, MI300. (chunked_prefill_size 16k, cuda_graph_max_bs 512)
                    reserved_mem = 32 * 1024

                if self.speculative_algorithm is not None:
                    # draft model and larger cuda graph buffers
                    reserved_mem += 2 * 1024
                if self.enable_dp_attention:
                    reserved_mem += 4 * 1024

                self.mem_fraction_static = round((gpu_mem - reserved_mem) / gpu_mem, 3)
            else:
                self.mem_fraction_static = 0.88

            # Lazy init to avoid circular import
            # Multimodal models need more memory for the image processor
            from sglang.srt.configs.model_config import ModelConfig

            model_config = ModelConfig.from_server_args(self)
            if model_config.is_multimodal:
                self.adjust_mem_fraction_for_vlm(model_config)

        # Set chunked prefill size, which depends on the gpu memory capacity
        if self.chunked_prefill_size is None:
            if gpu_mem is not None:
                if gpu_mem < 35 * 1024:  # A10, L40, 4090
                    self.chunked_prefill_size = 2048
                elif gpu_mem < 160 * 1024:  # H100, H200, A100, H20
                    self.chunked_prefill_size = 8192
                else:  # B200, MI300
                    self.chunked_prefill_size = 16384
            else:
                self.chunked_prefill_size = 4096

        # Set cuda graph max batch size
        if self.cuda_graph_max_bs is None:
            # Based on detailed statistics, when serving TP1/TP2 models on lower-end GPUs with HBM<25G, you can either disable cuda graph or set `cuda_graph_max_bs` to a very small value to reduce the memory overhead of creating cuda graphs, with almost no impact on performance. However, when serving models with TP4 or TP8, we need to enable cuda graph to maintain high performance. In this case, we can set `cuda_graph_max_bs` to 80 (half of the default value 160) to reduce the memory overhead of creating cuda graphs. Looking at the logs from TP4 serving of qwen2-72b, a value of 80 is sufficient and can reduce the memory overhead of creating cuda graphs on lower-end GPUs compared to the original 160, avoiding OOM issues.
            if gpu_mem is not None and gpu_mem < 35 * 1024:
                if self.tp_size < 4:
                    self.cuda_graph_max_bs = 8
                else:
                    self.cuda_graph_max_bs = 80

        # Set kernel backends for hpu device
        if self.device == "hpu":
            self.attention_backend = "torch_native"
            self.sampling_backend = "pytorch"

        # Model-specific adjustments
        self.model_specific_adjustments()

        # Set kernel backends
        if self.device == "cpu":
            if self.attention_backend is None:
                self.attention_backend = "intel_amx"
            self.sampling_backend = "pytorch"

        if self.sampling_backend is None:
            self.sampling_backend = (
                "flashinfer" if is_flashinfer_available() else "pytorch"
            )

        if self.attention_backend == "torch_native":
            logger.warning(
                "Cuda graph is disabled because of using torch native attention backend"
            )
            self.disable_cuda_graph = True

        if self.attention_backend == "ascend":
            logger.warning(
                "At this moment Ascend attention backend only supports a page_size of 128, change page_size to 128."
            )
            self.page_size = 128

        if (
            self.attention_backend == "flashmla"
            or self.decode_attention_backend == "flashmla"
        ):
            logger.warning(
                "FlashMLA only supports a page_size of 64, change page_size to 64."
            )
            self.page_size = 64

        if (
            self.attention_backend == "cutlass_mla"
            or self.decode_attention_backend == "cutlass_mla"
        ):
            logger.warning(
                "Cutlass MLA only supports a page_size of 128, change page_size to 128."
            )
            self.page_size = 128

        if (
            self.attention_backend == "trtllm_mla"
            or self.decode_attention_backend == "trtllm_mla"
        ):
            if not is_sm100_supported():
                raise ValueError(
                    "TRTLLM MLA backend is only supported on Blackwell GPUs (SM100). Please use a different backend."
                )

            if self.page_size not in [32, 64]:
                logger.warning(
                    f"TensorRT-LLM MLA only supports page_size of 32 or 64, changing page_size from {self.page_size} to 64."
                )
                self.page_size = 64

            if self.kv_cache_dtype not in ["fp8_e4m3", "auto"]:
                raise ValueError(
                    "TensorRT-LLM MLA backend only supports kv-cache-dtype of fp8_e4m3 or auto."
                )

        if (
            self.attention_backend == "trtllm_mha"
            or self.decode_attention_backend == "trtllm_mha"
            or self.prefill_attention_backend == "trtllm_mha"
        ):
            if not is_sm100_supported():
                raise ValueError(
                    "TRTLLM MHA backend is only supported on Blackwell GPUs (SM100). Please use a different backend."
                )

            if self.page_size not in [16, 32, 64]:
                logger.warning(
                    f"TensorRT-LLM MHA only supports page_size of 16, 32 or 64, changing page_size from {self.page_size} to 64."
                )
                self.page_size = 64

            if self.speculative_algorithm is not None:
                raise ValueError(
                    "trtllm_mha backend does not support speculative decoding yet."
                )

        if self.attention_backend == "dual_chunk_flash_attn":
            logger.warning(
                "Mixed chunk, radix cache, and cuda graphs are disabled because of using dual chunk flash attention backend"
            )
            self.enable_mixed_chunk = False
            self.disable_cuda_graph = True
            self.disable_radix_cache = True

        # Set page size
        if self.page_size is None:
            self.page_size = 1

        # AMD-specific Triton attention KV splits default number
        if is_hip():
            self.triton_attention_num_kv_splits = 16

        # Choose grammar backend
        if self.grammar_backend is None:
            self.grammar_backend = "xgrammar"

        # Data parallelism attention
        if self.enable_dp_attention:
            self.schedule_conservativeness = self.schedule_conservativeness * 0.3
            assert (
                self.dp_size > 1
            ), "Please set a dp-size > 1. You can use 1 < dp-size <= tp-size "
            assert self.tp_size % self.dp_size == 0
            self.chunked_prefill_size = self.chunked_prefill_size // self.dp_size
            logger.warning(
                f"DP attention is enabled. The chunked prefill size is adjusted to {self.chunked_prefill_size} to avoid MoE kernel issues. "
            )

        if self.enable_dp_lm_head:
            assert (
                self.enable_dp_attention
            ), "Please enable dp attention when setting enable_dp_lm_head. "

        # MoE kernel
        if self.moe_runner_backend == "flashinfer_cutlass":
            assert (
                self.quantization == "modelopt_fp4"
            ), "modelopt_fp4 quantization is required for Flashinfer MOE"
            assert self.ep_size in [
                1,
                self.tp_size,
            ], "The expert parallel size must be 1 or the same as the tensor parallel size"

        if self.moe_runner_backend == "flashinfer_trtllm":
            if not self.disable_shared_experts_fusion:
                self.disable_shared_experts_fusion = True
                logger.warning(
                    "FlashInfer TRTLLM MoE is enabled. --disable-shared-experts-fusion is automatically set."
                )

        # DeepEP MoE
        if self.moe_a2a_backend == "deepep":
            if self.deepep_mode == "normal":
                logger.warning("Cuda graph is disabled because deepep_mode=`normal`")
                self.disable_cuda_graph = True
            self.ep_size = self.tp_size
            logger.warning(
                f"DeepEP MoE is enabled. The expert parallel size is adjusted to be the same as the tensor parallel size[{self.tp_size}]."
            )

        if self.enable_eplb and (self.expert_distribution_recorder_mode is None):
            self.expert_distribution_recorder_mode = "stat"
            logger.warning(
                "EPLB is enabled. The expert_distribution_recorder_mode is automatically set."
            )

        if (self.enable_eplb or (self.init_expert_location is not None)) and (
            self.ep_dispatch_algorithm is None
        ):
            self.ep_dispatch_algorithm = "static"

        if self.enable_eplb:
            assert self.ep_size > 1

        if self.enable_expert_distribution_metrics and (
            self.expert_distribution_recorder_mode is None
        ):
            self.expert_distribution_recorder_mode = "stat"

        if self.expert_distribution_recorder_buffer_size is None:
            if (x := self.eplb_rebalance_num_iterations) is not None:
                self.expert_distribution_recorder_buffer_size = x
            elif self.expert_distribution_recorder_mode is not None:
                self.expert_distribution_recorder_buffer_size = 1000

        # Pipeline parallelism
        if self.pp_size > 1:
            self.disable_overlap_schedule = True
            logger.warning(
                "Pipeline parallelism is incompatible with overlap schedule."
            )

        # Hicache
        if self.hicache_storage_backend == "mooncake":
            # to use mooncake storage backend, the following conditions must be met:
            self.hicache_io_backend = "kernel"
            self.hicache_mem_layout = "page_first"

        # Speculative Decoding
        if self.speculative_algorithm == "NEXTN":
            # NEXTN shares the same implementation of EAGLE
            self.speculative_algorithm = "EAGLE"

        if self.speculative_algorithm in ("EAGLE", "EAGLE3"):
            if self.max_running_requests is None:
                self.max_running_requests = 48
            self.disable_overlap_schedule = True
            logger.warning(
                "Overlap scheduler is disabled because of using "
                "eagle speculative decoding."
            )
            if self.enable_mixed_chunk:
                self.enable_mixed_chunk = False
                logger.warning(
                    "Mixed chunked prefill is disabled because of using "
                    "eagle speculative decoding."
                )

            model_arch = self.get_hf_config().architectures[0]
            if model_arch in ["DeepseekV3ForCausalLM", "Glm4MoeForCausalLM", "BailingMoeForCausalLM"]:
                # Auto set draft_model_path DeepSeek-V3/R1
                if self.speculative_draft_model_path is None:
                    self.speculative_draft_model_path = self.model_path
                else:
                    logger.warning(
                        "DeepSeek MTP does not require setting speculative_draft_model_path."
                    )
                if self.page_size != 1 and self.attention_backend == "flashinfer":
                    raise ValueError(
                        "Speculative decoding with page_size != 1 is not supported. Please set page_size to 1."
                    )

            # Auto choose parameters
            if self.speculative_num_steps is None:
                assert (
                    self.speculative_eagle_topk is None
                    and self.speculative_num_draft_tokens is None
                )
                (
                    self.speculative_num_steps,
                    self.speculative_eagle_topk,
                    self.speculative_num_draft_tokens,
                ) = auto_choose_speculative_params(self)

            if (
                self.speculative_eagle_topk == 1
                and self.speculative_num_draft_tokens != self.speculative_num_steps + 1
            ):
                logger.warning(
                    "speculative_num_draft_tokens is adjusted to speculative_num_steps + 1 when speculative_eagle_topk == 1"
                )
                self.speculative_num_draft_tokens = self.speculative_num_steps + 1

            # The token generated from the verify step is counted.
            # If sepculative_num_steps >= speculative_num_draft_tokens, the additional tokens will definitely be discarded.
            # assert self.speculative_num_steps < self.speculative_num_draft_tokens

        # GGUF
        if (
            self.load_format == "auto" or self.load_format == "gguf"
        ) and check_gguf_file(self.model_path):
            self.quantization = self.load_format = "gguf"

        # Model loading
        if is_remote_url(self.model_path):
            self.load_format = "remote"
        if self.custom_weight_loader is None:
            self.custom_weight_loader = []

        # PD disaggregation
        if self.disaggregation_mode == "decode":
            assert (
                self.disaggregation_decode_tp is None
            ), "Cannot set --disaggregation-decode-tp for the decode engine."
            assert (
                self.disaggregation_decode_dp is None
            ), "Cannot set --disaggregation-decode-dp for the decode engine."

            self.disable_radix_cache = True
            logger.warning("KV cache is forced as chunk cache for decode server")
        elif self.disaggregation_mode == "prefill":
            if self.disaggregation_decode_tp is None:
                self.disaggregation_decode_tp = self.tp_size
            if self.disaggregation_decode_dp is None:
                self.disaggregation_decode_dp = self.dp_size

            self.disaggregation_prefill_pp = self.pp_size
            self.validate_disagg_tp_size(self.tp_size, self.disaggregation_decode_tp)

            self.disable_cuda_graph = True
            logger.warning("Cuda graph is disabled for prefill server")

        # Propagate env vars
        os.environ["SGLANG_ENABLE_TORCH_COMPILE"] = (
            "1" if self.enable_torch_compile else "0"
        )
        # Set env var before grammar backends init
        os.environ["SGLANG_DISABLE_OUTLINES_DISK_CACHE"] = (
            "1" if self.disable_outlines_disk_cache else "0"
        )

    @staticmethod
    def add_cli_args(parser: argparse.ArgumentParser):
        # Model and tokenizer
        parser.add_argument(
            "--model-path",
            "--model",
            type=str,
            help="The path of the model weights. This can be a local folder or a Hugging Face repo ID.",
            required=True,
        )
        parser.add_argument(
            "--tokenizer-path",
            type=str,
            default=ServerArgs.tokenizer_path,
            help="The path of the tokenizer.",
        )
        parser.add_argument(
            "--tokenizer-mode",
            type=str,
            default=ServerArgs.tokenizer_mode,
            choices=["auto", "slow"],
            help="Tokenizer mode. 'auto' will use the fast "
            "tokenizer if available, and 'slow' will "
            "always use the slow tokenizer.",
        )
        parser.add_argument(
            "--skip-tokenizer-init",
            action="store_true",
            help="If set, skip init tokenizer and pass input_ids in generate request.",
        )
        parser.add_argument(
            "--load-format",
            type=str,
            default=ServerArgs.load_format,
            choices=[
                "auto",
                "prefetch_auto",
                "pt",
                "safetensors",
                "npcache",
                "dummy",
                "sharded_state",
                "gguf",
                "bitsandbytes",
                "layered",
                "remote",
            ],
            help="The format of the model weights to load. "
            '"auto" will try to load the weights in the safetensors format '
            "and fall back to the pytorch bin format if safetensors format "
            "is not available. "
            '"prefetch_auto" like "auto" but performs concurrent mmap with '
            "MAP_POPULATE to prefetch weight files into the page cache. "
            "This helps maximize storage bandwidth and improve model loading "
            "performance, especially on systems with high disk I/O capacity. "
            '"pt" will load the weights in the pytorch bin format. '
            '"safetensors" will load the weights in the safetensors format. '
            '"npcache" will load the weights in pytorch format and store '
            "a numpy cache to speed up the loading. "
            '"dummy" will initialize the weights with random values, '
            "which is mainly for profiling."
            '"gguf" will load the weights in the gguf format. '
            '"bitsandbytes" will load the weights using bitsandbytes '
            "quantization."
            '"layered" loads weights layer by layer so that one can quantize a '
            "layer before loading another to make the peak memory envelope "
            "smaller.",
        )
        parser.add_argument(
            "--model-loader-extra-config",
            type=str,
            help="Extra config for model loader. "
            "This will be passed to the model loader corresponding to the chosen load_format.",
            default=ServerArgs.model_loader_extra_config,
        )
        parser.add_argument(
            "--trust-remote-code",
            action="store_true",
            help="Whether or not to allow for custom models defined on the Hub in their own modeling files.",
        )
        parser.add_argument(
            "--context-length",
            type=int,
            default=ServerArgs.context_length,
            help="The model's maximum context length. Defaults to None (will use the value from the model's config.json instead).",
        )
        parser.add_argument(
            "--is-embedding",
            action="store_true",
            help="Whether to use a CausalLM as an embedding model.",
        )
        parser.add_argument(
            "--enable-multimodal",
            default=ServerArgs.enable_multimodal,
            action="store_true",
            help="Enable the multimodal functionality for the served model. If the model being served is not multimodal, nothing will happen",
        )
        parser.add_argument(
            "--revision",
            type=str,
            default=None,
            help="The specific model version to use. It can be a branch "
            "name, a tag name, or a commit id. If unspecified, will use "
            "the default version.",
        )
        parser.add_argument(
            "--model-impl",
            type=str,
            default=ServerArgs.model_impl,
            help="Which implementation of the model to use.\n\n"
            '* "auto" will try to use the SGLang implementation if it exists '
            "and fall back to the Transformers implementation if no SGLang "
            "implementation is available.\n"
            '* "sglang" will use the SGLang model implementation.\n'
            '* "transformers" will use the Transformers model '
            "implementation.\n",
        )

        # HTTP server
        parser.add_argument(
            "--host",
            type=str,
            default=ServerArgs.host,
            help="The host of the HTTP server.",
        )
        parser.add_argument(
            "--port",
            type=int,
            default=ServerArgs.port,
            help="The port of the HTTP server.",
        )
        parser.add_argument(
            "--skip-server-warmup",
            action="store_true",
            help="If set, skip warmup.",
        )
        parser.add_argument(
            "--warmups",
            type=str,
            required=False,
            help="Specify custom warmup functions (csv) to run before server starts eg. --warmups=warmup_name1,warmup_name2 "
            "will run the functions `warmup_name1` and `warmup_name2` specified in warmup.py before the server starts listening for requests",
        )
        parser.add_argument(
            "--nccl-port",
            type=int,
            default=ServerArgs.nccl_port,
            help="The port for NCCL distributed environment setup. Defaults to a random port.",
        )

        # Quantization and data type
        parser.add_argument(
            "--dtype",
            type=str,
            default=ServerArgs.dtype,
            choices=["auto", "half", "float16", "bfloat16", "float", "float32"],
            help="Data type for model weights and activations.\n\n"
            '* "auto" will use FP16 precision for FP32 and FP16 models, and '
            "BF16 precision for BF16 models.\n"
            '* "half" for FP16. Recommended for AWQ quantization.\n'
            '* "float16" is the same as "half".\n'
            '* "bfloat16" for a balance between precision and range.\n'
            '* "float" is shorthand for FP32 precision.\n'
            '* "float32" for FP32 precision.',
        )
        parser.add_argument(
            "--quantization",
            type=str,
            default=ServerArgs.quantization,
            choices=[
                "awq",
                "fp8",
                "gptq",
                "marlin",
                "gptq_marlin",
                "awq_marlin",
                "bitsandbytes",
                "gguf",
                "modelopt",
                "modelopt_fp4",
                "petit_nvfp4",
                "w8a8_int8",
                "w8a8_fp8",
                "moe_wna16",
                "qoq",
                "w4afp8",
                "mxfp4",
            ],
            help="The quantization method.",
        )
        parser.add_argument(
            "--quantization-param-path",
            type=nullable_str,
            default=None,
            help="Path to the JSON file containing the KV cache "
            "scaling factors. This should generally be supplied, when "
            "KV cache dtype is FP8. Otherwise, KV cache scaling factors "
            "default to 1.0, which may cause accuracy issues. ",
        )
        parser.add_argument(
            "--kv-cache-dtype",
            type=str,
            default=ServerArgs.kv_cache_dtype,
            choices=["auto", "fp8_e5m2", "fp8_e4m3"],
            help='Data type for kv cache storage. "auto" will use model data type. "fp8_e5m2" and "fp8_e4m3" is supported for CUDA 11.8+.',
        )

        # Memory and scheduling
        parser.add_argument(
            "--mem-fraction-static",
            type=float,
            default=ServerArgs.mem_fraction_static,
            help="The fraction of the memory used for static allocation (model weights and KV cache memory pool). Use a smaller value if you see out-of-memory errors.",
        )
        parser.add_argument(
            "--max-running-requests",
            type=int,
            default=ServerArgs.max_running_requests,
            help="The maximum number of running requests.",
        )
        parser.add_argument(
            "--max-queued-requests",
            type=int,
            default=ServerArgs.max_queued_requests,
            help="The maximum number of queued requests. This option is ignored when using disaggregation-mode.",
        )
        parser.add_argument(
            "--max-total-tokens",
            type=int,
            default=ServerArgs.max_total_tokens,
            help="The maximum number of tokens in the memory pool. If not specified, it will be automatically calculated based on the memory usage fraction. "
            "This option is typically used for development and debugging purposes.",
        )
        parser.add_argument(
            "--chunked-prefill-size",
            type=int,
            default=ServerArgs.chunked_prefill_size,
            help="The maximum number of tokens in a chunk for the chunked prefill. Setting this to -1 means disabling chunked prefill.",
        )
        parser.add_argument(
            "--max-prefill-tokens",
            type=int,
            default=ServerArgs.max_prefill_tokens,
            help="The maximum number of tokens in a prefill batch. The real bound will be the maximum of this value and the model's maximum context length.",
        )
        parser.add_argument(
            "--schedule-policy",
            type=str,
            default=ServerArgs.schedule_policy,
            choices=["lpm", "random", "fcfs", "dfs-weight", "lof"],
            help="The scheduling policy of the requests.",
        )
        parser.add_argument(
            "--schedule-conservativeness",
            type=float,
            default=ServerArgs.schedule_conservativeness,
            help="How conservative the schedule policy is. A larger value means more conservative scheduling. Use a larger value if you see requests being retracted frequently.",
        )
        parser.add_argument(
            "--cpu-offload-gb",
            type=int,
            default=ServerArgs.cpu_offload_gb,
            help="How many GBs of RAM to reserve for CPU offloading.",
        )
        parser.add_argument(
            "--page-size",
            type=int,
            default=ServerArgs.page_size,
            help="The number of tokens in a page.",
        )
        parser.add_argument(
            "--hybrid-kvcache-ratio",
            nargs="?",
            const=0.5,
            type=float,
            default=ServerArgs.hybrid_kvcache_ratio,
            help=(
                "Mix ratio in [0,1] between uniform and hybrid kv buffers "
                "(0.0 = pure uniform: swa_size / full_size = 1)"
                "(1.0 = pure hybrid: swa_size / full_size = local_attention_size / context_length)"
            ),
        )
        parser.add_argument(
            "--swa-full-tokens-ratio",
            type=float,
            default=ServerArgs.swa_full_tokens_ratio,
            help="The ratio of SWA layer KV tokens / full layer KV tokens, regardless of the number of swa:full layers. It should be between 0 and 1. "
            "E.g. 0.5 means if each swa layer has 50 tokens, then each full layer has 100 tokens.",
        )
        parser.add_argument(
            "--disable-hybrid-swa-memory",
            action="store_true",
            help="Disable the hybrid SWA memory.",
        )

        # Runtime options
        parser.add_argument(
            "--device",
            type=str,
            default=ServerArgs.device,
            help="The device to use ('cuda', 'xpu', 'hpu', 'npu', 'cpu'). Defaults to auto-detection if not specified.",
        )
        parser.add_argument(
            "--tensor-parallel-size",
            "--tp-size",
            type=int,
            default=ServerArgs.tp_size,
            help="The tensor parallelism size.",
        )
        parser.add_argument(
            "--pipeline-parallel-size",
            "--pp-size",
            type=int,
            default=ServerArgs.pp_size,
            help="The pipeline parallelism size.",
        )
        parser.add_argument(
            "--max-micro-batch-size",
            type=int,
            default=ServerArgs.max_micro_batch_size,
            help="The maximum micro batch size in pipeline parallelism.",
        )
        parser.add_argument(
            "--stream-interval",
            type=int,
            default=ServerArgs.stream_interval,
            help="The interval (or buffer size) for streaming in terms of the token length. A smaller value makes streaming smoother, while a larger value makes the throughput higher",
        )
        parser.add_argument(
            "--stream-output",
            action="store_true",
            help="Whether to output as a sequence of disjoint segments.",
        )
        parser.add_argument(
            "--random-seed",
            type=int,
            default=ServerArgs.random_seed,
            help="The random seed.",
        )
        parser.add_argument(
            "--constrained-json-whitespace-pattern",
            type=str,
            default=ServerArgs.constrained_json_whitespace_pattern,
            help="(outlines backend only) Regex pattern for syntactic whitespaces allowed in JSON constrained output. For example, to allow the model generate consecutive whitespaces, set the pattern to [\n\t ]*",
        )
        parser.add_argument(
            "--watchdog-timeout",
            type=float,
            default=ServerArgs.watchdog_timeout,
            help="Set watchdog timeout in seconds. If a forward batch takes longer than this, the server will crash to prevent hanging.",
        )
        parser.add_argument(
            "--dist-timeout",
            type=int,
            default=ServerArgs.dist_timeout,
            help="Set timeout for torch.distributed initialization.",
        )
        parser.add_argument(
            "--download-dir",
            type=str,
            default=ServerArgs.download_dir,
            help="Model download directory for huggingface.",
        )
        parser.add_argument(
            "--base-gpu-id",
            type=int,
            default=ServerArgs.base_gpu_id,
            help="The base GPU ID to start allocating GPUs from. Useful when running multiple instances on the same machine.",
        )
        parser.add_argument(
            "--gpu-id-step",
            type=int,
            default=ServerArgs.gpu_id_step,
            help="The delta between consecutive GPU IDs that are used. For example, setting it to 2 will use GPU 0,2,4,...",
        )
        parser.add_argument(
            "--sleep-on-idle",
            action="store_true",
            help="Reduce CPU usage when sglang is idle.",
        )

        # Logging
        parser.add_argument(
            "--log-level",
            type=str,
            default=ServerArgs.log_level,
            help="The logging level of all loggers.",
        )
        parser.add_argument(
            "--log-level-http",
            type=str,
            default=ServerArgs.log_level_http,
            help="The logging level of HTTP server. If not set, reuse --log-level by default.",
        )
        parser.add_argument(
            "--log-requests",
            action="store_true",
            default=ServerArgs.log_requests,
            help="Log metadata, inputs, outputs of all requests. The verbosity is decided by --log-requests-level",
        )
        parser.add_argument(
            "--log-requests-level",
            type=int,
            default=ServerArgs.log_requests_level,
            help="0: Log metadata (no sampling parameters). 1: Log metadata and sampling parameters. 2: Log metadata, sampling parameters and partial input/output. 3: Log every input/output.",
            choices=[0, 1, 2, 3],
        )
        parser.add_argument(
            "--crash-dump-folder",
            type=str,
            default=ServerArgs.crash_dump_folder,
            help="Folder path to dump requests from the last 5 min before a crash (if any). If not specified, crash dumping is disabled.",
        )
        parser.add_argument(
            "--show-time-cost",
            action="store_true",
            help="Show time cost of custom marks.",
        )
        parser.add_argument(
            "--enable-metrics",
            action="store_true",
            default=ServerArgs.enable_metrics,
            help="Enable log prometheus metrics.",
        )
        parser.add_argument(
            "--enable-metrics-for-all-schedulers",
            action="store_true",
            help="Enable --enable-metrics-for-all-schedulers when you want schedulers on all TP ranks (not just TP 0) "
            "to record request metrics separately. This is especially useful when dp_attention is enabled, as "
            "otherwise all metrics appear to come from TP 0.",
        )
        parser.add_argument(
            "--bucket-time-to-first-token",
            type=float,
            nargs="+",
            default=ServerArgs.bucket_time_to_first_token,
            help="The buckets of time to first token, specified as a list of floats.",
        )
        parser.add_argument(
            "--bucket-inter-token-latency",
            type=float,
            nargs="+",
            default=ServerArgs.bucket_inter_token_latency,
            help="The buckets of inter-token latency, specified as a list of floats.",
        )
        parser.add_argument(
            "--bucket-e2e-request-latency",
            type=float,
            nargs="+",
            default=ServerArgs.bucket_e2e_request_latency,
            help="The buckets of end-to-end request latency, specified as a list of floats.",
        )
        parser.add_argument(
            "--collect-tokens-histogram",
            action="store_true",
            default=ServerArgs.collect_tokens_histogram,
            help="Collect prompt/generation tokens histogram.",
        )
        parser.add_argument(
            "--decode-log-interval",
            type=int,
            default=ServerArgs.decode_log_interval,
            help="The log interval of decode batch.",
        )
        parser.add_argument(
            "--enable-request-time-stats-logging",
            action="store_true",
            default=ServerArgs.enable_request_time_stats_logging,
            help="Enable per request time stats logging",
        )
        parser.add_argument(
            "--kv-events-config",
            type=str,
            default=None,
            help="Config in json format for NVIDIA dynamo KV event publishing. Publishing will be enabled if this flag is used.",
        )

        # API related
        parser.add_argument(
            "--api-key",
            type=str,
            default=ServerArgs.api_key,
            help="Set API key of the server. It is also used in the OpenAI API compatible server.",
        )
        parser.add_argument(
            "--served-model-name",
            type=str,
            default=ServerArgs.served_model_name,
            help="Override the model name returned by the v1/models endpoint in OpenAI API server.",
        )
        parser.add_argument(
            "--weight-version",
            type=str,
            default=ServerArgs.weight_version,
            help="Version identifier for the model weights. Defaults to 'default' if not specified.",
        )
        parser.add_argument(
            "--chat-template",
            type=str,
            default=ServerArgs.chat_template,
            help="The buliltin chat template name or the path of the chat template file. This is only used for OpenAI-compatible API server.",
        )
        parser.add_argument(
            "--completion-template",
            type=str,
            default=ServerArgs.completion_template,
            help="The buliltin completion template name or the path of the completion template file. This is only used for OpenAI-compatible API server. only for code completion currently.",
        )
        parser.add_argument(
            "--file-storage-path",
            type=str,
            default=ServerArgs.file_storage_path,
            help="The path of the file storage in backend.",
        )
        parser.add_argument(
            "--enable-cache-report",
            action="store_true",
            help="Return number of cached tokens in usage.prompt_tokens_details for each openai request.",
        )
        parser.add_argument(
            "--reasoning-parser",
            type=str,
            choices=list(ReasoningParser.DetectorMap.keys()),
            default=ServerArgs.reasoning_parser,
            help=f"Specify the parser for reasoning models, supported parsers are: {list(ReasoningParser.DetectorMap.keys())}.",
        )
        tool_call_parser_choices = list(FunctionCallParser.ToolCallParserEnum.keys())
        parser.add_argument(
            "--tool-call-parser",
            type=str,
            choices=tool_call_parser_choices,
            default=ServerArgs.tool_call_parser,
            help=f"Specify the parser for handling tool-call interactions. Options include: {tool_call_parser_choices}.",
        )
        parser.add_argument(
            "--tool-server",
            type=str,
            default=None,
            help="Either 'demo' or a comma-separated list of tool server urls to use for the model. If not specified, no tool server will be used.",
        )
        parser.add_argument(
            "--reasoning-padding",
            type=str,
            default=ServerArgs.reasoning_padding,
            help="Output padding for reasoning models before generation, e.g. '<think>\n' ",
        )
        parser.add_argument(
            "--thinking-trigger",
            type=str,
            default=ServerArgs.thinking_trigger,
            help="Thinking mode trigger for hybrid model.",
        )

        # Data parallelism
        parser.add_argument(
            "--data-parallel-size",
            "--dp-size",
            type=int,
            default=ServerArgs.dp_size,
            help="The data parallelism size.",
        )
        parser.add_argument(
            "--load-balance-method",
            type=str,
            default=ServerArgs.load_balance_method,
            help="The load balancing strategy for data parallelism.",
            choices=[
                "round_robin",
                "shortest_queue",
                "minimum_tokens",
            ],
        )

        # Multi-node distributed serving
        parser.add_argument(
            "--dist-init-addr",
            "--nccl-init-addr",  # For backward compatibility. This will be removed in the future.
            type=str,
            help="The host address for initializing distributed backend (e.g., `192.168.0.2:25000`).",
        )
        parser.add_argument(
            "--nnodes", type=int, default=ServerArgs.nnodes, help="The number of nodes."
        )
        parser.add_argument(
            "--node-rank", type=int, default=ServerArgs.node_rank, help="The node rank."
        )

        # Model override args
        parser.add_argument(
            "--json-model-override-args",
            type=str,
            help="A dictionary in JSON string format used to override default model configurations.",
            default=ServerArgs.json_model_override_args,
        )
        parser.add_argument(
            "--preferred-sampling-params",
            type=str,
            help="json-formatted sampling settings that will be returned in /get_model_info",
        )

        # LoRA
        parser.add_argument(
            "--enable-lora",
            default=ServerArgs.enable_lora,
            action="store_true",
            help="Enable LoRA support for the model. This argument is automatically set to True if `--lora-paths` is provided for backward compatibility.",
        )
        parser.add_argument(
            "--max-lora-rank",
            default=ServerArgs.max_lora_rank,
            type=int,
            help="The maximum rank of LoRA adapters. If not specified, it will be automatically inferred from the adapters provided in --lora-paths.",
        )
        parser.add_argument(
            "--lora-target-modules",
            type=str,
            choices=SUPPORTED_LORA_TARGET_MODULES + [LORA_TARGET_ALL_MODULES],
            nargs="*",
            default=None,
            help="The union set of all target modules where LoRA should be applied. If not specified, "
            "it will be automatically inferred from the adapters provided in --lora-paths. If 'all' is specified, "
            "all supported modules will be targeted.",
        )
        parser.add_argument(
            "--lora-paths",
            type=str,
            nargs="*",
            default=None,
            action=LoRAPathAction,
            help='The list of LoRA adapters to load. Each adapter must be specified in one of the following formats: <PATH> | <NAME>=<PATH> | JSON with schema {"lora_name":str,"lora_path":str,"pinned":bool}',
        )
        parser.add_argument(
            "--max-loras-per-batch",
            type=int,
            default=8,
            help="Maximum number of adapters for a running batch, include base-only request.",
        )
        parser.add_argument(
            "--max-loaded-loras",
            type=int,
            default=ServerArgs.max_loaded_loras,
            help="If specified, it limits the maximum number of LoRA adapters loaded in CPU memory at a time. The value must be greater than or equal to `--max-loras-per-batch`.",
        )
        parser.add_argument(
            "--lora-backend",
            type=str,
            default="triton",
            help="Choose the kernel backend for multi-LoRA serving.",
        )

        # Kernel backend
        ATTN_BACKENDS = [
            # Common
            "triton",
            "torch_native",
            # NVIDIA specific
            "cutlass_mla",
            "fa3",
            "flashinfer",
            "flashmla",
            "trtllm_mla",
            "trtllm_mha",
            "dual_chunk_flash_attn",
            # AMD specific
            "aiter",
            "wave",
            # Other platforms
            "intel_amx",
            "ascend",
        ]
        parser.add_argument(
            "--attention-backend",
            type=str,
            choices=ATTN_BACKENDS,
            default=ServerArgs.attention_backend,
            help="Choose the kernels for attention layers.",
        )
        parser.add_argument(
            "--prefill-attention-backend",
            type=str,
            choices=ATTN_BACKENDS,
            default=ServerArgs.prefill_attention_backend,
            help="Choose the kernels for prefill attention layers (have priority over --attention-backend).",
        )
        parser.add_argument(
            "--decode-attention-backend",
            type=str,
            choices=ATTN_BACKENDS,
            default=ServerArgs.decode_attention_backend,
            help="Choose the kernels for decode attention layers (have priority over --attention-backend).",
        )
        parser.add_argument(
            "--sampling-backend",
            type=str,
            choices=["flashinfer", "pytorch"],
            default=ServerArgs.sampling_backend,
            help="Choose the kernels for sampling layers.",
        )
        parser.add_argument(
            "--grammar-backend",
            type=str,
            choices=["xgrammar", "outlines", "llguidance", "none"],
            default=ServerArgs.grammar_backend,
            help="Choose the backend for grammar-guided decoding.",
        )
        parser.add_argument(
            "--mm-attention-backend",
            type=str,
            choices=["sdpa", "fa3", "triton_attn"],
            default=ServerArgs.mm_attention_backend,
            help="Set multimodal attention backend.",
        )

        # Speculative decoding
        parser.add_argument(
            "--speculative-algorithm",
            type=str,
            choices=["EAGLE", "EAGLE3", "NEXTN"],
            help="Speculative algorithm.",
        )
        parser.add_argument(
            "--speculative-draft-model-path",
            type=str,
            help="The path of the draft model weights. This can be a local folder or a Hugging Face repo ID.",
        )
        parser.add_argument(
            "--speculative-num-steps",
            type=int,
            help="The number of steps sampled from draft model in Speculative Decoding.",
            default=ServerArgs.speculative_num_steps,
        )
        parser.add_argument(
            "--speculative-eagle-topk",
            type=int,
            help="The number of tokens sampled from the draft model in eagle2 each step.",
            default=ServerArgs.speculative_eagle_topk,
        )
        parser.add_argument(
            "--speculative-num-draft-tokens",
            type=int,
            help="The number of tokens sampled from the draft model in Speculative Decoding.",
            default=ServerArgs.speculative_num_draft_tokens,
        )
        parser.add_argument(
            "--speculative-accept-threshold-single",
            type=float,
            help="Accept a draft token if its probability in the target model is greater than this threshold.",
            default=ServerArgs.speculative_accept_threshold_single,
        )
        parser.add_argument(
            "--speculative-accept-threshold-acc",
            type=float,
            help="The accept probability of a draft token is raised from its target probability p to min(1, p / threshold_acc).",
            default=ServerArgs.speculative_accept_threshold_acc,
        )
        parser.add_argument(
            "--speculative-token-map",
            type=str,
            help="The path of the draft model's small vocab table.",
            default=ServerArgs.speculative_token_map,
        )

        # Expert parallelism
        parser.add_argument(
            "--expert-parallel-size",
            "--ep-size",
            "--ep",
            type=int,
            default=ServerArgs.ep_size,
            help="The expert parallelism size.",
        )
        parser.add_argument(
            "--moe-a2a-backend",
            type=str,
            choices=["none", "deepep"],
            default=ServerArgs.moe_a2a_backend,
            help="Choose the backend for MoE A2A.",
        )
        parser.add_argument(
            "--moe-runner-backend",
            type=str,
            choices=[
                "auto",
                "triton",
                "triton_kernel",
                "flashinfer_trtllm",
                "flashinfer_cutlass",
            ],
            default=ServerArgs.moe_runner_backend,
            help="Choose the runner backend for MoE.",
        )
        parser.add_argument(
            "--enable-flashinfer-allreduce-fusion",
            action="store_true",
            help="Enable FlashInfer allreduce fusion with Residual RMSNorm.",
        )
        parser.add_argument(
            "--deepep-mode",
            type=str,
            choices=["normal", "low_latency", "auto"],
            default="auto",
            help="Select the mode when enable DeepEP MoE, could be `normal`, `low_latency` or `auto`. Default is `auto`, which means `low_latency` for decode batch and `normal` for prefill batch.",
        )
        parser.add_argument(
            "--ep-num-redundant-experts",
            type=int,
            default=ServerArgs.ep_num_redundant_experts,
            help="Allocate this number of redundant experts in expert parallel.",
        )
        parser.add_argument(
            "--ep-dispatch-algorithm",
            type=str,
            default=ServerArgs.ep_dispatch_algorithm,
            help="The algorithm to choose ranks for redundant experts in expert parallel.",
        )
        parser.add_argument(
            "--init-expert-location",
            type=str,
            default=ServerArgs.init_expert_location,
            help="Initial location of EP experts.",
        )
        parser.add_argument(
            "--enable-eplb",
            action="store_true",
            help="Enable EPLB algorithm",
        )
        parser.add_argument(
            "--eplb-algorithm",
            type=str,
            default=ServerArgs.eplb_algorithm,
            help="Chosen EPLB algorithm",
        )
        parser.add_argument(
            "--eplb-rebalance-num-iterations",
            type=int,
            default=ServerArgs.eplb_rebalance_num_iterations,
            help="Number of iterations to automatically trigger a EPLB re-balance.",
        )
        parser.add_argument(
            "--eplb-rebalance-layers-per-chunk",
            type=int,
            default=ServerArgs.eplb_rebalance_layers_per_chunk,
            help="Number of layers to rebalance per forward pass.",
        )
        parser.add_argument(
            "--expert-distribution-recorder-mode",
            type=str,
            default=ServerArgs.expert_distribution_recorder_mode,
            help="Mode of expert distribution recorder.",
        )
        parser.add_argument(
            "--expert-distribution-recorder-buffer-size",
            type=int,
            default=ServerArgs.expert_distribution_recorder_buffer_size,
            help="Circular buffer size of expert distribution recorder. Set to -1 to denote infinite buffer.",
        )
        parser.add_argument(
            "--enable-expert-distribution-metrics",
            action="store_true",
            help="Enable logging metrics for expert balancedness",
        )
        parser.add_argument(
            "--deepep-config",
            type=str,
            default=ServerArgs.deepep_config,
            help="Tuned DeepEP config suitable for your own cluster. It can be either a string with JSON content or a file path.",
        )
        parser.add_argument(
            "--moe-dense-tp-size",
            type=int,
            default=ServerArgs.moe_dense_tp_size,
            help="TP size for MoE dense MLP layers. This flag is useful when, with large TP size, there are errors caused by weights in MLP layers having dimension smaller than the min dimension GEMM supports.",
        )

        # Hierarchical cache
        parser.add_argument(
            "--enable-hierarchical-cache",
            action="store_true",
            help="Enable hierarchical cache",
        )
        parser.add_argument(
            "--hicache-ratio",
            type=float,
            default=ServerArgs.hicache_ratio,
            help="The ratio of the size of host KV cache memory pool to the size of device pool.",
        )
        parser.add_argument(
            "--hicache-size",
            type=int,
            default=ServerArgs.hicache_size,
            help="The size of host KV cache memory pool in gigabytes, which will override the hicache_ratio if set.",
        )
        parser.add_argument(
            "--hicache-write-policy",
            type=str,
            choices=["write_back", "write_through", "write_through_selective"],
            default=ServerArgs.hicache_write_policy,
            help="The write policy of hierarchical cache.",
        )
        parser.add_argument(
            "--hicache-io-backend",
            type=str,
            choices=["direct", "kernel"],
            default=ServerArgs.hicache_io_backend,
            help="The IO backend for KV cache transfer between CPU and GPU",
        )
        parser.add_argument(
            "--hicache-mem-layout",
            type=str,
            choices=["layer_first", "page_first"],
            default=ServerArgs.hicache_mem_layout,
            help="The layout of host memory pool for hierarchical cache.",
        )
        parser.add_argument(
            "--hicache-storage-backend",
            type=str,
            choices=["file", "mooncake", "hf3fs", "nixl"],
            default=ServerArgs.hicache_storage_backend,
            help="The storage backend for hierarchical KV cache.",
        )
        parser.add_argument(
            "--hicache-storage-prefetch-policy",
            type=str,
            choices=["best_effort", "wait_complete", "timeout"],
            default=ServerArgs.hicache_storage_prefetch_policy,
            help="Control when prefetching from the storage backend should stop.",
        )

        # Double Sparsity
        parser.add_argument(
            "--enable-double-sparsity",
            action="store_true",
            help="Enable double sparsity attention",
        )
        parser.add_argument(
            "--ds-channel-config-path",
            type=str,
            default=ServerArgs.ds_channel_config_path,
            help="The path of the double sparsity channel config",
        )
        parser.add_argument(
            "--ds-heavy-channel-num",
            type=int,
            default=ServerArgs.ds_heavy_channel_num,
            help="The number of heavy channels in double sparsity attention",
        )
        parser.add_argument(
            "--ds-heavy-token-num",
            type=int,
            default=ServerArgs.ds_heavy_token_num,
            help="The number of heavy tokens in double sparsity attention",
        )
        parser.add_argument(
            "--ds-heavy-channel-type",
            type=str,
            default=ServerArgs.ds_heavy_channel_type,
            help="The type of heavy channels in double sparsity attention",
        )
        parser.add_argument(
            "--ds-sparse-decode-threshold",
            type=int,
            default=ServerArgs.ds_sparse_decode_threshold,
            help="The type of heavy channels in double sparsity attention",
        )

        # Optimization/debug options
        parser.add_argument(
            "--disable-radix-cache",
            action="store_true",
            help="Disable RadixAttention for prefix caching.",
        )
        parser.add_argument(
            "--cuda-graph-max-bs",
            type=int,
            default=ServerArgs.cuda_graph_max_bs,
            help="Set the maximum batch size for cuda graph. It will extend the cuda graph capture batch size to this value.",
        )
        parser.add_argument(
            "--cuda-graph-bs",
            type=int,
            nargs="+",
            help="Set the list of batch sizes for cuda graph.",
        )
        parser.add_argument(
            "--disable-cuda-graph",
            action="store_true",
            help="Disable cuda graph.",
        )
        parser.add_argument(
            "--disable-cuda-graph-padding",
            action="store_true",
            help="Disable cuda graph when padding is needed. Still uses cuda graph when padding is not needed.",
        )
        parser.add_argument(
            "--enable-profile-cuda-graph",
            action="store_true",
            help="Enable profiling of cuda graph capture.",
        )
        parser.add_argument(
            "--enable-cudagraph-gc",
            action="store_true",
            help="Enable garbage collection during CUDA graph capture. If disabled (default), GC is frozen during capture to speed up the process.",
        )
        parser.add_argument(
            "--enable-nccl-nvls",
            action="store_true",
            help="Enable NCCL NVLS for prefill heavy requests when available.",
        )
        parser.add_argument(
            "--enable-symm-mem",
            action="store_true",
            help="Enable NCCL symmetric memory for fast collectives.",
        )
        parser.add_argument(
            "--disable-flashinfer-cutlass-moe-fp4-allgather",
            action="store_true",
            help="Disables quantize before all-gather for flashinfer cutlass moe.",
        )
        parser.add_argument(
            "--enable-tokenizer-batch-encode",
            action="store_true",
            help="Enable batch tokenization for improved performance when processing multiple text inputs. Do not use with image inputs, pre-tokenized input_ids, or input_embeds.",
        )
        parser.add_argument(
            "--disable-outlines-disk-cache",
            action="store_true",
            help="Disable disk cache of outlines to avoid possible crashes related to file system or high concurrency.",
        )
        parser.add_argument(
            "--disable-custom-all-reduce",
            action="store_true",
            help="Disable the custom all-reduce kernel and fall back to NCCL.",
        )
        parser.add_argument(
            "--enable-mscclpp",
            action="store_true",
            help="Enable using mscclpp for small messages for all-reduce kernel and fall back to NCCL.",
        )
        parser.add_argument(
            "--disable-overlap-schedule",
            action="store_true",
            help="Disable the overlap scheduler, which overlaps the CPU scheduler with GPU model worker.",
        )
        parser.add_argument(
            "--enable-mixed-chunk",
            action="store_true",
            help="Enabling mixing prefill and decode in a batch when using chunked prefill.",
        )
        parser.add_argument(
            "--enable-dp-attention",
            action="store_true",
            help="Enabling data parallelism for attention and tensor parallelism for FFN. The dp size should be equal to the tp size. Currently DeepSeek-V2 and Qwen 2/3 MoE models are supported.",
        )
        parser.add_argument(
            "--enable-dp-lm-head",
            action="store_true",
            help="Enable vocabulary parallel across the attention TP group to avoid all-gather across DP groups, optimizing performance under DP attention.",
        )
        parser.add_argument(
            "--enable-two-batch-overlap",
            action="store_true",
            help="Enabling two micro batches to overlap.",
        )
        parser.add_argument(
            "--tbo-token-distribution-threshold",
            type=float,
            default=ServerArgs.tbo_token_distribution_threshold,
            help="The threshold of token distribution between two batches in micro-batch-overlap, determines whether to two-batch-overlap or two-chunk-overlap. Set to 0 denote disable two-chunk-overlap.",
        )
        parser.add_argument(
            "--enable-torch-compile",
            action="store_true",
            help="Optimize the model with torch.compile. Experimental feature.",
        )
        parser.add_argument(
            "--torch-compile-max-bs",
            type=int,
            default=ServerArgs.torch_compile_max_bs,
            help="Set the maximum batch size when using torch compile.",
        )
        parser.add_argument(
            "--torchao-config",
            type=str,
            default=ServerArgs.torchao_config,
            help="Optimize the model with torchao. Experimental feature. Current choices are: int8dq, int8wo, int4wo-<group_size>, fp8wo, fp8dq-per_tensor, fp8dq-per_row",
        )
        parser.add_argument(
            "--enable-nan-detection",
            action="store_true",
            help="Enable the NaN detection for debugging purposes.",
        )
        parser.add_argument(
            "--enable-p2p-check",
            action="store_true",
            help="Enable P2P check for GPU access, otherwise the p2p access is allowed by default.",
        )
        parser.add_argument(
            "--triton-attention-reduce-in-fp32",
            action="store_true",
            help="Cast the intermediate attention results to fp32 to avoid possible crashes related to fp16."
            "This only affects Triton attention kernels.",
        )
        parser.add_argument(
            "--triton-attention-num-kv-splits",
            type=int,
            default=ServerArgs.triton_attention_num_kv_splits,
            help="The number of KV splits in flash decoding Triton kernel. Larger value is better in longer context scenarios. The default value is 8.",
        )
        parser.add_argument(
            "--num-continuous-decode-steps",
            type=int,
            default=ServerArgs.num_continuous_decode_steps,
            help="Run multiple continuous decoding steps to reduce scheduling overhead. "
            "This can potentially increase throughput but may also increase time-to-first-token latency. "
            "The default value is 1, meaning only run one decoding step at a time.",
        )
        parser.add_argument(
            "--delete-ckpt-after-loading",
            action="store_true",
            help="Delete the model checkpoint after loading the model.",
        )
        parser.add_argument(
            "--enable-memory-saver",
            action="store_true",
            help="Allow saving memory using release_memory_occupation and resume_memory_occupation",
        )
        parser.add_argument(
            "--allow-auto-truncate",
            action="store_true",
            help="Allow automatically truncating requests that exceed the maximum input length instead of returning an error.",
        )
        parser.add_argument(
            "--enable-custom-logit-processor",
            action="store_true",
            help="Enable users to pass custom logit processors to the server (disabled by default for security)",
        )
        parser.add_argument(
            "--flashinfer-mla-disable-ragged",
            action="store_true",
            help="Not using ragged prefill wrapper when running flashinfer mla",
        )
        parser.add_argument(
            "--disable-shared-experts-fusion",
            action="store_true",
            help="Disable shared experts fusion optimization for deepseek v3/r1.",
        )
        parser.add_argument(
            "--disable-chunked-prefix-cache",
            action="store_true",
            help="Disable chunked prefix cache feature for deepseek, which should save overhead for short sequences.",
        )
        parser.add_argument(
            "--disable-fast-image-processor",
            action="store_true",
            help="Adopt base image processor instead of fast image processor.",
        )
        parser.add_argument(
            "--enable-return-hidden-states",
            action="store_true",
            help="Enable returning hidden states with responses.",
        )
        parser.add_argument(
            "--scheduler-recv-interval",
            type=int,
            default=ServerArgs.scheduler_recv_interval,
            help="The interval to poll requests in scheduler. Can be set to >1 to reduce the overhead of this.",
        )

        # Debug tensor dumps
        parser.add_argument(
            "--debug-tensor-dump-output-folder",
            type=str,
            default=ServerArgs.debug_tensor_dump_output_folder,
            help="The output folder for dumping tensors.",
        )
        parser.add_argument(
            "--debug-tensor-dump-input-file",
            type=str,
            default=ServerArgs.debug_tensor_dump_input_file,
            help="The input filename for dumping tensors",
        )
        parser.add_argument(
            "--debug-tensor-dump-inject",
            type=str,
            default=ServerArgs.debug_tensor_dump_inject,
            help="Inject the outputs from jax as the input of every layer.",
        )
        parser.add_argument(
            "--debug-tensor-dump-prefill-only",
            action="store_true",
            help="Only dump the tensors for prefill requests (i.e. batch size > 1).",
        )

        # PD disaggregation
        parser.add_argument(
            "--disaggregation-mode",
            type=str,
            default="null",
            choices=["null", "prefill", "decode"],
            help='Only used for PD disaggregation. "prefill" for prefill-only server, and "decode" for decode-only server. If not specified, it is not PD disaggregated',
        )
        parser.add_argument(
            "--disaggregation-transfer-backend",
            type=str,
            default=ServerArgs.disaggregation_transfer_backend,
            choices=["mooncake", "nixl", "ascend"],
            help="The backend for disaggregation transfer. Default is mooncake.",
        )
        parser.add_argument(
            "--disaggregation-bootstrap-port",
            type=int,
            default=ServerArgs.disaggregation_bootstrap_port,
            help="Bootstrap server port on the prefill server. Default is 8998.",
        )
        parser.add_argument(
            "--disaggregation-decode-tp",
            type=int,
            default=ServerArgs.disaggregation_decode_tp,
            help="Decode tp size. If not set, it matches the tp size of the current engine. This is only set on the prefill server.",
        )
        parser.add_argument(
            "--disaggregation-decode-dp",
            type=int,
            default=ServerArgs.disaggregation_decode_dp,
            help="Decode dp size. If not set, it matches the dp size of the current engine. This is only set on the prefill server.",
        )
        parser.add_argument(
            "--disaggregation-prefill-pp",
            type=int,
            default=ServerArgs.disaggregation_prefill_pp,
            help="Prefill pp size. If not set, it is default to 1. This is only set on the decode server.",
        )
        parser.add_argument(
            "--disaggregation-ib-device",
            type=str,
            default=ServerArgs.disaggregation_ib_device,
            help="The InfiniBand devices for disaggregation transfer, accepts single device (e.g., --disaggregation-ib-device mlx5_0) "
            "or multiple comma-separated devices (e.g., --disaggregation-ib-device mlx5_0,mlx5_1). "
            "Default is None, which triggers automatic device detection when mooncake backend is enabled.",
        )
        parser.add_argument(
            "--num-reserved-decode-tokens",
            type=int,
            default=ServerArgs.num_reserved_decode_tokens,
            help="Number of decode tokens that will have memory reserved when adding new request to the running batch.",
        )
        parser.add_argument(
            "--pdlb-url",
            type=str,
            default=None,
            help="The URL of the PD disaggregation load balancer. If set, the prefill/decode server will register with the load balancer.",
        )

        # Custom weight loader
        parser.add_argument(
            "--custom-weight-loader",
            type=str,
            nargs="*",
            default=None,
            help="The custom dataloader which used to update the model. Should be set with a valid import path, such as my_package.weight_load_func",
        )
        parser.add_argument(
            "--weight-loader-disable-mmap",
            action="store_true",
            help="Disable mmap while loading weight using safetensors.",
        )

        # For PD-Multiplexing
        parser.add_argument(
            "--enable-pdmux",
            action="store_true",
            help="Enable PD-Multiplexing, PD running on greenctx stream.",
        )

        parser.add_argument(
            "--sm-group-num",
            type=int,
            default=ServerArgs.sm_group_num,
            help="Number of sm partition groups.",
        )

        # Deprecated arguments
        parser.add_argument(
            "--enable-ep-moe",
            action="store_true",
            help="(Deprecated) Enabling expert parallelism for moe. The ep size is equal to the tp size.",
        )
        parser.add_argument(
            "--enable-deepep-moe",
            action="store_true",
            help="(Deprecated) Enabling DeepEP MoE implementation for EP MoE.",
        )
        parser.add_argument(
            "--enable-flashinfer-cutlass-moe",
            action="store_true",
            help="(Deprecated) Enable FlashInfer CUTLASS MoE backend for modelopt_fp4 quant on Blackwell. Supports MoE-EP",
        )
        parser.add_argument(
            "--enable-flashinfer-trtllm-moe",
            action="store_true",
            help="(Deprecated) Enable FlashInfer TRTLLM MoE backend on Blackwell. Supports BlockScale FP8 MoE-EP",
        )
        parser.add_argument(
            "--enable-triton-kernel-moe",
            action="store_true",
            help="(Deprecated) Use triton moe grouped gemm kernel.",
        )
        parser.add_argument(
            "--enable-flashinfer-mxfp4-moe",
            action="store_true",
            help="(Deprecated) Enable FlashInfer MXFP4 MoE backend for modelopt_fp4 quant on Blackwell.",
        )

    @classmethod
    def from_cli_args(cls, args: argparse.Namespace):
        args.tp_size = args.tensor_parallel_size
        args.pp_size = args.pipeline_parallel_size
        args.dp_size = args.data_parallel_size
        args.ep_size = args.expert_parallel_size
        attrs = [attr.name for attr in dataclasses.fields(cls)]
        return cls(**{attr: getattr(args, attr) for attr in attrs})

    def url(self):
        if is_valid_ipv6_address(self.host):
            return f"http://[{self.host}]:{self.port}"
        else:
            return f"http://{self.host}:{self.port}"

    def get_hf_config(self):
        kwargs = {}
        hf_config = get_config(
            self.model_path,
            trust_remote_code=self.trust_remote_code,
            revision=self.revision,
            model_override_args=json.loads(self.json_model_override_args),
            **kwargs,
        )
        return hf_config

    def check_server_args(self):
        # Check parallel size constraints
        assert (
            self.tp_size * self.pp_size
        ) % self.nnodes == 0, "tp_size must be divisible by number of nodes"

        if self.pp_size > 1:
            assert (
                self.disable_overlap_schedule
                and self.speculative_algorithm is None
                and not self.enable_mixed_chunk
            ), "Pipeline parallelism is not compatible with overlap schedule, speculative decoding, mixed chunked prefill."

        assert not (
            self.dp_size > 1 and self.nnodes != 1 and not self.enable_dp_attention
        ), "multi-node data parallel is not supported unless dp attention!"

        assert self.base_gpu_id >= 0, "base_gpu_id must be non-negative"
        assert self.gpu_id_step >= 1, "gpu_id_step must be positive"

        assert self.moe_dense_tp_size in {
            1,
            None,
        }, "moe_dense_tp_size only support 1 and None currently"

        # Check LoRA
        self.check_lora_server_args()

        # Check speculative decoding
        if self.speculative_algorithm is not None:
            assert (
                not self.enable_mixed_chunk
            ), "enable_mixed_chunk is required for speculative decoding"

        # Check chunked prefill
        # Skip validation if chunked prefill is disabled (i.e., size <= 0).
        if self.chunked_prefill_size > 0:
            assert (
                self.chunked_prefill_size % self.page_size == 0
            ), "chunked_prefill_size must be divisible by page_size"

    def check_lora_server_args(self):
        assert self.max_loras_per_batch > 0, "max_loras_per_batch must be positive"

        # Enable LoRA if any LoRA paths are provided for backward compatibility.
        if self.lora_paths:
            if self.enable_lora is None:
                self.enable_lora = True
                logger.warning(
                    "--enable-lora is set to True because --lora-paths is provided."
                )
            elif self.enable_lora is False:
                logger.warning(
                    "--enable-lora is set to False, any provided lora_paths will be ignored."
                )

        if self.enable_lora:
            if isinstance(self.lora_paths, list):
                lora_paths = self.lora_paths
                self.lora_paths = []
                for lora_path in lora_paths:
                    if isinstance(lora_path, str):
                        if "=" in lora_path:
                            name, path = lora_path.split("=", 1)
                            lora_ref = LoRARef(
                                lora_name=name, lora_path=path, pinned=False
                            )
                        else:
                            lora_ref = LoRARef(
                                lora_name=lora_path, lora_path=lora_path, pinned=False
                            )
                    elif isinstance(lora_path, dict):
                        assert (
                            "lora_name" in lora_path and "lora_path" in lora_path
                        ), f"When providing LoRA paths as a list of dict, each dict should contain 'lora_name' and 'lora_path' keys. Got: {lora_path}"
                        lora_ref = LoRARef(
                            lora_name=lora_path["lora_name"],
                            lora_path=lora_path["lora_path"],
                            pinned=lora_path.get("pinned", False),
                        )
                    else:
                        raise ValueError(
                            f"Invalid type for item in --lora-paths list: {type(lora_path)}. "
                            "Expected a string or a dictionary."
                        )
                    self.lora_paths.append(lora_ref)
            elif isinstance(self.lora_paths, dict):
                self.lora_paths = [
                    LoRARef(lora_name=k, lora_path=v, pinned=False)
                    for k, v in self.lora_paths.items()
                ]
            elif self.lora_paths is None:
                self.lora_paths = []
            else:
                raise ValueError(
                    f"Invalid type for --lora-paths: {type(self.lora_paths)}. "
                    "Expected a list or a dictionary."
                )

            # Expand target modules
            if self.lora_target_modules:
                self.lora_target_modules = set(self.lora_target_modules)
                if "all" in self.lora_target_modules:
                    assert (
                        len(self.lora_target_modules) == 1
                    ), "If 'all' is specified in --lora-target-modules, it should be the only module specified."
                    self.lora_target_modules = set(SUPPORTED_LORA_TARGET_MODULES)

            # Ensure sufficient information is provided for LoRA initialization.
            assert self.lora_paths or (
                self.max_lora_rank and self.lora_target_modules
            ), "When no initial --lora-paths is provided, you need to specify both --max-lora-rank and --lora-target-modules for LoRA initialization."

            # Validate max_loaded_loras
            if self.max_loaded_loras is not None:
                assert self.max_loaded_loras >= self.max_loras_per_batch, (
                    "max_loaded_loras should be greater than or equal to max_loras_per_batch. "
                    f"max_loaded_loras={self.max_loaded_loras}, max_loras_per_batch={self.max_loras_per_batch}"
                )
                assert len(self.lora_paths) <= self.max_loaded_loras, (
                    "The number of LoRA paths should not exceed max_loaded_loras. "
                    f"max_loaded_loras={self.max_loaded_loras}, lora_paths={len(self.lora_paths)}"
                )

    def validate_disagg_tp_size(self, prefill_tp: int, decode_tp: int):
        larger_tp = max(decode_tp, prefill_tp)
        smaller_tp = min(decode_tp, prefill_tp)
        assert larger_tp % smaller_tp == 0, (
            "Different tp size is supported only when one tp is multiple of the other. "
            f"decode_tp={decode_tp}, prefill_tp={prefill_tp}"
        )

    def model_specific_adjustments(self):
        hf_config = self.get_hf_config()
        model_arch = hf_config.architectures[0]
        if model_arch in ["GptOssForCausalLM"]:
            if self.attention_backend is None:
                if is_cuda() and is_sm100_supported():
                    self.attention_backend = "trtllm_mha"
                elif is_cuda() and is_sm90_supported():
                    self.attention_backend = "fa3"
                else:
                    self.attention_backend = "triton"
            supported_backends = ["triton", "trtllm_mha", "fa3"]
            logger.info(
                f"Use {self.attention_backend} as attention backend for GptOssForCausalLM"
            )
            assert (
                self.attention_backend in supported_backends
            ), f"GptOssForCausalLM requires one of {supported_backends} attention backend, but got '{self.attention_backend}'"

            if is_sm100_supported():
                if not self.enable_dp_attention:
                    self.enable_flashinfer_allreduce_fusion = True
                    logger.info(
                        "Enable FlashInfer AllReduce Fusion on sm100 for GptOssForCausalLM"
                    )
            quantization_config = getattr(hf_config, "quantization_config", None)
            is_mxfp4_quant_format = (
                quantization_config is not None
                and quantization_config.get("quant_method") == "mxfp4"
            )

            if is_sm100_supported() and is_mxfp4_quant_format:
                self.moe_runner_backend = "flashinfer_mxfp4"
                logger.warning(
                    "Detected SM100 and MXFP4 quantization format for GPT-OSS model, enabling FlashInfer MXFP4 MOE kernel."
                )
            else:
                if self.moe_runner_backend == "triton_kernel":
                    assert (
                        self.ep_size == 1
                    ), "Triton kernel MoE is only supported when ep_size == 1"
                if (
                    self.moe_runner_backend == "auto"
                    and self.ep_size == 1
                    and is_triton_kernels_available()
                ):
                    self.moe_runner_backend = "triton_kernel"
                    logger.warning(
                        "Detected GPT-OSS model, enabling triton_kernels MOE kernel."
                    )
            self.disable_hybrid_swa_memory = True
            if is_mxfp4_quant_format:
                # use bf16 for mxfp4 triton kernels
                self.dtype = "bfloat16"
        elif "Llama4" in model_arch:
            assert self.attention_backend == "fa3", "fa3 is required for Llama4 model"
        elif model_arch in [
            "Gemma2ForCausalLM",
            "Gemma3ForCausalLM",
            "Gemma3ForConditionalGeneration",
            "Gemma3nForCausalLM",
            "Gemma3nForConditionalGeneration",
        ]:
            # FIXME: https://github.com/sgl-project/sglang/pull/7367 is not compatible with gemma2 model.
            # It failed at this test: https://github.com/sgl-project/sglang/actions/runs/16255155597/job/45890331952#step:4:736
            logger.warning(
                f"Disable hybrid SWA memory for {model_arch} as it is not yet supported."
            )
            self.disable_hybrid_swa_memory = True

    def adjust_mem_fraction_for_vlm(self, model_config):
        vision_config = getattr(model_config.hf_config, "vision_config", None)
        if vision_config is None:
            return

        # roughly reduce the mem_fraction_static base on params of Vit
        original_server_arg_mem_fraction = self.mem_fraction_static
        # a base mem_fraction_static factor for regular Vit
        base_mem_fraction_reduction_ratio = 0.95

        vit_num_layers = getattr(vision_config, "num_hidden_layers", 24)
        vit_hidden_size = getattr(vision_config, "hidden_size", 1024)

        # baseline ViT params (ViT-L/14)
        baseline_vit_layers = 24
        baseline_vit_hidden_size = 1024

        # weight params count
        current_complexity_score = vit_num_layers * (vit_hidden_size**2)
        baseline_complexity_score = baseline_vit_layers * (baseline_vit_hidden_size**2)
        complexity_ratio = (
            current_complexity_score / baseline_complexity_score
            if baseline_complexity_score > 0
            else 1.0
        )

        # every time the complexity grows 100%, adjust final factor for 10%
        sensitivity_scale = 0.1
        dynamic_adjustment_factor = 1.0 - sensitivity_scale * (complexity_ratio - 1.0)
        dynamic_adjustment_factor = max(0.8, min(1.05, dynamic_adjustment_factor))

        final_overall_factor = (
            base_mem_fraction_reduction_ratio * dynamic_adjustment_factor
        )
        self.mem_fraction_static = (
            original_server_arg_mem_fraction * final_overall_factor
        )


def prepare_server_args(argv: List[str]) -> ServerArgs:
    """
    Prepare the server arguments from the command line arguments.

    Args:
        args: The command line arguments. Typically, it should be `sys.argv[1:]`
            to ensure compatibility with `parse_args` when no arguments are passed.

    Returns:
        The server arguments.
    """
    parser = argparse.ArgumentParser()
    ServerArgs.add_cli_args(parser)
    raw_args = parser.parse_args(argv)
    server_args = ServerArgs.from_cli_args(raw_args)
    return server_args


ZMQ_TCP_PORT_DELTA = 233


@dataclasses.dataclass
class PortArgs:
    # The ipc filename for tokenizer to receive inputs from detokenizer (zmq)
    tokenizer_ipc_name: str
    # The ipc filename for scheduler (rank 0) to receive inputs from tokenizer (zmq)
    scheduler_input_ipc_name: str
    # The ipc filename for detokenizer to receive inputs from scheduler (zmq)
    detokenizer_ipc_name: str

    # The port for nccl initialization (torch.dist)
    nccl_port: int

    # The ipc filename for rpc call between Engine and Scheduler
    rpc_ipc_name: str

    # The ipc filename for Scheduler to send metrics
    metrics_ipc_name: str

    @staticmethod
    def init_new(server_args, dp_rank: Optional[int] = None) -> "PortArgs":
        if server_args.nccl_port is None:
            nccl_port = server_args.port + random.randint(100, 1000)
            while True:
                if is_port_available(nccl_port):
                    break
                if nccl_port < 60000:
                    nccl_port += 42
                else:
                    nccl_port -= 43
        else:
            nccl_port = server_args.nccl_port

        if not server_args.enable_dp_attention:
            # Normal case, use IPC within a single node
            return PortArgs(
                tokenizer_ipc_name=f"ipc://{tempfile.NamedTemporaryFile(delete=False).name}",
                scheduler_input_ipc_name=f"ipc://{tempfile.NamedTemporaryFile(delete=False).name}",
                detokenizer_ipc_name=f"ipc://{tempfile.NamedTemporaryFile(delete=False).name}",
                nccl_port=nccl_port,
                rpc_ipc_name=f"ipc://{tempfile.NamedTemporaryFile(delete=False).name}",
                metrics_ipc_name=f"ipc://{tempfile.NamedTemporaryFile(delete=False).name}",
            )
        else:
            # DP attention. Use TCP + port to handle both single-node and multi-node.
            if server_args.nnodes == 1 and server_args.dist_init_addr is None:
                dist_init_addr = ("127.0.0.1", server_args.port + ZMQ_TCP_PORT_DELTA)
            elif server_args.dist_init_addr.startswith("["):  # ipv6 address
                port_num, host = configure_ipv6(server_args.dist_init_addr)
                dist_init_addr = (host, str(port_num))
            else:
                dist_init_addr = server_args.dist_init_addr.split(":")

            assert (
                len(dist_init_addr) == 2
            ), "please provide --dist-init-addr as host:port of head node"

            dist_init_host, dist_init_port = dist_init_addr
            port_base = int(dist_init_port) + 1
            detokenizer_port = port_base + 1
            rpc_port = port_base + 2
            metrics_ipc_name = port_base + 3
            if dp_rank is None:
                # TokenizerManager to DataParallelController
                scheduler_input_port = port_base + 4
            else:
                scheduler_input_port = port_base + 4 + 1 + dp_rank

            return PortArgs(
                tokenizer_ipc_name=f"tcp://{dist_init_host}:{port_base}",
                scheduler_input_ipc_name=f"tcp://{dist_init_host}:{scheduler_input_port}",
                detokenizer_ipc_name=f"tcp://{dist_init_host}:{detokenizer_port}",
                nccl_port=nccl_port,
                rpc_ipc_name=f"tcp://{dist_init_host}:{rpc_port}",
                metrics_ipc_name=f"tcp://{dist_init_host}:{metrics_ipc_name}",
            )


class LoRAPathAction(argparse.Action):
    def __call__(self, parser, namespace, values, option_string=None):
        lora_paths = []
        if values:
            assert isinstance(values, list), "Expected a list of LoRA paths."
            for lora_path in values:
                lora_path = lora_path.strip()
                if lora_path.startswith("{") and lora_path.endswith("}"):
                    obj = json.loads(lora_path)
                    assert "lora_path" in obj and "lora_name" in obj, (
                        f"{repr(lora_path)} looks like a JSON str, "
                        "but it does not contain 'lora_name' and 'lora_path' keys."
                    )
                    lora_paths.append(obj)
                else:
                    lora_paths.append(lora_path)

        setattr(namespace, self.dest, lora_paths)


class DeprecatedAction(argparse.Action):
    def __init__(self, option_strings, dest, nargs=0, **kwargs):
        super(DeprecatedAction, self).__init__(
            option_strings, dest, nargs=nargs, **kwargs
        )

    def __call__(self, parser, namespace, values, option_string=None):
        raise ValueError(self.help)


def print_deprecated_warning(message: str):
    logger.warning(f"\033[33m{message}\033[0m")


def auto_choose_speculative_params(self: ServerArgs):
    """
    Automatically choose the parameters for speculative decoding.

    You can tune them on your own models and prompts with scripts/playground/bench_speculative.py
    """
    hf_config = self.get_hf_config()
    arch = hf_config.architectures[0]

    if arch in ["LlamaForCausalLM"]:
        # The default value for llama
        return (5, 4, 8)
<<<<<<< HEAD
    elif arch in ["DeepseekV3ForCausalLM", "DeepseekV2ForCausalLM", "BailingMoeForCausalLM"]:
        # The default value for deepseek
=======
    elif arch in [
        "DeepseekV3ForCausalLM",
        "DeepseekV2ForCausalLM",
        "GptOssForCausalLM",
    ]:
        # The default value for deepseek and gpt-oss
>>>>>>> 53e2cd46
        return (3, 1, 4)
    elif arch in ["Grok1ForCausalLM", "Grok1VForCausalLM"]:
        return (5, 4, 8)
    else:
        # The default value for all other models
        return (5, 4, 8)<|MERGE_RESOLUTION|>--- conflicted
+++ resolved
@@ -2437,17 +2437,13 @@
     if arch in ["LlamaForCausalLM"]:
         # The default value for llama
         return (5, 4, 8)
-<<<<<<< HEAD
-    elif arch in ["DeepseekV3ForCausalLM", "DeepseekV2ForCausalLM", "BailingMoeForCausalLM"]:
-        # The default value for deepseek
-=======
     elif arch in [
         "DeepseekV3ForCausalLM",
         "DeepseekV2ForCausalLM",
         "GptOssForCausalLM",
+        "BailingMoeForCausalLM",
     ]:
         # The default value for deepseek and gpt-oss
->>>>>>> 53e2cd46
         return (3, 1, 4)
     elif arch in ["Grok1ForCausalLM", "Grok1VForCausalLM"]:
         return (5, 4, 8)
