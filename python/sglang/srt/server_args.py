--- conflicted
+++ resolved
@@ -507,16 +507,9 @@
                     "eagle speculative decoding."
                 )
 
-<<<<<<< HEAD
             model_arch = self.get_hf_config().architectures[0]
-            if model_arch in ["DeepseekV3ForCausalLM", "Glm4MoeForCausalLM"]:
+            if model_arch in ["DeepseekV3ForCausalLM", "Glm4MoeForCausalLM", "BailingMoeForCausalLM"]:
                 # Auto set draft_model_path DeepSeek-V3/R1
-=======
-            model_arch = get_model_arch(self)
-
-            # Auto set draft_model_path DeepSeek-V3/R1
-            if model_arch == "DeepseekV3ForCausalLM" or model_arch == "BailingMoeForCausalLM":
->>>>>>> 50efdce3
                 if self.speculative_draft_model_path is None:
                     self.speculative_draft_model_path = self.model_path
                 else:
