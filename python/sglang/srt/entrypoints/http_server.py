--- conflicted
+++ resolved
@@ -87,25 +87,6 @@
 from sglang.srt.managers.template_manager import TemplateManager
 from sglang.srt.managers.tokenizer_manager import TokenizerManager
 from sglang.srt.metrics.func_timer import enable_func_timer
-<<<<<<< HEAD
-from sglang.srt.openai_api.adapter import (
-    v1_batches,
-    v1_cancel_batch,
-    v1_chat_completions,
-    v1_completions,
-    v1_delete_file,
-    v1_embeddings,
-    v1_files_create,
-    v1_rerank,
-    v1_retrieve_batch,
-    v1_retrieve_file,
-    v1_retrieve_file_content,
-    v1_score,
-    v1_tokenize,
-)
-from sglang.srt.openai_api.protocol import ModelCard, ModelList
-=======
->>>>>>> edc21cc8
 from sglang.srt.reasoning_parser import ReasoningParser
 from sglang.srt.server_args import ServerArgs
 from sglang.srt.utils import (
@@ -706,17 +687,12 @@
     )
 
 
-<<<<<<< HEAD
 @app.post("/tokenize")
 async def openai_v1_tokenize(raw_request: Request):
+    # todo: 适配新的
     return await v1_tokenize(_global_state.tokenizer_manager, raw_request)
 
 
-@app.post("/v1/embeddings", response_class=ORJSONResponse)
-async def openai_v1_embeddings(raw_request: Request):
-    response = await v1_embeddings(_global_state.tokenizer_manager, raw_request)
-    return response
-=======
 @app.post(
     "/v1/embeddings",
     response_class=ORJSONResponse,
@@ -727,7 +703,6 @@
     return await raw_request.app.state.openai_serving_embedding.handle_request(
         request, raw_request
     )
->>>>>>> edc21cc8
 
 
 @app.get("/v1/models", response_class=ORJSONResponse)
