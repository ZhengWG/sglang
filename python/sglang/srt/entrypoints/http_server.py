--- conflicted
+++ resolved
@@ -397,24 +397,12 @@
         return _create_error_response(e)
 
 
-<<<<<<< HEAD
-@app.api_route(
-    "/v1/rerank", methods=["POST", "PUT"], dependencies=[Depends(validate_json_request)]
-)
-async def v1_rerank_request(request: V1RerankReqInput, raw_request: Request):
-    """Endpoint for reranking documents based on query relevance."""
-    return await raw_request.app.state.openai_serving_rerank.handle_request(
-        request, raw_request
-    )
-
 @app.post("/tokenize")
 async def v1_tokenization_request(request: TokenizeRequest, raw_request: Request):
     return await raw_request.app.state.openai_serving_tokenization.handle_request(
         request, raw_request
     )
 
-=======
->>>>>>> b2264076
 @app.api_route("/flush_cache", methods=["GET", "POST"])
 async def flush_cache():
     """Flush the radix cache."""
