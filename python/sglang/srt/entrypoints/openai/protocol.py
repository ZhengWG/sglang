--- conflicted
+++ resolved
@@ -14,12 +14,8 @@
 """Pydantic models for OpenAI API protocol"""
 
 import time
-<<<<<<< HEAD
-from typing import Dict, List, Optional, Union, Any
-=======
 from dataclasses import dataclass
 from typing import Any, Dict, List, Optional, Union
->>>>>>> 57ab7769
 
 from pydantic import (
     BaseModel,
@@ -655,11 +651,8 @@
     EmbeddingRequest,
     ScoringRequest,
     V1RerankReqInput,
-<<<<<<< HEAD
     TokenizeCompletionRequest,
     TokenizeChatRequest
-]
-=======
 ]
 
 
@@ -687,5 +680,4 @@
     audio_data: Optional[Any]
     modalities: List[str]
     stop: List[str]
-    tool_call_constraint: Optional[Any] = None
->>>>>>> 57ab7769
+    tool_call_constraint: Optional[Any] = None