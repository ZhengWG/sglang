--- conflicted
+++ resolved
@@ -631,11 +631,7 @@
                     if delta:
                         choice_data = ChatCompletionResponseStreamChoice(
                             index=index,
-<<<<<<< HEAD
                             delta=DeltaMessage(role="assistant", content=(delta or "")),
-=======
-                            delta=DeltaMessage(content=delta),
->>>>>>> 89e6521c
                             finish_reason=None,
                             matched_stop=None,
                             logprobs=choice_logprobs,
