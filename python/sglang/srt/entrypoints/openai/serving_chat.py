import copy
import json
import logging
import time
import uuid
from typing import Any, AsyncGenerator, Dict, List, Optional, Union

from fastapi import Request
from fastapi.responses import ORJSONResponse, StreamingResponse

from sglang.srt.conversation import generate_chat_conv
from sglang.srt.entrypoints.openai.protocol import (
    ChatCompletionRequest,
    ChatCompletionResponse,
    ChatCompletionResponseChoice,
    ChatCompletionResponseStreamChoice,
    ChatCompletionStreamResponse,
    ChatCompletionTokenLogprob,
    ChatMessage,
    ChoiceLogprobs,
    DeltaMessage,
    ErrorResponse,
    FunctionResponse,
    LogProbs,
    MessageProcessingResult,
    ToolCall,
    TopLogprob,
)
from sglang.srt.entrypoints.openai.serving_base import OpenAIServingBase
from sglang.srt.entrypoints.openai.usage_processor import UsageProcessor
from sglang.srt.entrypoints.openai.utils import (
    process_hidden_states_from_ret,
    to_openai_style_logprobs,
)
from sglang.srt.function_call.function_call_parser import FunctionCallParser
from sglang.srt.jinja_template_utils import process_content_for_template_format
from sglang.srt.managers.io_struct import GenerateReqInput
from sglang.srt.managers.template_manager import TemplateManager
from sglang.srt.managers.tokenizer_manager import TokenizerManager
from sglang.srt.reasoning_parser import ReasoningParser
from sglang.utils import convert_json_schema_to_str

logger = logging.getLogger(__name__)


class OpenAIServingChat(OpenAIServingBase):
    """Handler for /v1/chat/completions requests"""

    def __init__(
        self,
        tokenizer_manager: TokenizerManager,
        template_manager: TemplateManager,
    ):
        super().__init__(tokenizer_manager)
        self.template_manager = template_manager

    def _request_id_prefix(self) -> str:
        return "chatcmpl-"

    def _validate_request(self, request: ChatCompletionRequest) -> Optional[str]:
        """Validate that the input is valid."""
        if not request.messages:
            return "Messages cannot be empty."

        if (
            isinstance(request.tool_choice, str)
            and request.tool_choice.lower() == "required"
            and not request.tools
        ):
            return "Tools cannot be empty if tool choice is set to required."

        max_output_tokens = request.max_completion_tokens or request.max_tokens
        server_context_length = self.tokenizer_manager.server_args.context_length
        if (
            max_output_tokens
            and server_context_length
            and max_output_tokens > server_context_length
        ):
            return (
                f"max_completion_tokens is too large: {max_output_tokens}."
                f"This model supports at most {server_context_length} completion tokens."
            )

        if request.response_format and request.response_format.type == "json_schema":
            schema = getattr(request.response_format.json_schema, "schema_", None)
            if schema is None:
                return "schema_ is required for json_schema response format request."

        return None

    def _convert_to_internal_request(
        self,
        request: ChatCompletionRequest,
    ) -> tuple[GenerateReqInput, ChatCompletionRequest]:
        reasoning_effort = (
            request.chat_template_kwargs.pop("reasoning_effort", None)
            if request.chat_template_kwargs
            else None
        )
        if reasoning_effort is not None:
            request.reasoning_effort = reasoning_effort

        """Convert OpenAI chat completion request to internal format"""
        is_multimodal = self.tokenizer_manager.model_config.is_multimodal

        # Process messages and apply chat template
        processed_messages = self._process_messages(request, is_multimodal)

        # Build sampling parameters
        sampling_params = self._build_sampling_params(
            request,
            processed_messages.stop,
            processed_messages.tool_call_constraint,
        )

        # Handle single vs multiple requests
        if is_multimodal:
            prompt_kwargs = {"text": processed_messages.prompt}
        else:
            if isinstance(processed_messages.prompt_ids, str):
                prompt_kwargs = {"text": processed_messages.prompt_ids}
            else:
                prompt_kwargs = {"input_ids": processed_messages.prompt_ids}

        adapted_request = GenerateReqInput(
            **prompt_kwargs,
            image_data=processed_messages.image_data,
            video_data=processed_messages.video_data,
            audio_data=processed_messages.audio_data,
            sampling_params=sampling_params,
            return_logprob=request.logprobs,
            logprob_start_len=-1,
            top_logprobs_num=request.top_logprobs or 0,
            stream=request.stream,
            return_text_in_logprobs=True,
            modalities=processed_messages.modalities,
            lora_path=request.lora_path,
            bootstrap_host=request.bootstrap_host,
            bootstrap_port=request.bootstrap_port,
            bootstrap_room=request.bootstrap_room,
            return_hidden_states=request.return_hidden_states,
            rid=request.rid,
        )

        return adapted_request, request

    def _process_messages(
        self, request: ChatCompletionRequest, is_multimodal: bool
    ) -> MessageProcessingResult:
        """Process chat messages and apply chat template"""
        tool_call_constraint = None

        # Apply chat template and its stop strings
        tools = None
        if request.tools and request.tool_choice != "none":
            request.skip_special_tokens = False
            if not isinstance(request.tool_choice, str):
                tools = [
                    item.function.model_dump()
                    for item in request.tools
                    if item.function.name == request.tool_choice.function.name
                ]
            else:
                tools = [item.function.model_dump() for item in request.tools]

            tool_call_parser = self.tokenizer_manager.server_args.tool_call_parser
            parser = FunctionCallParser(request.tools, tool_call_parser)
            tool_call_constraint = parser.get_structure_constraint(request.tool_choice)

        # Use chat template
        if self.template_manager.chat_template_name is None:
            result = self._apply_jinja_template(request, tools, is_multimodal)
        else:
            result = self._apply_conversation_template(request, is_multimodal)

        result.tool_call_constraint = tool_call_constraint
        return result

    def _apply_jinja_template(
        self,
        request: ChatCompletionRequest,
        tools: Optional[List[Dict]],
        is_multimodal: bool,
    ) -> MessageProcessingResult:
        """Apply Jinja chat template"""
        prompt = ""
        prompt_ids = []
        openai_compatible_messages = []
        image_data = []
        video_data = []
        audio_data = []
        modalities = []

        template_content_format = self.template_manager.jinja_template_content_format

        for message in request.messages:
            if message.content is None:
                message.content = ""
            msg_dict = message.model_dump()

            # Process content based on detected template format
            processed_msg = process_content_for_template_format(
                msg_dict,
                template_content_format,
                image_data,
                video_data,
                audio_data,
                modalities,
            )
            openai_compatible_messages.append(processed_msg)

        # Handle assistant prefix for continue_final_message
        assistant_prefix = None
        if (
            openai_compatible_messages
            and openai_compatible_messages[-1]["role"] == "assistant"
        ):
            if request.continue_final_message:
                assistant_prefix = openai_compatible_messages[-1]["content"]
                openai_compatible_messages = openai_compatible_messages[:-1]

        try:
            prompt_ids = self.tokenizer_manager.tokenizer.apply_chat_template(
                openai_compatible_messages,
                tokenize=True,
                add_generation_prompt=True,
                tools=tools,
                reasoning_effort=request.reasoning_effort,
                **(
                    request.chat_template_kwargs if request.chat_template_kwargs else {}
                ),
            )
        except Exception:
            # This except branch will be triggered when the chosen model
            # has a different tools input format that is not compatible
            # with openAI's apply_chat_template tool_call format, like Mistral.
            tools = (
                [t if "function" in t else {"function": t} for t in tools]
                if tools
                else None
            )
            prompt_ids = self.tokenizer_manager.tokenizer.apply_chat_template(
                openai_compatible_messages,
                tokenize=True,
                add_generation_prompt=True,
                tools=tools,
                reasoning_effort=request.reasoning_effort,
                **(
                    request.chat_template_kwargs if request.chat_template_kwargs else {}
                ),
            )

        if assistant_prefix:
            encoded = self.tokenizer_manager.tokenizer.encode(assistant_prefix)
            if encoded and encoded[0] == self.tokenizer_manager.tokenizer.bos_token_id:
                encoded = encoded[1:]
            prompt_ids += encoded

        if is_multimodal:
            prompt = self.tokenizer_manager.tokenizer.decode(prompt_ids)

        stop = request.stop
        image_data = image_data if image_data else None
        audio_data = audio_data if audio_data else None
        video_data = video_data if video_data else None
        modalities = modalities if modalities else []
        return MessageProcessingResult(
            prompt=prompt,
            prompt_ids=prompt_ids,
            image_data=image_data,
            video_data=video_data,
            audio_data=audio_data,
            modalities=modalities,
            stop=stop,
        )

    def _apply_conversation_template(
        self,
        request: ChatCompletionRequest,
        is_multimodal: bool,
    ) -> MessageProcessingResult:
        """Apply conversation template"""
        prompt = ""
        prompt_ids = []
        conv = generate_chat_conv(request, self.template_manager.chat_template_name)

        # If we should continue the final assistant message, adjust the conversation.
        if (
            request.continue_final_message
            and request.messages
            and request.messages[-1].role == "assistant"
        ):
            # Remove the auto-added blank assistant turn, if present.
            if conv.messages and conv.messages[-1][1] is None:
                conv.messages.pop()
            # Rebuild the prompt from the conversation.
            prompt = conv.get_prompt()
            # Strip trailing stop tokens or separators that indicate end-of-assistant.
            if isinstance(conv.stop_str, list):
                for stop_token in conv.stop_str:
                    if prompt.endswith(stop_token):
                        prompt = prompt[: -len(stop_token)]
            elif isinstance(conv.stop_str, str) and prompt.endswith(conv.stop_str):
                prompt = prompt[: -len(conv.stop_str)]
            if conv.sep and prompt.endswith(conv.sep):
                prompt = prompt[: -len(conv.sep)]
            if getattr(conv, "sep2", None) and prompt.endswith(conv.sep2):
                prompt = prompt[: -len(conv.sep2)]
        else:
            prompt = conv.get_prompt()
            if self._get_enable_thinking_from_request(request):
                prompt += "<think>"  # Note(Xinyuan): hard code thinking token

        image_data = conv.image_data if conv.image_data else None
        video_data = conv.video_data if conv.video_data else None
        audio_data = conv.audio_data if conv.audio_data else None
        modalities = conv.modalities if conv.modalities else []
        stop = copy.copy(conv.stop_str or [] if not request.ignore_eos else [])

        if request.stop:
            if isinstance(request.stop, str):
                stop.append(request.stop)
            else:
                stop.extend(request.stop)

        if not is_multimodal:
            prompt_ids = self.tokenizer_manager.tokenizer.encode(prompt)

        return MessageProcessingResult(
            prompt=prompt,
            prompt_ids=prompt_ids,
            image_data=image_data,
            video_data=video_data,
            audio_data=audio_data,
            modalities=modalities,
            stop=stop,
        )

    def _build_sampling_params(
        self,
        request: ChatCompletionRequest,
        stop: List[str],
        tool_call_constraint: Optional[Any],
    ) -> Dict[str, Any]:
        """Build sampling parameters for the request"""

        sampling_params = {
            "temperature": request.temperature,
            "max_new_tokens": request.max_tokens or request.max_completion_tokens,
            "min_new_tokens": request.min_tokens,
            "stop": stop,
            "stop_token_ids": request.stop_token_ids,
            "top_p": request.top_p,
            "top_k": request.top_k,
            "min_p": request.min_p,
            "presence_penalty": request.presence_penalty,
            "frequency_penalty": request.frequency_penalty,
            "repetition_penalty": request.repetition_penalty,
            "regex": request.regex,
            "ebnf": request.ebnf,
            "n": request.n,
            "no_stop_trim": request.no_stop_trim,
            "ignore_eos": request.ignore_eos,
            "skip_special_tokens": request.skip_special_tokens,
            "logit_bias": request.logit_bias,
        }

        if request.response_format and request.response_format.type == "json_schema":
            sampling_params["json_schema"] = convert_json_schema_to_str(
                request.response_format.json_schema.schema_
            )
        elif request.response_format and request.response_format.type == "json_object":
            sampling_params["json_schema"] = '{"type": "object"}'
        elif (
            request.response_format and request.response_format.type == "structural_tag"
        ):
            sampling_params["structural_tag"] = convert_json_schema_to_str(
                request.response_format.model_dump(by_alias=True)
            )

        # Check if there are already existing output constraints
        has_existing_constraints = (
            sampling_params.get("regex")
            or sampling_params.get("ebnf")
            or sampling_params.get("structural_tag")
            or sampling_params.get("json_schema")
        )

        if tool_call_constraint and has_existing_constraints:
            logger.warning("Constrained decoding is not compatible with tool calls.")
        elif tool_call_constraint:
            constraint_type, constraint_value = tool_call_constraint
            if constraint_type == "structural_tag":
                sampling_params[constraint_type] = convert_json_schema_to_str(
                    constraint_value.model_dump(by_alias=True)
                )
            else:
                sampling_params[constraint_type] = constraint_value
        return sampling_params

    async def _handle_streaming_request(
        self,
        adapted_request: GenerateReqInput,
        request: ChatCompletionRequest,
        raw_request: Request,
    ) -> StreamingResponse:
        """Handle streaming chat completion request"""
        return StreamingResponse(
            self._generate_chat_stream(adapted_request, request, raw_request),
            media_type="text/event-stream",
            background=self.tokenizer_manager.create_abort_task(adapted_request),
        )

    async def _generate_chat_stream(
        self,
        adapted_request: GenerateReqInput,
        request: ChatCompletionRequest,
        raw_request: Request,
    ) -> AsyncGenerator[str, None]:
        """Generate streaming chat completion response"""
        # Parsers for tool calls and reasoning
        parser_dict = {}
        reasoning_parser_dict = {}

        # State tracking for streaming
        is_firsts = {}
        stream_buffers = {}
        n_prev_tokens = {}
        has_tool_calls = {}
        finish_reasons = {}

        # Usage tracking
        prompt_tokens = {}
        completion_tokens = {}
        cached_tokens = {}
        hidden_states = {}

        try:
            async for content in self.tokenizer_manager.generate_request(
                adapted_request, raw_request
            ):
                index = content.get("index", 0)

                prompt_tokens[index] = content["meta_info"]["prompt_tokens"]
                completion_tokens[index] = content["meta_info"]["completion_tokens"]
                cached_tokens[index] = content["meta_info"].get("cached_tokens", 0)
                hidden_states[index] = content["meta_info"].get("hidden_states", None)

                # Handle logprobs
                choice_logprobs = None
                if request.logprobs:
                    choice_logprobs = self._process_streaming_logprobs(
                        content, n_prev_tokens.get(index, 0)
                    )
                    n_prev_tokens[index] = len(
                        content["meta_info"]["output_token_logprobs"]
                    )

                finish_reason = content["meta_info"]["finish_reason"]
                finish_reason_type = finish_reason["type"] if finish_reason else None

                # Track finish_reason for each index
                if finish_reason_type:
                    finish_reasons[index] = finish_reason

                # First chunk with role
                if is_firsts.get(index, True):

                    first_chunk_padding = self.tokenizer_manager.server_args.reasoning_padding

                    thinking_trigger = self.tokenizer_manager.server_args.thinking_trigger
                    if (thinking_trigger and
                        not self._get_enable_thinking_from_request(request, thinking_trigger)):
                        first_chunk_padding = ""
                    first_chunk_content = f"{first_chunk_padding}\n" if first_chunk_padding else ""

                    is_firsts[index] = False
                    delta = DeltaMessage(role="assistant", content=first_chunk_content, reasoning_content="")
                    choice_data = ChatCompletionResponseStreamChoice(
                        index=index,
                        delta=delta,
                        finish_reason=None,
                        logprobs=None,
                    )
                    chunk = ChatCompletionStreamResponse(
                        id=content["meta_info"]["id"],
                        created=int(time.time()),
                        choices=[choice_data],
                        model=request.model,
                    )
                    yield f"data: {chunk.model_dump_json()}\n\n"

                stream_buffer = stream_buffers.get(index, "")
                delta = content["text"][len(stream_buffer):]
                stream_buffers[index] = stream_buffer + delta

                # Handle reasoning content
                if (
                    self.tokenizer_manager.server_args.reasoning_parser
                    and request.separate_reasoning
                ):
                    reasoning_text, delta = self._process_reasoning_stream(
                        index, delta, reasoning_parser_dict, content, request
                    )
                    if reasoning_text:
                        choice_data = ChatCompletionResponseStreamChoice(
                            index=index,
                            delta=DeltaMessage(role="assistant", content="", reasoning_content=reasoning_text),
                            finish_reason=None,
                        )
                        chunk = ChatCompletionStreamResponse(
                            id=content["meta_info"]["id"],
                            created=int(time.time()),
                            choices=[choice_data],
                            model=request.model,
                        )
                        yield f"data: {chunk.model_dump_json()}\n\n"

                # Handle tool calls
                if request.tool_choice != "none" and request.tools:
                    async for chunk in self._process_tool_call_stream(
                        index,
                        delta,
                        parser_dict,
                        content,
                        request,
                        has_tool_calls,
                    ):
                        if chunk:
                            yield chunk

                    # Send any remaining tool call arguments when generation finishes
                    if finish_reason_type is not None and index in parser_dict:
                        parser = parser_dict[index]
                        remaining_chunk = self._check_for_unstreamed_tool_args(
                            parser, content, request, index
                        )
                        if remaining_chunk:
                            yield remaining_chunk

                else:
                    # Regular content
                    if delta:
                        choice_data = ChatCompletionResponseStreamChoice(
                            index=index,
                            delta=DeltaMessage(role="assistant", content=(delta or "")),
                            finish_reason=None,
                            matched_stop=None,
                            logprobs=choice_logprobs,
                        )
                        chunk = ChatCompletionStreamResponse(
                            id=content["meta_info"]["id"],
                            created=int(time.time()),
                            choices=[choice_data],
                            model=request.model,
                        )
                        yield f"data: {chunk.model_dump_json()}\n\n"

            # Send finish_reason chunks for each index that completed
            for idx, finish_reason_data in finish_reasons.items():
                finish_reason_type = finish_reason_data["type"]

                # Change finish_reason to "tool_calls" if we had tool calls and stopped naturally
                final_finish_reason = finish_reason_type
                if has_tool_calls.get(idx, False) and finish_reason_type == "stop":
                    final_finish_reason = "tool_calls"

                finish_reason_chunk = ChatCompletionStreamResponse(
                    id=content["meta_info"][
                        "id"
                    ],  # NOTE: openai uses the same chatcmpl-id for all indices
                    created=int(time.time()),
                    choices=[
                        ChatCompletionResponseStreamChoice(
                            index=idx,
                            delta=DeltaMessage(role="assistant", content=""),
                            finish_reason=final_finish_reason,
                            matched_stop=(
                                finish_reason_data["matched"]
                                if "matched" in finish_reason_data
                                else None
                            ),
                        )
                    ],
                    model=request.model,
                    usage=None,
                )
            yield f"data: {finish_reason_chunk.model_dump_json(exclude_none=True)}\n\n"

            # Send hidden states if requested
            if request.return_hidden_states and hidden_states:
                for index, choice_hidden_states in hidden_states.items():
                    if choice_hidden_states:
                        last_token_hidden_states = (
                            choice_hidden_states[-1]
                            if len(choice_hidden_states) > 1
                            else []
                        )
                        hidden_states_chunk = ChatCompletionStreamResponse(
                            id=content["meta_info"]["id"],
                            created=int(time.time()),
                            choices=[
                                ChatCompletionResponseStreamChoice(
                                    index=index,
                                    delta=DeltaMessage(
                                        hidden_states=last_token_hidden_states
                                    ),
                                    finish_reason=None,  # Hidden states don't need finish_reason
                                )
                            ],
                            model=request.model,
                        )
                        yield f"data: {hidden_states_chunk.model_dump_json()}\n\n"

            # Additional usage chunk
            if request.stream_options and request.stream_options.include_usage:
                usage = UsageProcessor.calculate_streaming_usage(
                    prompt_tokens,
                    completion_tokens,
                    cached_tokens,
                    n_choices=request.n,
                    enable_cache_report=self.tokenizer_manager.server_args.enable_cache_report,
                )
                usage_chunk = ChatCompletionStreamResponse(
                    id=content["meta_info"]["id"],
                    created=int(time.time()),
                    choices=[],  # Empty choices array as per OpenAI spec
                    model=request.model,
                    usage=usage,
                )
                yield f"data: {usage_chunk.model_dump_json()}\n\n"

        except ValueError as e:
            error = self.create_streaming_error_response(str(e))
            yield f"data: {error}\n\n"

        yield "data: [DONE]\n\n"

    async def _handle_non_streaming_request(
        self,
        adapted_request: GenerateReqInput,
        request: ChatCompletionRequest,
        raw_request: Request,
    ) -> Union[ChatCompletionResponse, ErrorResponse, ORJSONResponse]:
        """Handle non-streaming chat completion request"""
        try:
            ret = await self.tokenizer_manager.generate_request(
                adapted_request, raw_request
            ).__anext__()
        except ValueError as e:
            return self.create_error_response(str(e))

        if not isinstance(ret, list):
            ret = [ret]

        response = self._build_chat_response(
            request,
            ret,
            int(time.time()),
        )

        return response

    def _build_chat_response(
        self,
        request: ChatCompletionRequest,
        ret: List[Dict[str, Any]],
        created: int,
    ) -> Union[ChatCompletionResponse, ORJSONResponse]:
        """Build chat completion response from generation results"""
        choices = []

        for idx, ret_item in enumerate(ret):
            # Process logprobs
            choice_logprobs = None
            if request.logprobs:
                choice_logprobs = self._process_response_logprobs(ret_item)

            # Handle hidden states
            hidden_states = process_hidden_states_from_ret(ret_item, request)

            finish_reason = ret_item["meta_info"]["finish_reason"]
            text = ret_item["text"]

            reasoning_padding = self.tokenizer_manager.server_args.reasoning_padding

            thinking_trigger = self.tokenizer_manager.server_args.thinking_trigger
            if (thinking_trigger and
                not self._get_enable_thinking_from_request(request, thinking_trigger)):
                reasoning_padding = ""

            if reasoning_padding and text is not None:
                text = f"{reasoning_padding}\n{text}"

            # Handle reasoning content
            reasoning_text = None
            reasoning_parser = self.tokenizer_manager.server_args.reasoning_parser
            if reasoning_parser and request.separate_reasoning:
                is_force_reasoning = (
                    self.template_manager.force_reasoning
                    or self._get_enable_thinking_from_request(request)
                )
                try:
                    parser = ReasoningParser(
                        model_type=reasoning_parser,
                        stream_reasoning=False,
                        force_reasoning=is_force_reasoning,
                    )
                    reasoning_text, text = parser.parse_non_stream(text)
                except Exception as e:
                    logger.error(f"Reasoning parsing error: {e}")
                    return self.create_error_response(
                        "Failed to parse reasoning content",
                        err_type="InternalServerError",
                        status_code=500,
                    )

            # Handle tool calls
            tool_calls = None
            if request.tool_choice != "none" and request.tools:
                tool_call_parser = self.tokenizer_manager.server_args.tool_call_parser
                tool_calls, text, finish_reason = self._process_tool_calls(
                    text, request.tools, tool_call_parser, finish_reason
                )

            choice_data = ChatCompletionResponseChoice(
                index=idx,
                message=ChatMessage(
                    role="assistant",
                    content=(text or ""),
                    tool_calls=tool_calls,
                    reasoning_content=reasoning_text if reasoning_text else None,
                ),
                logprobs=choice_logprobs,
                finish_reason=finish_reason["type"] if finish_reason else None,
                matched_stop=(
                    finish_reason["matched"]
                    if finish_reason and "matched" in finish_reason
                    else None
                ),
                hidden_states=hidden_states,
            )
            choices.append(choice_data)

        # Calculate usage
        usage = UsageProcessor.calculate_response_usage(
            ret,
            n_choices=request.n,
            enable_cache_report=self.tokenizer_manager.server_args.enable_cache_report,
        )

        return ChatCompletionResponse(
            id=ret[0]["meta_info"]["id"],
            created=created,
            model=request.model,
            choices=choices,
            usage=usage,
            metadata={"weight_version": ret[0]["meta_info"]["weight_version"]},
        )

    def _process_logprobs_tokens(
        self, logprobs: LogProbs, use_token_index: bool = False
    ) -> List[ChatCompletionTokenLogprob]:
        """Common helper to process logprobs tokens for both streaming and non-streaming

        Args:
            logprobs: LogProbs data from model
            use_token_index: True for non-streaming (use token_idx), False for streaming (use index 0)
        """
        token_logprobs = []

        for token_idx, (token, logprob) in enumerate(
            zip(logprobs.tokens, logprobs.token_logprobs)
        ):
            token_bytes = list(token.encode("utf-8"))
            top_logprobs = []
            if logprobs.top_logprobs:
                # - Non-streaming (use_token_index=True): uses token_idx for full data
                # - Streaming (use_token_index=False): uses index 0 for pre-sliced data
                top_logprobs_idx = token_idx if use_token_index else 0
                for top_token, top_logprob in logprobs.top_logprobs[
                    top_logprobs_idx
                ].items():
                    top_token_bytes = list(top_token.encode("utf-8"))
                    top_logprobs.append(
                        TopLogprob(
                            token=top_token,
                            bytes=top_token_bytes,
                            logprob=top_logprob,
                        )
                    )
            token_logprobs.append(
                ChatCompletionTokenLogprob(
                    token=token,
                    bytes=token_bytes,
                    logprob=logprob,
                    top_logprobs=top_logprobs,
                )
            )

        return token_logprobs

    def _process_response_logprobs(self, ret_item: Dict[str, Any]) -> ChoiceLogprobs:
        """Process logprobs for non-streaming response"""
        logprobs = to_openai_style_logprobs(
            output_token_logprobs=ret_item["meta_info"]["output_token_logprobs"],
            output_top_logprobs=ret_item["meta_info"].get("output_top_logprobs", None),
        )

        token_logprobs = self._process_logprobs_tokens(logprobs, use_token_index=True)
        return ChoiceLogprobs(content=token_logprobs)

    def _process_tool_calls(
        self,
        text: str,
        tools: List[Any],
        tool_call_parser: Optional[str],
        finish_reason: Dict[str, Any],
    ) -> tuple[Optional[List[ToolCall]], str, Dict[str, Any]]:
        """Process tool calls in the response"""
        parser = FunctionCallParser(tools, tool_call_parser)
        if parser.has_tool_call(text):
            if finish_reason["type"] == "stop":
                finish_reason["type"] = "tool_calls"
                finish_reason["matched"] = None
            try:
                text, call_info_list = parser.parse_non_stream(text)
                tool_calls = [
                    ToolCall(
                        id=f"call_{uuid.uuid4().hex[:24]}",
                        function=FunctionResponse(
                            name=call_info.name, arguments=call_info.parameters
                        ),
                    )
                    for call_info in call_info_list
                ]
                return tool_calls, text, finish_reason
            except Exception as e:
                logger.error(f"Tool call parsing error: {e}")
                # Return error but don't fail the whole request
                return None, text, finish_reason

        return None, text, finish_reason

    def _process_streaming_logprobs(
        self, content: Dict[str, Any], n_prev_token: int
    ) -> ChoiceLogprobs:
        """Process logprobs for streaming response"""
        logprobs = to_openai_style_logprobs(
            output_token_logprobs=content["meta_info"]["output_token_logprobs"][
                n_prev_token:
            ],
            output_top_logprobs=content["meta_info"].get("output_top_logprobs", [])[
                n_prev_token:
            ],
        )

        token_logprobs = self._process_logprobs_tokens(logprobs, use_token_index=False)
        return ChoiceLogprobs(content=token_logprobs)

    def _process_reasoning_stream(
        self,
        index: int,
        delta: str,
        reasoning_parser_dict: Dict[int, ReasoningParser],
        content: Dict[str, Any],
        request: ChatCompletionRequest,
    ) -> tuple[Optional[str], str]:
        """Process reasoning content in streaming response"""
        if index not in reasoning_parser_dict:
            is_force_reasoning = (
                self.template_manager.force_reasoning
                or self._get_enable_thinking_from_request(request)
            )
            reasoning_parser_dict[index] = ReasoningParser(
                self.tokenizer_manager.server_args.reasoning_parser,
                request.stream_reasoning,
                is_force_reasoning,
            )
        reasoning_parser = reasoning_parser_dict[index]
        return reasoning_parser.parse_stream_chunk(delta)

    def _get_enable_thinking_from_request(
        self,
        request: ChatCompletionRequest,
        thinking_trigger: str = "enable_thinking"
    ) -> bool:
        """Extracts the 'enable_thinking' flag from request chat_template_kwargs.

        NOTE: This parameter is only useful for models that support enable_thinking
        flag, such as Qwen3.

        Args:
            request_obj: The request object (or an item from a list of requests).
        Returns:
            The boolean value of 'enable_thinking' if found, otherwise False.
        """
<<<<<<< HEAD
        if (
            hasattr(request, "chat_template_kwargs")
            and request.chat_template_kwargs
            and request.chat_template_kwargs.get(thinking_trigger) is not None
        ):
            return request.chat_template_kwargs.get(thinking_trigger)
=======
        if hasattr(request, "chat_template_kwargs") and request.chat_template_kwargs:
            # For Qwen3 models, `enable_thinking` is supported.
            if request.chat_template_kwargs.get("enable_thinking") is not None:
                return request.chat_template_kwargs.get("enable_thinking")
            # For DeepSeek-V3.1 models, `thinking` is supported.
            elif request.chat_template_kwargs.get("thinking") is not None:
                return request.chat_template_kwargs.get("thinking")
            else:
                return False
>>>>>>> 53e2cd46
        return False

    async def _process_tool_call_stream(
        self,
        index: int,
        delta: str,
        parser_dict: Dict[int, FunctionCallParser],
        content: Dict[str, Any],
        request: ChatCompletionRequest,
        has_tool_calls: Dict[int, bool],
    ):
        """Process tool calls in streaming response"""
        if index not in parser_dict:
            parser_dict[index] = FunctionCallParser(
                tools=request.tools,
                tool_call_parser=self.tokenizer_manager.server_args.tool_call_parser,
            )
        parser = parser_dict[index]

        normal_text, calls = parser.parse_stream_chunk(delta)

        # Yield normal text
        if normal_text:
            choice_data = ChatCompletionResponseStreamChoice(
                index=index,
                delta=DeltaMessage(content=(normal_text or "")),
                finish_reason=None,
            )
            chunk = ChatCompletionStreamResponse(
                id=content["meta_info"]["id"],
                created=int(time.time()),
                choices=[choice_data],
                model=request.model,
            )
            yield f"data: {chunk.model_dump_json()}\n\n"

        # Yield tool calls
        for call_item in calls:
            # Mark that this choice has tool calls
            has_tool_calls[index] = True

            # Tool call ID should be generated only once per tool call
            if call_item.name:
                # First chunk: include ID and function name
                tool_call_id = f"call_{uuid.uuid4().hex[:24]}"
                function_name = call_item.name
            else:
                # Subsequent chunks: null ID and name for argument deltas
                tool_call_id = None
                function_name = None

            tool_call = ToolCall(
                id=tool_call_id,
                index=call_item.tool_index,
                function=FunctionResponse(
                    name=function_name,
                    arguments=call_item.parameters,
                ),
            )

            choice_data = ChatCompletionResponseStreamChoice(
                index=index,
                delta=DeltaMessage(tool_calls=[tool_call]),
                finish_reason=None,
            )
            chunk = ChatCompletionStreamResponse(
                id=content["meta_info"]["id"],
                created=int(time.time()),
                choices=[choice_data],
                model=request.model,
            )
            yield f"data: {chunk.model_dump_json()}\n\n"

    def _check_for_unstreamed_tool_args(
        self,
        parser: FunctionCallParser,
        content: Dict[str, Any],
        request: ChatCompletionRequest,
        index: int,
    ) -> Optional[str]:
        """
        Check for any remaining tool call arguments that need to be streamed
        when generation finishes. This ensures tool calls are properly completed
        even if the model generates the final arguments in the last chunk.
        """
        # Only check if we have tool calls and the parser has tracked data
        if (
            not hasattr(parser.detector, "prev_tool_call_arr")
            or not parser.detector.prev_tool_call_arr
        ):
            return None

        if (
            not hasattr(parser.detector, "streamed_args_for_tool")
            or not parser.detector.streamed_args_for_tool
        ):
            return None

        # Get the last tool call that was being processed
        tool_index = len(parser.detector.prev_tool_call_arr) - 1
        if tool_index < 0 or tool_index >= len(parser.detector.streamed_args_for_tool):
            return None

        # Get expected vs actual arguments
        expected_args = parser.detector.prev_tool_call_arr[tool_index].get(
            "arguments", {}
        )
        expected_call = json.dumps(expected_args, ensure_ascii=False)
        actual_call = parser.detector.streamed_args_for_tool[tool_index]

        # Check if there are remaining arguments to send
        remaining_call = (
            expected_call.replace(actual_call, "", 1)
            if actual_call in expected_call
            else ""
        )

        if remaining_call:
            # Create tool call chunk with remaining arguments
            tool_call = ToolCall(
                id=None,  # No ID for argument deltas
                index=tool_index,
                function=FunctionResponse(
                    name=None,  # No name for argument deltas
                    arguments=remaining_call,
                ),
            )

            choice_data = ChatCompletionResponseStreamChoice(
                index=index,
                delta=DeltaMessage(tool_calls=[tool_call]),
                finish_reason=None,  # Don't send finish_reason with this chunk
            )

            chunk = ChatCompletionStreamResponse(
                id=content["meta_info"]["id"],
                created=int(time.time()),
                choices=[choice_data],
                model=request.model,
            )

            return f"data: {chunk.model_dump_json()}\n\n"

        return None<|MERGE_RESOLUTION|>--- conflicted
+++ resolved
@@ -895,24 +895,12 @@
         Returns:
             The boolean value of 'enable_thinking' if found, otherwise False.
         """
-<<<<<<< HEAD
         if (
             hasattr(request, "chat_template_kwargs")
             and request.chat_template_kwargs
             and request.chat_template_kwargs.get(thinking_trigger) is not None
         ):
             return request.chat_template_kwargs.get(thinking_trigger)
-=======
-        if hasattr(request, "chat_template_kwargs") and request.chat_template_kwargs:
-            # For Qwen3 models, `enable_thinking` is supported.
-            if request.chat_template_kwargs.get("enable_thinking") is not None:
-                return request.chat_template_kwargs.get("enable_thinking")
-            # For DeepSeek-V3.1 models, `thinking` is supported.
-            elif request.chat_template_kwargs.get("thinking") is not None:
-                return request.chat_template_kwargs.get("thinking")
-            else:
-                return False
->>>>>>> 53e2cd46
         return False
 
     async def _process_tool_call_stream(
