--- conflicted
+++ resolved
@@ -525,24 +525,9 @@
                     if delta:
                         choice_data = ChatCompletionResponseStreamChoice(
                             index=index,
-<<<<<<< HEAD
                             delta=DeltaMessage(role="assistant", content=(delta or "")),
-                            finish_reason=(
-                                None
-                                if request.stream_options
-                                and request.stream_options.include_usage
-                                else finish_reason_type
-                            ),
-                            matched_stop=(
-                                finish_reason["matched"]
-                                if finish_reason and "matched" in finish_reason
-                                else None
-                            ),
-=======
-                            delta=DeltaMessage(content=delta if delta else None),
                             finish_reason=None,
                             matched_stop=None,
->>>>>>> fe6a445d
                             logprobs=choice_logprobs,
                         )
                         chunk = ChatCompletionStreamResponse(
@@ -553,28 +538,6 @@
                         )
                         yield f"data: {chunk.model_dump_json()}\n\n"
 
-<<<<<<< HEAD
-            # Final chunk with finish_reason
-            finish_reason_chunk = ChatCompletionStreamResponse(
-                id=content["meta_info"]["id"],
-                created=int(time.time()),
-                choices=[
-                    ChatCompletionResponseStreamChoice(
-                        index=index,
-                        delta=DeltaMessage(role="assistant", content=""),
-                        finish_reason=finish_reason_type,
-                        matched_stop=(
-                            finish_reason["matched"]
-                            if finish_reason and "matched" in finish_reason
-                            else None
-                        ),
-                    )
-                ],
-                model=request.model,
-                usage=None,
-            )
-            yield f"data: {finish_reason_chunk.model_dump_json(exclude_none=True)}\n\n"
-=======
             # Send finish_reason chunks for each index that completed
             for idx, finish_reason_data in finish_reasons.items():
                 finish_reason_type = finish_reason_data["type"]
@@ -592,7 +555,7 @@
                     choices=[
                         ChatCompletionResponseStreamChoice(
                             index=idx,
-                            delta=DeltaMessage(),
+                            delta=DeltaMessage(role="assistant", content=""),
                             finish_reason=final_finish_reason,
                             matched_stop=(
                                 finish_reason_data["matched"]
@@ -604,8 +567,7 @@
                     model=request.model,
                     usage=None,
                 )
-                yield f"data: {finish_reason_chunk.model_dump_json()}\n\n"
->>>>>>> fe6a445d
+            yield f"data: {finish_reason_chunk.model_dump_json(exclude_none=True)}\n\n"
 
             # Send hidden states if requested
             if request.return_hidden_states and hidden_states:
@@ -924,13 +886,8 @@
         if normal_text:
             choice_data = ChatCompletionResponseStreamChoice(
                 index=index,
-<<<<<<< HEAD
                 delta=DeltaMessage(content=(normal_text or "")),
-                finish_reason=finish_reason_type,
-=======
-                delta=DeltaMessage(content=normal_text),
                 finish_reason=None,
->>>>>>> fe6a445d
             )
             chunk = ChatCompletionStreamResponse(
                 id=content["meta_info"]["id"],
