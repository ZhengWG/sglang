--- conflicted
+++ resolved
@@ -60,14 +60,10 @@
     "torchvision==0.22.1",
     "cuda-python",
     "einops",
-<<<<<<< HEAD
-    "flashinfer_python==0.2.7.post1",
+    "flashinfer_python==0.2.9rc1",
     "concurrent-log-handler",
     "datasets",
     "py-spy",
-=======
-    "flashinfer_python==0.2.9rc1",
->>>>>>> d40846d4
 ]
 
 blackwell = [
