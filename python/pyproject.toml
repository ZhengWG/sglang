[build-system]
requires = ["setuptools>=61.0", "wheel"]
build-backend = "setuptools.build_meta"

[project]
name = "sglang"
version = "0.5.3rc0"
description = "SGLang is a fast serving framework for large language models and vision language models."
readme = "README.md"
requires-python = ">=3.10"
license = { file = "LICENSE" }
classifiers = [
  "Programming Language :: Python :: 3",
  "License :: OSI Approved :: Apache Software License",
]
dependencies = [
  "aiohttp",
  "requests",
  "tqdm",
  "numpy",
  "IPython",
  "setproctitle",
  "blobfile==3.0.0",
  "build",
  "compressed-tensors",
  "datasets",
  "einops",
  "fastapi",
  "hf_transfer",
  "huggingface_hub",
  "interegular",
  "llguidance>=0.7.11,<0.8.0",
  "modelscope",
  "msgspec",
  "ninja",
  "openai==1.99.1",
  "openai-harmony==0.0.4",
  "orjson",
  "outlines==0.1.11",
  "packaging",
  "partial_json_parser",
  "pillow",
  "prometheus-client>=0.20.0",
  "psutil",
  "pybase64",
  "pydantic",
  "pynvml",
  "python-multipart",
  "pyzmq>=25.1.2",
  "scipy",
  "sentencepiece",
  "soundfile==0.13.1",
  "timm==1.0.16",
  "tiktoken",
  "torchao==0.9.0",
  "transformers==4.56.1",
  "uvicorn",
  "uvloop",
  "xgrammar==0.1.24",
  "sgl-kernel==0.3.11",
  "torch==2.8.0",
  "torchaudio==2.8.0",
  "torchvision",
  "cuda-python",
  "flashinfer_python==0.4.0rc1",
  "openai==1.99.1",
  "tiktoken",
  "anthropic>=0.20.0",
  "torch_memory_saver==0.0.8",
<<<<<<< HEAD
  "concurrent-log-handler",
  "datasets",
  "py-spy",
  "httpx-aiohttp>=0.1.8",
  "mcp",
=======
  "nvidia-cutlass-dsl==4.2.0",
>>>>>>> fc3e5420
]

[project.optional-dependencies]
decord = ["decord"]
test = [
  "accelerate",
  "expecttest",
  "jsonlines",
  "matplotlib",
  "pandas",
  "peft",
  "sentence_transformers",
  "pytest",
  "tabulate",
]
tracing = [
    "opentelemetry-sdk",
    "opentelemetry-api",
    "opentelemetry-exporter-otlp",
    "opentelemetry-exporter-otlp-proto-grpc",
]
all = ["sglang[test]", "sglang[decord]"]
blackwell = ["sglang[test]", "sglang[decord]"]
blackwell_aarch64 = ["sglang[test]"]
dev = ["sglang[test]", "sglang[decord]"]

[project.urls]
"Homepage" = "https://github.com/sgl-project/sglang"
"Bug Tracker" = "https://github.com/sgl-project/sglang/issues"

[tool.setuptools.package-data]
"sglang" = [
  "srt/layers/moe/fused_moe_triton/configs/*/*.json",
  "srt/layers/quantization/configs/*.json",
  "srt/mem_cache/storage/hf3fs/hf3fs_utils.cpp",
  "srt/speculative/cpp_lookahead/*.cpp",
  "srt/speculative/cpp_lookahead/*.h",
]

[tool.setuptools.packages.find]
exclude = [
  "assets*",
  "benchmark*",
  "docs*",
  "dist*",
  "playground*",
  "scripts*",
  "tests*",
]

[tool.wheel]
exclude = [
  "assets*",
  "benchmark*",
  "docs*",
  "dist*",
  "playground*",
  "scripts*",
  "tests*",
]

[tool.codespell]
ignore-words-list = "ans, als, hel, boostrap, childs, te, vas, hsa, ment"
skip = "*.json,*.jsonl,*.patch,*.txt"<|MERGE_RESOLUTION|>--- conflicted
+++ resolved
@@ -67,15 +67,12 @@
   "tiktoken",
   "anthropic>=0.20.0",
   "torch_memory_saver==0.0.8",
-<<<<<<< HEAD
+  "nvidia-cutlass-dsl==4.2.0",
   "concurrent-log-handler",
   "datasets",
   "py-spy",
   "httpx-aiohttp>=0.1.8",
   "mcp",
-=======
-  "nvidia-cutlass-dsl==4.2.0",
->>>>>>> fc3e5420
 ]
 
 [project.optional-dependencies]
