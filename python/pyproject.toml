[build-system]
requires = ["setuptools>=61.0", "wheel"]
build-backend = "setuptools.build_meta"

[project]
name = "sglang"
version = "0.4.2.post3"
description = "SGLang is yet another fast serving framework for large language models and vision language models."
readme = "README.md"
requires-python = ">=3.8"
license = { file = "LICENSE" }
classifiers = [
    "Programming Language :: Python :: 3",
    "License :: OSI Approved :: Apache Software License",
]
dependencies = ["requests", "tqdm", "numpy", "IPython", "setproctitle"]

[project.optional-dependencies]
runtime_common = [
    "aiohttp", "decord", "fastapi",
    "hf_transfer", "huggingface_hub", "interegular", "modelscope",
    "orjson", "packaging", "pillow", "prometheus-client>=0.20.0",
    "psutil", "pydantic", "python-multipart", "pyzmq>=25.1.2",
    "torchao>=0.7.0", "uvicorn", "uvloop", "xgrammar>=0.1.10"
]
srt = [
    "sglang[runtime_common]", "cuda-python",
<<<<<<< HEAD
    "sgl-kernel>=0.0.3.post2", "torch", "vllm==0.6.4.post1",
    "flashinfer_python>=0.2.0.post2", "outlines>=0.0.44,<0.1.0",
    "concurrent-log-handler"
=======
    "sgl-kernel>=0.0.3.post2", "torch", "vllm>=0.6.4.post1,<=0.7.2",
    "flashinfer_python>=0.2.0.post2", "outlines>=0.0.44,<=0.1.11"
>>>>>>> 36f6fc50
]

# HIP (Heterogeneous-computing Interface for Portability) for AMD
# => base docker rocm/vllm-dev:20241022, not from public vllm whl
srt_hip = ["sglang[runtime_common]", "torch", "vllm==0.6.7.dev2", "outlines==0.1.11", "sgl-kernel>=0.0.3.post1"]
# xpu is not enabled in public vllm and torch whl,
# need to follow https://docs.vllm.ai/en/latest/getting_started/xpu-installation.htmlinstall vllm
srt_xpu = ["sglang[runtime_common]", "outlines>=0.0.44,<0.1.0"]
#For Intel Gaudi(device : hpu) follow the installation guide
#https://docs.vllm.ai/en/latest/getting_started/gaudi-installation.html
srt_hpu = ["sglang[runtime_common]", "outlines>=0.0.44,<0.1.0"]
# CPU: currently, there are no pre-built vllm wheels for CPU.
# To install vllm for CPU, please follow the instruction here:
# https://docs.vllm.ai/en/latest/getting_started/installation/cpu/index.html
srt_cpu = ["sglang[runtime_common]", "torch", "outlines>=0.0.44,<0.1.0"]

openai = ["openai>=1.0", "tiktoken"]
anthropic = ["anthropic>=0.20.0"]
litellm = ["litellm>=1.0.0"]
torch_memory_saver = ["torch_memory_saver"]
test = [
    "jsonlines",
    "matplotlib",
    "pandas",
    "sentence_transformers",
    "accelerate",
    "peft",
]
all = ["sglang[srt]", "sglang[openai]", "sglang[anthropic]", "sglang[litellm]"]
all_hip = ["sglang[srt_hip]", "sglang[openai]", "sglang[anthropic]", "sglang[litellm]"]
all_xpu = ["sglang[srt_xpu]", "sglang[openai]", "sglang[anthropic]", "sglang[litellm]"]
all_hpu = ["sglang[srt_hpu]", "sglang[openai]", "sglang[anthropic]", "sglang[litellm]"]
all_cpu = ["sglang[srt_cpu]", "sglang[openai]", "sglang[anthropic]", "sglang[litellm]"]

dev = ["sglang[all]", "sglang[test]"]
dev_hip = ["sglang[all_hip]", "sglang[test]"]
dev_xpu = ["sglang[all_xpu]", "sglang[test]"]
dev_hpu = ["sglang[all_hpu]", "sglang[test]"]
dev_cpu = ["sglang[all_cpu]", "sglang[test]"]

[project.urls]
"Homepage" = "https://github.com/sgl-project/sglang"
"Bug Tracker" = "https://github.com/sgl-project/sglang/issues"

[tool.setuptools.package-data]
"sglang" = ["srt/layers/moe/fused_moe_triton/configs/*.json", "srt/layers/quantization/configs/*.json"]

[tool.setuptools.packages.find]
exclude = [
    "assets*",
    "benchmark*",
    "docs*",
    "dist*",
    "playground*",
    "scripts*",
    "tests*",
]

[tool.wheel]
exclude = [
    "assets*",
    "benchmark*",
    "docs*",
    "dist*",
    "playground*",
    "scripts*",
    "tests*",
]<|MERGE_RESOLUTION|>--- conflicted
+++ resolved
@@ -25,14 +25,9 @@
 ]
 srt = [
     "sglang[runtime_common]", "cuda-python",
-<<<<<<< HEAD
-    "sgl-kernel>=0.0.3.post2", "torch", "vllm==0.6.4.post1",
-    "flashinfer_python>=0.2.0.post2", "outlines>=0.0.44,<0.1.0",
+    "sgl-kernel>=0.0.3.post2", "torch", "vllm>=0.6.4.post1,<=0.7.2",
+    "flashinfer_python>=0.2.0.post2", "outlines>=0.0.44,<=0.1.11",
     "concurrent-log-handler"
-=======
-    "sgl-kernel>=0.0.3.post2", "torch", "vllm>=0.6.4.post1,<=0.7.2",
-    "flashinfer_python>=0.2.0.post2", "outlines>=0.0.44,<=0.1.11"
->>>>>>> 36f6fc50
 ]
 
 # HIP (Heterogeneous-computing Interface for Portability) for AMD
