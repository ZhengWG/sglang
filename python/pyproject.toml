--- conflicted
+++ resolved
@@ -67,15 +67,11 @@
   "tiktoken",
   "anthropic>=0.20.0",
   "torch_memory_saver==0.0.8",
-<<<<<<< HEAD
-  "decord",
   "concurrent-log-handler",
   "datasets",
   "py-spy",
   "httpx-aiohttp>=0.1.8",
   "mcp",
-=======
->>>>>>> 925dbb32
 ]
 
 [project.optional-dependencies]
