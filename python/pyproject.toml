[build-system]
requires = ["setuptools>=61.0", "wheel"]
build-backend = "setuptools.build_meta"

[project]
name = "sglang"
version = "0.4.8.post1"
description = "SGLang is yet another fast serving framework for large language models and vision language models."
readme = "README.md"
requires-python = ">=3.8"
license = { file = "LICENSE" }
classifiers = [
    "Programming Language :: Python :: 3",
    "License :: OSI Approved :: Apache Software License",
]
dependencies = ["aiohttp", "requests", "tqdm", "numpy", "IPython", "setproctitle"]

[project.optional-dependencies]
runtime_common = [
    "blobfile==3.0.0",
    "build",
    "compressed-tensors",
    "datasets",
    "fastapi",
    "hf_transfer",
    "huggingface_hub",
    "interegular",
    "llguidance>=0.7.11,<0.8.0",
    "modelscope",
    "msgspec",
    "ninja",
    "orjson",
    "outlines==0.1.11",
    "packaging",
    "partial_json_parser",
    "pillow",
    "prometheus-client>=0.20.0",
    "psutil",
    "pydantic",
    "pynvml",
    "python-multipart",
    "pyzmq>=25.1.2",
    "soundfile==0.13.1",
    "scipy",
    "torchao==0.9.0",
    "transformers==4.53.0",
    "timm==1.0.16",
    "uvicorn",
    "uvloop",
    "xgrammar==0.1.19",
]

srt = [
    "sglang[runtime_common]",
    "sgl-kernel==0.2.1",
    "torch==2.7.1",
    "torchaudio==2.7.1",
    "torchvision==0.22.1",
    "cuda-python",
    "einops",
<<<<<<< HEAD
    "flashinfer_python==0.2.7",
    "concurrent-log-handler",
    "datasets",
=======
    "flashinfer_python==0.2.7.post1",
>>>>>>> 1a08358a
]

blackwell = [
    "sglang[runtime_common]",
    "sgl-kernel",
    "torch==2.7.1",
    "torchaudio==2.7.1",
    "torchvision==0.22.1",
    "cuda-python",
    "einops",
    "flashinfer_python==0.2.7.post1",
]

# HIP (Heterogeneous-computing Interface for Portability) for AMD
# => base docker rocm/vllm-dev:20250114, not from public vllm whl
srt_hip = [
    "sglang[runtime_common]",
    "torch",
    "vllm==0.6.7.dev2",
]

# xpu is not enabled in public vllm and torch whl,
# need to follow https://docs.vllm.ai/en/latest/getting_started/xpu-installation.htmlinstall vllm
srt_xpu = ["sglang[runtime_common]"]

# For Intel Gaudi(device : hpu) follow the installation guide
# https://docs.vllm.ai/en/latest/getting_started/gaudi-installation.html
srt_hpu = ["sglang[runtime_common]"]

# CPU: torch wheel for CPU needs to be installed from https://download.pytorch.org/whl/cpu
srt_cpu = ["sglang[runtime_common]", "einops"]
# https://vllm-ascend.readthedocs.io/en/latest/installation.html
srt_npu = ["sglang[runtime_common]"]

openai = ["openai>=1.0", "tiktoken"]
anthropic = ["anthropic>=0.20.0"]
litellm = ["litellm>=1.0.0"]
torch_memory_saver = ["torch_memory_saver>=0.0.8"]
decord = ["decord"]
test = [
    "accelerate",
    "jsonlines",
    "matplotlib",
    "pandas",
    "peft",
    "sentence_transformers",
]
all = ["sglang[srt]", "sglang[openai]", "sglang[anthropic]", "sglang[litellm]", "sglang[torch_memory_saver]", "sglang[decord]"]
all_hip = ["sglang[srt_hip]", "sglang[openai]", "sglang[anthropic]", "sglang[litellm]", "sglang[decord]"]
all_xpu = ["sglang[srt_xpu]", "sglang[openai]", "sglang[anthropic]", "sglang[litellm]", "sglang[decord]"]
all_hpu = ["sglang[srt_hpu]", "sglang[openai]", "sglang[anthropic]", "sglang[litellm]", "sglang[decord]"]
all_cpu = ["sglang[srt_cpu]", "sglang[openai]", "sglang[anthropic]", "sglang[litellm]", "sglang[decord]"]
all_npu = ["sglang[srt_npu]", "sglang[openai]", "sglang[anthropic]", "sglang[litellm]", "sglang[decord]"]

dev = ["sglang[all]", "sglang[test]"]
dev_hip = ["sglang[all_hip]", "sglang[test]"]
dev_xpu = ["sglang[all_xpu]", "sglang[test]"]
dev_hpu = ["sglang[all_hpu]", "sglang[test]"]
dev_cpu = ["sglang[all_cpu]", "sglang[test]"]

[project.urls]
"Homepage" = "https://github.com/sgl-project/sglang"
"Bug Tracker" = "https://github.com/sgl-project/sglang/issues"

[tool.setuptools.package-data]
"sglang" = [
    "srt/layers/moe/fused_moe_triton/configs/*/*.json",
    "srt/layers/quantization/configs/*.json",
]

[tool.setuptools.packages.find]
exclude = [
    "assets*",
    "benchmark*",
    "docs*",
    "dist*",
    "playground*",
    "scripts*",
    "tests*",
]

[tool.wheel]
exclude = [
    "assets*",
    "benchmark*",
    "docs*",
    "dist*",
    "playground*",
    "scripts*",
    "tests*",
]

[tool.codespell]
ignore-words-list = "ans, als, hel, boostrap, childs, te, vas, hsa, ment"
skip = "*.json,*.jsonl,*.patch,*.txt"<|MERGE_RESOLUTION|>--- conflicted
+++ resolved
@@ -58,13 +58,9 @@
     "torchvision==0.22.1",
     "cuda-python",
     "einops",
-<<<<<<< HEAD
-    "flashinfer_python==0.2.7",
+    "flashinfer_python==0.2.7.post1",
     "concurrent-log-handler",
     "datasets",
-=======
-    "flashinfer_python==0.2.7.post1",
->>>>>>> 1a08358a
 ]
 
 blackwell = [
