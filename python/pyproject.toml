[build-system]
requires = ["setuptools>=61.0", "wheel"]
build-backend = "setuptools.build_meta"

[project]
name = "sglang"
version = "0.5.2"
description = "SGLang is a fast serving framework for large language models and vision language models."
readme = "README.md"
requires-python = ">=3.10"
license = { file = "LICENSE" }
classifiers = [
  "Programming Language :: Python :: 3",
  "License :: OSI Approved :: Apache Software License",
]
dependencies = [
  "aiohttp",
  "requests",
  "tqdm",
  "numpy",
  "IPython",
  "setproctitle",
  "blobfile==3.0.0",
  "build",
  "compressed-tensors",
  "datasets",
  "einops",
  "fastapi",
  "hf_transfer",
  "huggingface_hub",
  "interegular",
  "llguidance>=0.7.11,<0.8.0",
  "modelscope",
  "msgspec",
  "ninja",
  "openai==1.99.1",
  "openai-harmony==0.0.4",
  "orjson",
  "outlines==0.1.11",
  "packaging",
  "partial_json_parser",
  "pillow",
  "prometheus-client>=0.20.0",
  "psutil",
  "pybase64",
  "pydantic",
  "pynvml",
  "python-multipart",
  "pyzmq>=25.1.2",
  "scipy",
  "sentencepiece",
  "soundfile==0.13.1",
  "timm==1.0.16",
  "tiktoken",
  "torchao==0.9.0",
  "transformers==4.56.1",
  "uvicorn",
  "uvloop",
  "xgrammar==0.1.24",
  "sgl-kernel==0.3.9.post2",
  "torch==2.8.0",
  "torchaudio==2.8.0",
  "torchvision",
  "cuda-python",
  "flashinfer_python==0.3.1",
  "openai==1.99.1",
  "tiktoken",
  "anthropic>=0.20.0",
  "torch_memory_saver==0.0.8",
  "decord",
]

[project.optional-dependencies]
test = [
  "accelerate",
  "expecttest",
  "jsonlines",
  "matplotlib",
  "pandas",
  "peft",
  "sentence_transformers",
  "pytest",
  "tabulate",
]
tracing = [
    "opentelemetry-sdk",
    "opentelemetry-api",
    "opentelemetry-exporter-otlp",
    "opentelemetry-exporter-otlp-proto-grpc",
]
<<<<<<< HEAD

srt = [
    "sglang[runtime_common]",
    "sgl-kernel==0.3.9.post2",
    "torch==2.8.0",
    "torchaudio==2.8.0",
    "torchvision",
    "cuda-python",
    "flashinfer_python==0.3.1",
    "concurrent-log-handler",
    "datasets",
    "py-spy",
    "httpx-aiohttp>=0.1.8",
    "mcp",
]

blackwell = [
    "sglang[runtime_common]",
    "sgl-kernel==0.3.9.post2",
    "torch==2.8.0",
    "torchaudio==2.8.0",
    "torchvision",
    "cuda-python",
    "flashinfer_python==0.3.1",
    "nvidia-cutlass-dsl==4.1.0",
]

# HIP (Heterogeneous-computing Interface for Portability) for AMD
# => base docker rocm/vllm-dev:20250114, not from public vllm whl
srt_hip = [
    "sglang[runtime_common]",
    "torch",
    "petit_kernel==0.0.2",
    "wave-lang==3.7.0",
]

# https://docs.sglang.ai/platforms/cpu_server.html
srt_cpu = ["sglang[runtime_common]", "intel-openmp"]

# https://docs.sglang.ai/platforms/ascend_npu.html
srt_npu = ["sglang[runtime_common]"]

# xpu is not enabled in public vllm and torch whl,
# need to follow https://docs.vllm.ai/en/latest/getting_started/xpu-installation.htmlinstall vllm
srt_xpu = ["sglang[runtime_common]"]

# For Intel Gaudi(device : hpu) follow the installation guide
# https://docs.vllm.ai/en/latest/getting_started/gaudi-installation.html
srt_hpu = ["sglang[runtime_common]"]

openai = ["openai==1.99.1", "tiktoken"]
anthropic = ["anthropic>=0.20.0"]
litellm = ["litellm>=1.0.0"]
torch_memory_saver = ["torch_memory_saver==0.0.8"]
decord = ["decord"]
test = [
    "accelerate",
    "expecttest",
    "jsonlines",
    "matplotlib",
    "pandas",
    "peft",
    "sentence_transformers",
    "pytest",
    "tabulate",
]
all = ["sglang[srt]", "sglang[openai]", "sglang[anthropic]", "sglang[torch_memory_saver]", "sglang[decord]"]
all_hip = ["sglang[srt_hip]", "sglang[openai]", "sglang[anthropic]", "sglang[decord]"]
all_xpu = ["sglang[srt_xpu]", "sglang[openai]", "sglang[anthropic]", "sglang[decord]"]
all_hpu = ["sglang[srt_hpu]", "sglang[openai]", "sglang[anthropic]", "sglang[decord]"]
all_cpu = ["sglang[srt_cpu]", "sglang[openai]", "sglang[anthropic]", "sglang[decord]"]
all_npu = ["sglang[srt_npu]", "sglang[openai]", "sglang[anthropic]", "sglang[decord]"]

dev = ["sglang[all]", "sglang[test]"]
dev_hip = ["sglang[all_hip]", "sglang[test]"]
dev_xpu = ["sglang[all_xpu]", "sglang[test]"]
dev_hpu = ["sglang[all_hpu]", "sglang[test]"]
dev_cpu = ["sglang[all_cpu]", "sglang[test]"]
=======
all = ["sglang[test]"]
blackwell = ["nvidia-cutlass-dsl==4.1.0", "sglang[test]"]
dev = ["sglang[test]"]
>>>>>>> 5afd0365

[project.urls]
"Homepage" = "https://github.com/sgl-project/sglang"
"Bug Tracker" = "https://github.com/sgl-project/sglang/issues"

[tool.setuptools.package-data]
"sglang" = [
  "srt/layers/moe/fused_moe_triton/configs/*/*.json",
  "srt/layers/quantization/configs/*.json",
  "srt/mem_cache/storage/hf3fs/hf3fs_utils.cpp",
]

[tool.setuptools.packages.find]
exclude = [
  "assets*",
  "benchmark*",
  "docs*",
  "dist*",
  "playground*",
  "scripts*",
  "tests*",
]

[tool.wheel]
exclude = [
  "assets*",
  "benchmark*",
  "docs*",
  "dist*",
  "playground*",
  "scripts*",
  "tests*",
]

[tool.codespell]
ignore-words-list = "ans, als, hel, boostrap, childs, te, vas, hsa, ment"
skip = "*.json,*.jsonl,*.patch,*.txt"<|MERGE_RESOLUTION|>--- conflicted
+++ resolved
@@ -68,6 +68,11 @@
   "anthropic>=0.20.0",
   "torch_memory_saver==0.0.8",
   "decord",
+  "concurrent-log-handler",
+  "datasets",
+  "py-spy",
+  "httpx-aiohttp>=0.1.8",
+  "mcp",
 ]
 
 [project.optional-dependencies]
@@ -88,90 +93,9 @@
     "opentelemetry-exporter-otlp",
     "opentelemetry-exporter-otlp-proto-grpc",
 ]
-<<<<<<< HEAD
-
-srt = [
-    "sglang[runtime_common]",
-    "sgl-kernel==0.3.9.post2",
-    "torch==2.8.0",
-    "torchaudio==2.8.0",
-    "torchvision",
-    "cuda-python",
-    "flashinfer_python==0.3.1",
-    "concurrent-log-handler",
-    "datasets",
-    "py-spy",
-    "httpx-aiohttp>=0.1.8",
-    "mcp",
-]
-
-blackwell = [
-    "sglang[runtime_common]",
-    "sgl-kernel==0.3.9.post2",
-    "torch==2.8.0",
-    "torchaudio==2.8.0",
-    "torchvision",
-    "cuda-python",
-    "flashinfer_python==0.3.1",
-    "nvidia-cutlass-dsl==4.1.0",
-]
-
-# HIP (Heterogeneous-computing Interface for Portability) for AMD
-# => base docker rocm/vllm-dev:20250114, not from public vllm whl
-srt_hip = [
-    "sglang[runtime_common]",
-    "torch",
-    "petit_kernel==0.0.2",
-    "wave-lang==3.7.0",
-]
-
-# https://docs.sglang.ai/platforms/cpu_server.html
-srt_cpu = ["sglang[runtime_common]", "intel-openmp"]
-
-# https://docs.sglang.ai/platforms/ascend_npu.html
-srt_npu = ["sglang[runtime_common]"]
-
-# xpu is not enabled in public vllm and torch whl,
-# need to follow https://docs.vllm.ai/en/latest/getting_started/xpu-installation.htmlinstall vllm
-srt_xpu = ["sglang[runtime_common]"]
-
-# For Intel Gaudi(device : hpu) follow the installation guide
-# https://docs.vllm.ai/en/latest/getting_started/gaudi-installation.html
-srt_hpu = ["sglang[runtime_common]"]
-
-openai = ["openai==1.99.1", "tiktoken"]
-anthropic = ["anthropic>=0.20.0"]
-litellm = ["litellm>=1.0.0"]
-torch_memory_saver = ["torch_memory_saver==0.0.8"]
-decord = ["decord"]
-test = [
-    "accelerate",
-    "expecttest",
-    "jsonlines",
-    "matplotlib",
-    "pandas",
-    "peft",
-    "sentence_transformers",
-    "pytest",
-    "tabulate",
-]
-all = ["sglang[srt]", "sglang[openai]", "sglang[anthropic]", "sglang[torch_memory_saver]", "sglang[decord]"]
-all_hip = ["sglang[srt_hip]", "sglang[openai]", "sglang[anthropic]", "sglang[decord]"]
-all_xpu = ["sglang[srt_xpu]", "sglang[openai]", "sglang[anthropic]", "sglang[decord]"]
-all_hpu = ["sglang[srt_hpu]", "sglang[openai]", "sglang[anthropic]", "sglang[decord]"]
-all_cpu = ["sglang[srt_cpu]", "sglang[openai]", "sglang[anthropic]", "sglang[decord]"]
-all_npu = ["sglang[srt_npu]", "sglang[openai]", "sglang[anthropic]", "sglang[decord]"]
-
-dev = ["sglang[all]", "sglang[test]"]
-dev_hip = ["sglang[all_hip]", "sglang[test]"]
-dev_xpu = ["sglang[all_xpu]", "sglang[test]"]
-dev_hpu = ["sglang[all_hpu]", "sglang[test]"]
-dev_cpu = ["sglang[all_cpu]", "sglang[test]"]
-=======
 all = ["sglang[test]"]
 blackwell = ["nvidia-cutlass-dsl==4.1.0", "sglang[test]"]
 dev = ["sglang[test]"]
->>>>>>> 5afd0365
 
 [project.urls]
 "Homepage" = "https://github.com/sgl-project/sglang"
