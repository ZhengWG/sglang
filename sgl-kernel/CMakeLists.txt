--- conflicted
+++ resolved
@@ -57,20 +57,6 @@
 )
 FetchContent_Populate(repo-cutlass)
 
-<<<<<<< HEAD
-# DeepGEMM
-if("${CUDA_VERSION}" VERSION_EQUAL "12.8" AND SGL_KERNEL_ENABLE_SM100A)
-  set(DeepGEMM_REPO "https://github.com/sgl-project/DeepGEMM")
-  set(DeepGEMM_TAG "blackwell")
-elseif("${CUDA_VERSION}" VERSION_EQUAL "12.9")
-  set(DeepGEMM_REPO "https://github.com/sgl-project/DeepGEMM")
-  set(DeepGEMM_TAG "blackwell")
-else()
-  set(DeepGEMM_REPO "https://github.com/deepseek-ai/DeepGEMM")
-  set(DeepGEMM_TAG "391755ada0ffefa9a6a52b6f14dcaf22d1a463e0")
-endif()
-
-=======
 FetchContent_Declare(
     repo-fmt
     GIT_REPOSITORY https://github.com/fmtlib/fmt
@@ -78,7 +64,6 @@
     GIT_SHALLOW    OFF
 )
 FetchContent_Populate(repo-fmt)
->>>>>>> 4fc09e0d
 FetchContent_Declare(
     repo-deepgemm
     GIT_REPOSITORY https://github.com/sgl-project/DeepGEMM
